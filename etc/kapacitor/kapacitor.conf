--- conflicted
+++ resolved
@@ -576,7 +576,6 @@
   # Default origin.
   origin = "kapacitor"
 
-<<<<<<< HEAD
 [bigpanda]
   # Configure BigPanda.
   enabled = false
@@ -600,11 +599,9 @@
   # username = ""
   # Password for HTTP BASIC authentication
   # password = ""
-=======
 [alertmanager]
   # Configure AlertManager.
   enabled = false
->>>>>>> f28e4852
 
 [sensu]
   # Configure Sensu.
