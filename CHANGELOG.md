# Changelog

## unreleased

### Features

- [#2318](https://github.com/influxdata/kapacitor/pull/2322): Add support for TLS 1.3.

### Bugfixes
<<<<<<< HEAD
- [#2286](https://github.com/influxdata/kapacitor/pull/2286): Corrected issue with `go vet` invocation in .hooks/pre-commit which would cause the hook to fail.
=======

## v1.5.5 [2020-04-20]

### bugfixes
- [#2319](https://github.com/influxdata/kapacitor/pull/2319): Update kafka lib; make kafka errors unsilent.

### features
- [#2312](https://github.com/influxdata/kapacitor/pull/2312): Switched from md5 to sha256 for release checksums.

>>>>>>> a75322dc
## v1.5.4 [2020-01-16]

### Features

- [#2202](https://github.com/influxdata/kapacitor/pull/2202): Add templating for MQTT topics.
- [#2276](https://github.com/influxdata/kapacitor/pull/2276): Upgrade to support python 3 for UDFs, Thanks @N-Coder !

### Bugfixes

- [#2253](https://github.com/influxdata/kapacitor/pull/2253): Upgrade the kafka library to set the timestamp correctly.
- [#2274](https://github.com/influxdata/kapacitor/pull/2274): Upgrade to Go 1.13, fixes various go vet issues.

## v1.5.3 [2019-06-18]

### Features

- [#2154](https://github.com/influxdata/kapacitor/pull/2154): Add ability to skip ssl verification with an alert post node. Thanks @itsHabib!
- [#2193](https://github.com/influxdata/kapacitor/issues/2193): Add TLS configuration options.

### Bugfixes

- [#2167](https://github.com/influxdata/kapacitor/pull/2167): Use default transport consistently.
- [#2144](https://github.com/influxdata/kapacitor/issues/2144): Fix deadlock in barrier node when delete is used.
- [#2186](https://github.com/influxdata/kapacitor/pull/2186): Make RPM create files with correct ownership on install.
- [#2189](https://github.com/influxdata/kapacitor/pull/2189): Delete group stats when a group is deleted
- [#2207](https://github.com/influxdata/kapacitor/pull/2207): Avoid extra allocation when building GroupID

## v1.5.2 [2018-12-12]

### Features

- [#2095](https://github.com/influxdata/kapacitor/issues/2095): Add barrier node support to join node.
- [#1157](https://github.com/influxdata/kapacitor/issues/1157): Add ability to expire groups using the barrier node.
- [#2099](https://github.com/influxdata/kapacitor/issues/2099): Add `alert/persist-topics` to config
- [#2101](https://github.com/influxdata/kapacitor/issues/2101): Add multiple field support to the change detect node.
- [#1961](https://github.com/influxdata/kapacitor/pull/1961): Add links to pagerduty2 alerts
- [#1974](https://github.com/influxdata/kapacitor/issues/1974): Add additional metadata to Sensu alerts.

### Bugfixes

- [#2048](https://github.com/influxdata/kapacitor/pull/2048): Fix join not catching up fast enough after a pause in the data stream.

## v1.5.1 [2018-08-06]

### Bugfixes

- [#1938](https://github.com/influxdata/kapacitor/issues/1938): pagerduty2 should use routingKey rather than serviceKey
- [#1982](https://github.com/influxdata/kapacitor/pull/1982): Fix KafkaTopic not working from TICKscript
- [#1989](https://github.com/influxdata/kapacitor/pull/1989): Improve Kafka alert throughput.

## v1.5.0 [2018-05-17]

### Features

- [#1842](https://github.com/influxdata/kapacitor/pull/1842): Add alert inhibitors that allow an alert to suppress events from other matching alerts.
- [#1833](https://github.com/influxdata/kapacitor/pull/1833): Config format updated to allow for more than one slack configuration.  
- [#1844](https://github.com/influxdata/kapacitor/pull/1844): Added a new kapacitor node changeDetect that emits a value
    for each time a series field changes.
- [#1828](https://github.com/influxdata/kapacitor/pull/1828): Add recoverable field to JSON alert response to indicate whether the
alert will auto-recover.
- [#1823](https://github.com/influxdata/kapacitor/pull/1823): Update OpsGenie integration to use the v2 API.
    To upgrade to using the new API simply update your config and TICKscripts to use opsgenie2 instead of opsgenie.
    If your `opsgenie` config uses the `recovery_url` option, for `opsgenie2` you will need to change it to the `recovery_action` option.
    This is because the new v2 API is not structured with static URLs, and so only the action can be defined and not the entire URL.
- [#1690](https://github.com/influxdata/kapacitor/issues/1690): Add https-private-key option to httpd config.
- [#1561](https://github.com/influxdata/kapacitor/issues/1561): Add .quiet to all nodes to silence any errors reported by the node.
- [#1826](https://github.com/influxdata/kapacitor/issues/1826): Add Kafka alert handler.

### Bugfixes
- [#1794](https://github.com/influxdata/kapacitor/issues/1794): Kapacitor ticks generating a hash instead of their actual given name.
- [#1827](https://github.com/influxdata/kapacitor/pull/1827): Fix deadlock in load service when task has an error.
- [#1795](https://github.com/influxdata/kapacitor/pull/1795): Support PagerDuty API v2
- [#1776](https://github.com/influxdata/kapacitor/issues/1776): Fix bug where you could not delete a topic handler with the same name as its topic.
- [#1905](https://github.com/influxdata/kapacitor/pull/1905): Adjust PagerDuty v2 service-test names and capture detailed error messages.
- [#1913](https://github.com/influxdata/kapacitor/pull/1913): Fix Kafka configuration.

## v1.4.1 [2018-03-13]

### Bugfixes

- [#1834](https://github.com/influxdata/kapacitor/issues/1834): Fix bug where task type was invalid when using var for stream/batch

## v1.4.0 [2017-12-08]

The v1.4.0 release has many new features, here is a list of some of the highlights:

1. Load TICKscripts and alert handlers from a directory.
2. Structed Logging  with a logging API endpoints to be able to tail logs for given tasks.
3. Autoscale support for Docker Swarm and EC2 Autoscaling.
4. Sideload data into your TICKscript streams from external sources.
5. Fully customizable POST body for the alert POST handler and the httpPost node.

See the complete list of bug fixes and features below.

### Bugfixes

- [#1710](https://github.com/influxdata/kapacitor/issues/1710): Idle Barrier is dropping all messages when source has clock offset
- [#1719](https://github.com/influxdata/kapacitor/pull/1719): Fix oddly generated TOML for mqtt & httppost

## v1.4.0-rc3 [2017-12-04]

### Bugfixes

- [#1703](https://github.com/influxdata/kapacitor/pull/1703): Fix issues where log API checked the wrong header for the desired content type.

## v1.4.0-rc2 [2017-11-28]

### Features

- [#1622](https://github.com/influxdata/kapacitor/pull/1622): Add support for AWS EC2 autoscaling services.
- [#1566](https://github.com/influxdata/kapacitor/pull/1566): Add BarrierNode to emit BarrierMessage periodically

### Bugfixes

- [#1250](https://github.com/influxdata/kapacitor/issues/1250): Fix VictorOps "data" field being a string instead of actual JSON.
- [#1697](https://github.com/influxdata/kapacitor/issues/1697): Fix panic with MQTT toml configuration generation.

## v1.4.0-rc1 [2017-11-09]

### Features

- [#1408](https://github.com/influxdata/kapacitor/issues/1408): Add Previous state
- [#1575](https://github.com/influxdata/kapacitor/issues/1575): Add support to persist replay status after it finishes.
- [#1461](https://github.com/influxdata/kapacitor/issues/1461): alert.post and https_post timeouts needed.
- [#1413](https://github.com/influxdata/kapacitor/issues/1413): Add subscriptions modes to InfluxDB subscriptions.
- [#1436](https://github.com/influxdata/kapacitor/issues/1436): Add linear fill support for QueryNode.
- [#1345](https://github.com/influxdata/kapacitor/issues/1345): Add MQTT Alert Handler
- [#1390](https://github.com/influxdata/kapacitor/issues/1390): Add built in functions to convert timestamps to integers
- [#1425](https://github.com/influxdata/kapacitor/pull/1425): BREAKING: Change over internal API to use message passing semantics.
    The breaking change is that the Combine and Flatten nodes previously, but erroneously, operated across batch boundaries; this has been fixed.
- [#1497](https://github.com/influxdata/kapacitor/pull/1497): Add support for Docker Swarm autoscaling services.
- [#1485](https://github.com/influxdata/kapacitor/issues/1485): Add bools field types to UDFs.
- [#1549](https://github.com/influxdata/kapacitor/issues/1549): Add stateless now() function to get the current local time.
- [#1545](https://github.com/influxdata/kapacitor/pull/1545): Add support for timeout, tags and service template in the Alerta AlertNode
- [#1568](https://github.com/influxdata/kapacitor/issues/1568): Add support for custom HTTP Post bodies via a template system.
- [#1569](https://github.com/influxdata/kapacitor/issues/1569): Add support for add the HTTP status code as a field when using httpPost
- [#1535](https://github.com/influxdata/kapacitor/pull/1535): Add logfmt support and refactor logging.
- [#1481](https://github.com/influxdata/kapacitor/pull/1481): Add ability to load tasks/handlers from dir.
    TICKscript was extended to be able to describe a task exclusively through a tickscript.
      * tasks no longer need to specify their TaskType (Batch, Stream).
      * `dbrp` expressions were added to tickscript.
    Topic-Handler file format was modified to include the TopicID and HandlerID in the file.
    Load service was added; the service can load tasks/handlers from a directory.
- [#1606](https://github.com/influxdata/kapacitor/pull/1606): Update Go version to 1.9.1
- [#1578](https://github.com/influxdata/kapacitor/pull/1578): Add support for exposing logs via the API. API is released as a technical preview.
- [#1605](https://github.com/influxdata/kapacitor/issues/1605): Add support for {{ .Duration }} on Alert Message property.
- [#1644](https://github.com/influxdata/kapacitor/issues/1644): Add support for [JSON lines](https://en.wikipedia.org/wiki/JSON_Streaming#Line_delimited_JSON) for steaming HTTP logs.
- [#1637](https://github.com/influxdata/kapacitor/issues/1637): Add new node Sideload, that allows loading data from files into the stream of data. Data can be loaded using a hierarchy.
- [#1667](https://github.com/influxdata/kapacitor/pull/1667): Promote Alert API to stable v1 path.
- [#1668](https://github.com/influxdata/kapacitor/pull/1668): Change WARN level logs to INFO level.

### Bugfixes

- [#916](https://github.com/influxdata/kapacitor/issues/916): Crash of Kapacitor on Windows x64 when starting a recording
- [#1400](https://github.com/influxdata/kapacitor/issues/1400): Allow for `.yml` file extensions in `define-topic-handler`
- [#1402](https://github.com/influxdata/kapacitor/pull/1402): Fix http server error logging.
- [#1500](https://github.com/influxdata/kapacitor/pull/1500): Fix bugs with stopping running UDF agent.
- [#1470](https://github.com/influxdata/kapacitor/pull/1470): Fix error messages for missing fields which are arguments to functions are not clear
- [#1516](https://github.com/influxdata/kapacitor/pull/1516): Fix bad PagerDuty test the required server info.
- [#1581](https://github.com/influxdata/kapacitor/pull/1581): Add SNMP sysUpTime to SNMP Trap service
- [#1547](https://github.com/influxdata/kapacitor/issues/1547): Fix panic on recording replay with HTTPPostHandler.
- [#1623](https://github.com/influxdata/kapacitor/issues/1623): Fix k8s incluster master api dns resolution
- [#1630](https://github.com/influxdata/kapacitor/issues/1630): Remove the pidfile after the server has exited.
- [#1641](https://github.com/influxdata/kapacitor/issues/1641): Logs API writes multiple http headers.
- [#1657](https://github.com/influxdata/kapacitor/issues/1657): Fix missing dependency in rpm package.
- [#1660](https://github.com/influxdata/kapacitor/pull/1660): Force tar owner/group to be root.
- [#1663](https://github.com/influxdata/kapacitor/pull/1663): Fixed install/remove of kapacitor on non-systemd Debian/Ubuntu systems.
    Fixes packaging to not enable services on RHEL systems.
    Fixes issues with recusive symlinks on systemd systems.
- [#1662](https://github.com/influxdata/kapacitor/issues/1662): Fix invalid default MQTT config.

## v1.3.3 [2017-08-11]

### Bugfixes
- [#1520](https://github.com/influxdata/kapacitor/pull/1520): Expose pprof without authentication if enabled

## v1.3.2 [2017-08-08]

### Bugfixes
- [#1512](https://github.com/influxdata/kapacitor/pull/1512): Use details field from alert node in PagerDuty.

## v1.3.1 [2017-06-02]

### Bugfixes

- [#1415](https://github.com/influxdata/kapacitor/pull/1415): Proxy from environment for HTTP request to slack
- [#1414](https://github.com/influxdata/kapacitor/pull/1414): Fix derivative node preserving fields from previous point in stream tasks.

## v1.3.0 [2017-05-22]

### Release Notes

The v1.3.0 release has two major features.

1. Addition of scraping and discovering for Prometheus style data collection.
2. Updates to the Alert Topic system

Here is a quick example of how to configure Kapacitor to scrape discovered targets.
First configure a discoverer, here we use the file-discovery discoverer.
Next configure a scraper to use that discoverer.

>NOTE: The scraping and discovering features are released under technical preview,
meaning that the configuration or API around the feature may change in a future release.

```
# Configure file discoverer
[[file-discovery]]
 enabled = true
 id = "discover_files"
 refresh-interval = "10s"
 ##### This will look for prometheus json files
 ##### File format is here https://prometheus.io/docs/operating/configuration/#%3Cfile_sd_config%3E
 files = ["/tmp/prom/*.json"]

# Configure scraper
[[scraper]]
 enabled = true
 name = "node_exporter"
 discoverer-id = "discover_files"
 discoverer-service = "file-discovery"
 db = "prometheus"
 rp = "autogen"
 type = "prometheus"
 scheme = "http"
 metrics-path = "/metrics"
 scrape-interval = "2s"
 scrape-timeout = "10s"
```

Add the above snippet to your kapacitor.conf file.

Create the below snippet as the file `/tmp/prom/localhost.json`:

```
[{
 "targets": ["localhost:9100"]
}]
```

Start the Prometheus node_exporter locally.

Now startup Kapacitor and it will discover the `localhost:9100` node_exporter target and begin scrapping it for metrics.
For more details on the scraping and discovery systems see the full documentation [here](https://docs.influxdata.com/kapacitor/v1.3/scraping).

The second major feature with this release, are changes to the alert topic system.
The previous release introduce this new system as a technical preview, with this release the alerting service has been simplified.
Alert handlers now only ever have a single action and belong to a single topic.

The handler definition has been simplified as a result.
Here are some example alert handlers using the new structure:

```yaml
id: my_handler
kind: pagerDuty
options:
  serviceKey: XXX
```

```yaml
id: aggregate_by_1m
kind: aggregate
options:
  interval: 1m
  topic: aggregated
```

```yaml
id: publish_to_system
kind: publish
options:
  topics: [ system ]
```

To define a handler now you must specify which topic the handler belongs to.
For example to define the above aggregate handler on the system topic use this command:

```sh
kapacitor define-handler system aggregate_by_1m.yaml
```

For more details on the alerting system see the full documentation [here](https://docs.influxdata.com/kapacitor/v1.3/alerts).

# Bugfixes

- [#1396](https://github.com/influxdata/kapacitor/pull/1396): Fix broken ENV var config overrides for the kubernetes section.
- [#1397](https://github.com/influxdata/kapacitor/pull/1397): Update default configuration file to include sections for each discoverer service.

## v1.3.0-rc4 [2017-05-19]

# Bugfixes

- [#1379](https://github.com/influxdata/kapacitor/issues/1379): Copy batch points slice before modification, fixes potential panics and data corruption.
- [#1394](https://github.com/influxdata/kapacitor/pull/1394): Use the Prometheus metric name as the measurement name by default for scrape data.
- [#1392](https://github.com/influxdata/kapacitor/pull/1392): Fix possible deadlock for scraper configuration updating.

## v1.3.0-rc3 [2017-05-18]

### Bugfixes

- [#1369](https://github.com/influxdata/kapacitor/issues/1369): Fix panic with concurrent writes to same points in state tracking nodes.
- [#1387](https://github.com/influxdata/kapacitor/pull/1387): static-discovery configuration simplified
- [#1378](https://github.com/influxdata/kapacitor/issues/1378): Fix panic in InfluxQL node with missing field.

## v1.3.0-rc2 [2017-05-11]

### Bugfixes

- [#1370](https://github.com/influxdata/kapacitor/issues/1370): Fix missing working_cardinality stats on stateDuration and stateCount nodes.

## v1.3.0-rc1 [2017-05-08]

### Features

- [#1299](https://github.com/influxdata/kapacitor/pull/1299): Allowing sensu handler to be specified
- [#1284](https://github.com/influxdata/kapacitor/pull/1284): Add type signatures to Kapacitor functions.
- [#1203](https://github.com/influxdata/kapacitor/issues/1203): Add `isPresent` operator for verifying whether a value is present (part of [#1284](https://github.com/influxdata/kapacitor/pull/1284)).
- [#1354](https://github.com/influxdata/kapacitor/pull/1354): Add Kubernetes scraping support.
- [#1359](https://github.com/influxdata/kapacitor/pull/1359): Add groupBy exclude and Add dropOriginalFieldName to flatten.
- [#1360](https://github.com/influxdata/kapacitor/pull/1360): Add KapacitorLoopback node to be able to send data from a task back into Kapacitor.

### Bugfixes

- [#1329](https://github.com/influxdata/kapacitor/issues/1329): BREAKING: A bug was fixed around missing fields in the derivative node.
    The behavior of the node changes slightly in order to provide a consistent fix to the bug.
    The breaking change is that now, the time of the points returned are from the right hand or current point time, instead of the left hand or previous point time.
- [#1353](https://github.com/influxdata/kapacitor/issues/1353): Fix panic in scraping TargetManager.
- [#1238](https://github.com/influxdata/kapacitor/pull/1238): Use ProxyFromEnvironment for all outgoing HTTP traffic.

## v1.3.0-beta2 [2017-05-01]

### Features

- [#117](https://github.com/influxdata/kapacitor/issues/117): Add headers to alert POST requests.

### Bugfixes

- [#1294](https://github.com/influxdata/kapacitor/issues/1294): Fix bug where batch queries would be missing all fields after the first nil field.
- [#1343](https://github.com/influxdata/kapacitor/issues/1343): BREAKING: The UDF agent Go API has changed, the changes now make it so that the agent package is self contained.

## v1.3.0-beta1 [2017-04-29]

### Features

- [#1322](https://github.com/influxdata/kapacitor/pull/1322): TLS configuration in Slack service for Mattermost compatibility
- [#1330](https://github.com/influxdata/kapacitor/issues/1330): Generic HTTP Post node
- [#1159](https://github.com/influxdata/kapacitor/pulls/1159): Go version 1.7.4 -> 1.7.5
- [#1175](https://github.com/influxdata/kapacitor/pull/1175): BREAKING: Add generic error counters to every node type.
    Renamed `query_errors` to `errors` in batch node.
    Renamed `eval_errors` to `errors` in eval node.
- [#922](https://github.com/influxdata/kapacitor/issues/922): Expose server specific information in alert templates.
- [#1162](https://github.com/influxdata/kapacitor/pulls/1162): Add Pushover integration.
- [#1221](https://github.com/influxdata/kapacitor/pull/1221): Add `working_cardinality` stat to each node type that tracks the number of groups per node.
- [#1211](https://github.com/influxdata/kapacitor/issues/1211): Add StateDuration node.
- [#1209](https://github.com/influxdata/kapacitor/issues/1209): BREAKING: Refactor the Alerting service.
    The change is completely breaking for the technical preview alerting service, a.k.a. the new alert topic handler features.
    The change boils down to simplifying how you define and interact with topics.
    Alert handlers now only ever have a single action and belong to a single topic.
    An automatic migration from old to new handler definitions will be performed during startup.
    See the updated API docs.
- [#1286](https://github.com/influxdata/kapacitor/issues/1286): Default HipChat URL should be blank
- [#507](https://github.com/influxdata/kapacitor/issues/507): Add API endpoint for performing Kapacitor database backups.
- [#1132](https://github.com/influxdata/kapacitor/issues/1132): Adding source for sensu alert as parameter
- [#1346](https://github.com/influxdata/kapacitor/pull/1346): Add discovery and scraping services.

### Bugfixes

- [#1133](https://github.com/influxdata/kapacitor/issues/1133): Fix case-sensitivity for Telegram `parseMode` value.
- [#1147](https://github.com/influxdata/kapacitor/issues/1147): Fix pprof debug endpoint
- [#1164](https://github.com/influxdata/kapacitor/pull/1164): Fix hang in config API to update a config section.
    Now if the service update process takes too long the request will timeout and return an error.
    Previously the request would block forever.
- [#1165](https://github.com/influxdata/kapacitor/issues/1165): Make the alerta auth token prefix configurable and default it to Bearer.
- [#1184](https://github.com/influxdata/kapacitor/pull/1184): Fix logrotate file to correctly rotate error log.
- [#1200](https://github.com/influxdata/kapacitor/pull/1200): Fix bug with alert duration being incorrect after restoring alert state.
- [#1199](https://github.com/influxdata/kapacitor/pull/1199): BREAKING: Fix inconsistency with JSON data from alerts.
    The alert handlers Alerta, Log, OpsGenie, PagerDuty, Post and VictorOps allow extra opaque data to be attached to alert notifications.
    That opaque data was inconsistent and this change fixes that.
    Depending on how that data was consumed this could result in a breaking change, since the original behavior was inconsistent
    we decided it would be best to fix the issue now and make it consistent for all future builds.
    Specifically in the JSON result data the old key `Series` is always `series`, and the old key `Err` is now always `error` instead of for only some of the outputs.
- [#1181](https://github.com/influxdata/kapacitor/pull/1181): Fix bug parsing dbrp values with quotes.
- [#1228](https://github.com/influxdata/kapacitor/pull/1228): Fix panic on loading replay files without a file extension.
- [#1192](https://github.com/influxdata/kapacitor/issues/1192): Fix bug in Default Node not updating batch tags and groupID.
    Also empty string on a tag value is now a sufficient condition for the default conditions to be applied.
    See [#1233](https://github.com/influxdata/kapacitor/pull/1233) for more information.
- [#1068](https://github.com/influxdata/kapacitor/issues/1068): Fix dot view syntax to use xlabels and not create invalid quotes.
- [#1295](https://github.com/influxdata/kapacitor/issues/1295): Fix curruption of recordings list after deleting all recordings.
- [#1237](https://github.com/influxdata/kapacitor/issues/1237): Fix missing "vars" key when listing tasks.
- [#1271](https://github.com/influxdata/kapacitor/issues/1271): Fix bug where aggregates would not be able to change type.
- [#1261](https://github.com/influxdata/kapacitor/issues/1261): Fix panic when the process cannot stat the data dir.

## v1.2.1 [2017-04-13]

### Bugfixes

- [#1323](https://github.com/influxdata/kapacitor/pull/1323): Fix issue where credentials to InfluxDB could not be updated dynamically.

## v1.2.0 [2017-01-23]

### Release Notes

A new system for working with alerts has been introduced.
This alerting system allows you to configure topics for alert events and then configure handlers for various topics.
This way alert generation is decoupled from alert handling.

Existing TICKscripts will continue to work without modification.

To use this new alerting system remove any explicit alert handlers from your TICKscript and specify a topic.
Then configure the handlers for the topic.

```
stream
    |from()
      .measurement('cpu')
      .groupBy('host')
    |alert()
      // Specify the topic for the alert
      .topic('cpu')
      .info(lambda: "value" > 60)
      .warn(lambda: "value" > 70)
      .crit(lambda: "value" > 80)
      // No handlers are configured in the script, they are instead defined on the topic via the API.
```

The API exposes endpoints to query the state of each alert and endpoints for configuring alert handlers.
See the [API docs](https://docs.influxdata.com/kapacitor/latest/api/api/) for more details.
The kapacitor CLI has been updated with commands for defining alert handlers.

This release introduces a new feature where you can window based off the number of points instead of their time.
For example:

```
stream
    |from()
        .measurement('my-measurement')
    // Emit window for every 10 points with 100 points per window.
    |window()
        .periodCount(100)
        .everyCount(10)
    |mean('value')
    |alert()
         .crit(lambda: "mean" > 100)
         .slack()
         .channel('#alerts')
```


With this change alert nodes will have an anonymous topic created for them.
This topic is managed like all other topics preserving state etc. across restarts.
As a result existing alert nodes will now remember the state of alerts after restarts and disiabling/enabling a task.

>NOTE: The new alerting features are being released under technical preview.
This means breaking changes may be made in later releases until the feature is considered complete.
See the [API docs on technical preview](https://docs.influxdata.com/kapacitor/v1.2/api/api/#technical-preview) for specifics of how this effects the API.

### Features

- [#1110](https://github.com/influxdata/kapacitor/pull/1110): Add new query property for aligning group by intervals to start times.
- [#1095](https://github.com/influxdata/kapacitor/pull/1095): Add new alert API, with support for configuring handlers and topics.
- [#1052](https://github.com/influxdata/kapacitor/issues/1052): Move alerta api token to header and add option to skip TLS verification.
- [#929](https://github.com/influxdata/kapacitor/pull/929): Add SNMP trap service for alerting.
- [#913](https://github.com/influxdata/kapacitor/issues/913): Add fillPeriod option to Window node, so that the first emit waits till the period has elapsed before emitting.
- [#898](https://github.com/influxdata/kapacitor/issues/898): Now when the Window node every value is zero, the window will be emitted immediately for each new point.
- [#744](https://github.com/influxdata/kapacitor/issues/744): Preserve alert state across restarts and disable/enable actions.
- [#327](https://github.com/influxdata/kapacitor/issues/327): You can now window based on count in addition to time.
- [#251](https://github.com/influxdata/kapacitor/issues/251): Enable markdown in slack attachments.


### Bugfixes

- [#1100](https://github.com/influxdata/kapacitor/issues/1100): Fix issue with the Union node buffering more points than necessary.
- [#1087](https://github.com/influxdata/kapacitor/issues/1087): Fix panic during close of failed startup when connecting to InfluxDB.
- [#1045](https://github.com/influxdata/kapacitor/issues/1045): Fix panic during replays.
- [#1043](https://github.com/influxdata/kapacitor/issues/1043): logrotate.d ignores kapacitor configuration due to bad file mode.
- [#872](https://github.com/influxdata/kapacitor/issues/872): Fix panic during failed aggregate results.

## v1.1.1 [2016-12-02]

### Release Notes

No changes to Kapacitor, only upgrading to go 1.7.4 for security patches.

## v1.1.0 [2016-10-07]

### Release Notes

New K8sAutoscale node that allows you to auotmatically scale Kubernetes deployments driven by any metrics Kapacitor consumes.
For example, to scale a deployment `myapp` based off requests per second:

```
// The target requests per second per host
var target = 100.0

stream
    |from()
        .measurement('requests')
        .where(lambda: "deployment" == 'myapp')
    // Compute the moving average of the last 5 minutes
    |movingAverage('requests', 5*60)
        .as('mean_requests_per_second')
    |k8sAutoscale()
        .resourceName('app')
        .kind('deployments')
        .min(4)
        .max(100)
        // Compute the desired number of replicas based on target.
        .replicas(lambda: int(ceil("mean_requests_per_second" / target)))
```


New API endpoints have been added to be able to configure InfluxDB clusters and alert handlers dynamically without needing to restart the Kapacitor daemon.
Along with the ability to dynamically configure a service, API endpoints have been added to test the configurable services.
See the [API docs](https://docs.influxdata.com/kapacitor/latest/api/api/) for more details.

>NOTE: The `connect_errors` stat from the query node was removed since the client changed, all errors are now counted in the `query_errors` stat.

### Features

- [#931](https://github.com/influxdata/kapacitor/issues/931): Add a Kubernetes autoscaler node. You can now autoscale your Kubernetes deployments via Kapacitor.
- [#928](https://github.com/influxdata/kapacitor/issues/928): Add new API endpoint for dynamically overriding sections of the configuration.
- [#980](https://github.com/influxdata/kapacitor/pull/980): Upgrade to using go 1.7
- [#957](https://github.com/influxdata/kapacitor/issues/957): Add API endpoints for testing service integrations.
- [#958](https://github.com/influxdata/kapacitor/issues/958): Add support for Slack icon emojis and custom usernames.
- [#991](https://github.com/influxdata/kapacitor/pull/991): Bring Kapacitor up to parity with available InfluxQL functions in 1.1

### Bugfixes

- [#984](https://github.com/influxdata/kapacitor/issues/984): Fix bug where keeping a list of fields that where not referenced in the eval expressions would cause an error.
- [#955](https://github.com/influxdata/kapacitor/issues/955): Fix the number of subscriptions statistic.
- [#999](https://github.com/influxdata/kapacitor/issues/999): Fix inconsistency with InfluxDB by adding config option to set a default retention policy.
- [#1018](https://github.com/influxdata/kapacitor/pull/1018): Sort and dynamically adjust column width in CLI output. Fixes #785
- [#1019](https://github.com/influxdata/kapacitor/pull/1019): Adds missing strLength function.

## v1.0.2 [2016-10-06]

### Release Notes

### Features

### Bugfixes

- [#951](https://github.com/influxdata/kapacitor/pull/951): Fix bug where errors to save cluster/server ID files were ignored.
- [#954](https://github.com/influxdata/kapacitor/pull/954): Create data_dir on startup if it does not exist.

## v1.0.1 [2016-09-26]

### Release Notes

### Features

- [#873](https://github.com/influxdata/kapacitor/pull/873): Add TCP alert handler
- [#869](https://github.com/influxdata/kapacitor/issues/869): Add ability to set alert message as a field
- [#854](https://github.com/influxdata/kapacitor/issues/854): Add `.create` property to InfluxDBOut node, which when set will create the database
    and retention policy on task start.
- [#909](https://github.com/influxdata/kapacitor/pull/909): Allow duration / duration in TICKscript.
- [#777](https://github.com/influxdata/kapacitor/issues/777): Add support for string manipulation functions.
- [#886](https://github.com/influxdata/kapacitor/issues/886): Add ability to set specific HTTP port and hostname per configured InfluxDB cluster.

### Bugfixes

- [#889](https://github.com/influxdata/kapacitor/issues/889): Some typo in the default config file
- [#914](https://github.com/influxdata/kapacitor/pull/914): Change |log() output to be in JSON format so its self documenting structure.
- [#915](https://github.com/influxdata/kapacitor/pull/915): Fix issue with TMax and the Holt-Winters method.
- [#927](https://github.com/influxdata/kapacitor/pull/927): Fix bug with TMax and group by time.

## v1.0.0 [2016-09-02]

### Release Notes

Final release of v1.0.0.

## v1.0.0-rc3 [2016-09-01]

### Release Notes

### Features

### Bugfixes

- [#842](https://github.com/influxdata/kapacitor/issues/842): Fix side-effecting modification in batch WhereNode.

## v1.0.0-rc2 [2016-08-29]

### Release Notes

### Features

- [#827](https://github.com/influxdata/kapacitor/issues/827): Bring Kapacitor up to parity with available InfluxQL functions in 1.0

### Bugfixes

- [#763](https://github.com/influxdata/kapacitor/issues/763): Fix NaNs begin returned from the `sigma` stateful function.
- [#468](https://github.com/influxdata/kapacitor/issues/468): Fix tickfmt munging escaped slashes in regexes.

## v1.0.0-rc1 [2016-08-22]

### Release Notes

#### Alert reset expressions

Kapacitor now supports alert reset expressions.
This way when an alert enters a state, it can only be lowered in severity if its reset expression evaluates to true.

Example:

```go
stream
    |from()
      .measurement('cpu')
      .where(lambda: "host" == 'serverA')
      .groupBy('host')
    |alert()
      .info(lambda: "value" > 60)
      .infoReset(lambda: "value" < 50)
      .warn(lambda: "value" > 70)
      .warnReset(lambda: "value" < 60)
      .crit(lambda: "value" > 80)
      .critReset(lambda: "value" < 70)
```

For example given the following values:

    61 73 64 85 62 56 47

The corresponding alert states are:

    INFO WARNING WARNING CRITICAL INFO INFO OK

### Features

- [#740](https://github.com/influxdata/kapacitor/pull/740): Support reset expressions to prevent an alert from being lowered in severity. Thanks @minhdanh!
- [#670](https://github.com/influxdata/kapacitor/issues/670): Add ability to supress OK recovery alert events.
- [#804](https://github.com/influxdata/kapacitor/pull/804): Add API endpoint for refreshing subscriptions.
    Also fixes issue where subs were not relinked if the sub was deleted.
    UDP listen ports are closed when a database is dropped.

### Bugfixes

- [#783](https://github.com/influxdata/kapacitor/pull/783): Fix panic when revoking tokens not already defined.
- [#784](https://github.com/influxdata/kapacitor/pull/784): Fix several issues with comment formatting in TICKscript.
- [#786](https://github.com/influxdata/kapacitor/issues/786): Deleting tags now updates the group by dimensions if needed.
- [#772](https://github.com/influxdata/kapacitor/issues/772): Delete task snapshot data when a task is deleted.
- [#797](https://github.com/influxdata/kapacitor/issues/797): Fix panic from race condition in task master.
- [#811](https://github.com/influxdata/kapacitor/pull/811): Fix bug where subscriptions + tokens would not work with more than one InfluxDB cluster.
- [#812](https://github.com/influxdata/kapacitor/issues/812): Upgrade to use protobuf version 3.0.0

## v1.0.0-beta4 [2016-07-27]

### Release Notes

#### Group By Fields

Kapacitor now supports grouping by fields.
First convert a field into a tag using the EvalNode.
Then group by the new tag.

Example:

```go
stream
    |from()
        .measurement('alerts')
    // Convert field 'level' to tag.
    |eval(lambda: string("level"))
        .as('level')
        .tags('level')
    // Group by new tag 'level'.
    |groupBy('alert', 'level')
    |...
```

Note the field `level` is now removed from the point since `.keep` was not used.
See the [docs](https://docs.influxdata.com/kapacitor/v1.0/nodes/eval_node/#tags) for more details on how `.tags` works.


#### Delete Fields or Tags

In companion with being able to create new tags, you can now delete tags or fields.


Example:

```go
stream
    |from()
        .measurement('alerts')
    |delete()
        // Remove the field `extra` and tag `uuid` from all points.
        .field('extra')
        .tag('uuid')
    |...
```



### Features

- [#702](https://github.com/influxdata/kapacitor/pull/702): Add plumbing for authentication backends.
- [#624](https://github.com/influxdata/kapacitor/issue/624): BREAKING: Add ability to GroupBy fields. First use EvalNode to create a tag from a field and then group by the new tag.
    Also allows for grouping by measurement.
    The breaking change is that the group ID format has changed to allow for the measurement name.
- [#759](https://github.com/influxdata/kapacitor/pull/759): Add mechanism for token based subscription auth.
- [#745](https://github.com/influxdata/kapacitor/pull/745): Add if function for tick script, for example: `if("value" > 6, 1, 2)`.

### Bugfixes

- [#710](https://github.com/influxdata/kapacitor/pull/710): Fix infinite loop when parsing unterminated regex in TICKscript.
- [#711](https://github.com/influxdata/kapacitor/issues/711): Fix where database name with quotes breaks subscription startup logic.
- [#719](https://github.com/influxdata/kapacitor/pull/719): Fix panic on replay.
- [#723](https://github.com/influxdata/kapacitor/pull/723): BREAKING: Search for valid configuration on startup in ~/.kapacitor and /etc/kapacitor/.
    This is so that the -config CLI flag is not required if the configuration is found in a standard location.
    The configuration file being used is always logged to STDERR.
- [#298](https://github.com/influxdata/kapacitor/issues/298): BREAKING: Change alert level evaluation so each level is independent and not required to be a subset of the previous level.
    The breaking change is that expression evaluation order changed.
    As a result stateful expressions that relied on that order are broken.
- [#749](https://github.com/influxdata/kapacitor/issues/749): Fix issue with tasks with empty DAG.
- [#718](https://github.com/influxdata/kapacitor/issues/718): Fix broken extra expressions for deadman's switch.
- [#752](https://github.com/influxdata/kapacitor/issues/752): Fix various bugs relating to the `fill` operation on a JoinNode.
    Fill with batches and fill when using the `on` property were broken.
    Also changes the DefaultNode set defaults for nil fields.

## v1.0.0-beta3 [2016-07-09]

### Release Notes

### Features

- [#662](https://github.com/influxdata/kapacitor/pull/662): Add `-skipVerify` flag to `kapacitor` CLI tool to skip SSL verification.
- [#680](https://github.com/influxdata/kapacitor/pull/680): Add Telegram Alerting option, thanks @burdandrei!
- [#46](https://github.com/influxdata/kapacitor/issues/46): Can now create combinations of points within the same stream.
  This is kind of like join but instead joining a stream with itself.
- [#669](https://github.com/influxdata/kapacitor/pull/669): Add size function for humanize byte size. thanks @jsvisa!
- [#697](https://github.com/influxdata/kapacitor/pull/697): Can now flatten a set of points into a single points creating dynamcially named fields.
- [#698](https://github.com/influxdata/kapacitor/pull/698): Join delimiter can be specified.
- [#695](https://github.com/influxdata/kapacitor/pull/695): Bash completion filters by enabled disabled status. Thanks @bbczeuz!
- [#706](https://github.com/influxdata/kapacitor/pull/706): Package UDF agents
- [#707](https://github.com/influxdata/kapacitor/pull/707): Add size field to BeginBatch struct of UDF protocol. Provides hint as to size of incoming batch.

### Bugfixes

- [#656](https://github.com/influxdata/kapacitor/pull/656): Fix issues where an expression could not be passed as a function parameter in TICKscript.
- [#627](https://github.com/influxdata/kapacitor/issues/627): Fix where InfluxQL functions that returned a batch could drop tags.
- [#674](https://github.com/influxdata/kapacitor/issues/674): Fix panic with Join On and batches.
- [#665](https://github.com/influxdata/kapacitor/issues/665): BREAKING: Fix file mode not being correct for Alert.Log files.
  Breaking change is that integers numbers prefixed with a 0 in TICKscript are interpreted as octal numbers.
- [#667](https://github.com/influxdata/kapacitor/issues/667): Align deadman timestamps to interval.

## v1.0.0-beta2 [2016-06-17]

### Release Notes

### Features

- [#636](https://github.com/influxdata/kapacitor/pull/636): Change HTTP logs to be in Common Log format.
- [#652](https://github.com/influxdata/kapacitor/pull/652): Add optional replay ID to the task API so that you can get information about a task inside a running replay.

### Bugfixes

- [#621](https://github.com/influxdata/kapacitor/pull/621): Fix obscure error about single vs double quotes.
- [#623](https://github.com/influxdata/kapacitor/pull/623): Fix issues with recording metadata missing data url.
- [#631](https://github.com/influxdata/kapacitor/issues/631): Fix issues with using iterative lambda expressions in an EvalNode.
- [#628](https://github.com/influxdata/kapacitor/issues/628): BREAKING: Change `kapacitord config` to not search default location for configuration files but rather require the `-config` option.
    Since the `kapacitord run` command behaves this way they should be consistent.
    Fix issue with `kapacitord config > kapacitor.conf` when the output file was a default location for the config.
- [#626](https://github.com/influxdata/kapacitor/issues/626): Fix issues when changing the ID of an enabled task.
- [#624](https://github.com/influxdata/kapacitor/pull/624): Fix issues where you could get a read error on a closed UDF socket.
- [#651](https://github.com/influxdata/kapacitor/pull/651): Fix issues where an error during a batch replay would hang because the task wouldn't stop.
- [#650](https://github.com/influxdata/kapacitor/pull/650): BREAKING: The default retention policy name was changed to `autogen` in InfluxDB.
    This changes Kapacitor to use `autogen` for the default retention policy for the stats.
    You may need to update your task DBRPs to use `autogen` instead of `default`.


## v1.0.0-beta1 [2016-06-06]

### Release Notes

#### Template Tasks

The ability to create and use template tasks has been added.
you can define a template for a task and reuse that template across multiple tasks.

A simple example:

```go
// Which measurement to consume
var measurement string
// Optional where filter
var where_filter = lambda: TRUE
// Optional list of group by dimensions
var groups = [*]
// Which field to process
var field string
// Warning criteria, has access to 'mean' field
var warn lambda
// Critical criteria, has access to 'mean' field
var crit lambda
// How much data to window
var window = 5m
// The slack channel for alerts
var slack_channel = '#alerts'

stream
    |from()
        .measurement(measurement)
        .where(where_filter)
        .groupBy(groups)
    |window()
        .period(window)
        .every(window)
    |mean(field)
    |alert()
         .warn(warn)
         .crit(crit)
         .slack()
         .channel(slack_channel)
```

Then you can define the template like so:

```
kapacitor define-template generic_mean_alert -tick path/to/above/script.tick -type stream
```

Next define a task that uses the template:

```
kapacitor define cpu_alert -template generic_mean_alert -vars cpu_vars.json -dbrp telegraf.default
```

Where `cpu_vars.json` would like like this:

```json
{
    "measurement": {"type" : "string", "value" : "cpu" },
    "where_filter": {"type": "lambda", "value": "\"cpu\" == 'cpu-total'"},
    "groups": {"type": "list", "value": [{"type":"string", "value":"host"},{"type":"string", "value":"dc"}]},
    "field": {"type" : "string", "value" : "usage_idle" },
    "warn": {"type" : "lambda", "value" : " \"mean\" < 30.0" },
    "crit": {"type" : "lambda", "value" : " \"mean\" < 10.0" },
    "window": {"type" : "duration", "value" : "1m" },
    "slack_channel": {"type" : "string", "value" : "#alerts_testing" }
}
```


#### Live Replays

With this release you can now replay data directly against a task from InfluxDB without having to first create a recording.
Replay the queries defined in the batch task `cpu_alert` for the past 10 hours.
```sh
kapacitor replay-live batch -task cpu_alert -past 10h
```

Or for a stream task with use a query directly:

```sh
kapacitor replay-live query -task cpu_alert -query 'SELECT usage_idle FROM telegraf."default".cpu WHERE time > now() - 10h'
```

#### HTTP based subscriptions

Now InfluxDB and Kapacitor support HTTP/S based subscriptions.
This means that Kapacitor need only listen on a single port for the HTTP service, greatly simplifying configuration and setup.

In order to start using HTTP subscriptions change the `subscription-protocol` option for your configured InfluxDB clusters.

For example:

```
[[influxdb]]
  enabled = true
  urls = ["http://localhost:8086",]
  subscription-protocol = "http"
  # or to use https
  #subscription-protocol = "https"
```

On startup Kapacitor will detect the change and recreate the subscriptions in InfluxDB to use the HTTP protocol.

>NOTE: While HTTP itself is a TCP transport such that packet loss shouldn't be an issue, if Kapacitor starts to slow down for whatever reason, InfluxDB will drop the subscription writes to Kapacitor.
In order to know if subscription writes are being dropped you should monitor the measurement `_internal.monitor.subscriber` for the field `writeFailures`.

#### Holt-Winters Forecasting

This release contains an new Holt Winters InfluxQL function.

With this forecasting method one can now define an alert based off forecasted future values.

For example, the following TICKscript will take the last 30 days of disk usage stats and using holt-winters forecast the next 7 days.
If the forecasted value crosses a threshold an alert is triggered.

The result is now Kapacitor will alert you 7 days in advance of a disk filling up.
This assumes a slow growth but by changing the vars in the script you could check for shorter growth intervals.

```go
// The interval on which to aggregate the disk usage
var growth_interval = 1d
// The number of `growth_interval`s to forecast into the future
var forecast_count = 7
// The amount of historical data to use for the fit
var history = 30d

// The critical threshold on used_percent
var threshold = 90.0

batch
    |query('''
    SELECT max(used_percent) as used_percent
    FROM "telegraf"."default"."disk"
''')
        .period(history)
        .every(growth_interval)
        .align()
        .groupBy(time(growth_interval), *)
    |holtWinters('used_percent', forecast_count, 0, growth_interval)
        .as('used_percent')
    |max('used_percent')
        .as('used_percent')
    |alert()
         // Trigger alert if the forecasted disk usage is greater than threshold
        .crit(lambda: "used_percent" > threshold)
```


### Features

- [#283](https://github.com/influxdata/kapacitor/issues/283): Add live replays.
- [#500](https://github.com/influxdata/kapacitor/issues/500): Support Float,Integer,String and Boolean types.
- [#82](https://github.com/influxdata/kapacitor/issues/82): Multiple services for PagerDuty alert. thanks @savagegus!
- [#558](https://github.com/influxdata/kapacitor/pull/558): Preserve fields as well as tags on selector InfluxQL functions.
- [#259](https://github.com/influxdata/kapacitor/issues/259): Template Tasks have been added.
- [#562](https://github.com/influxdata/kapacitor/pull/562): HTTP based subscriptions.
- [#595](https://github.com/influxdata/kapacitor/pull/595): Support counting and summing empty batches to 0.
- [#596](https://github.com/influxdata/kapacitor/pull/596): Support new group by time offset i.e. time(30s, 5s)
- [#416](https://github.com/influxdata/kapacitor/issues/416): Track ingress counts by database, retention policy, and measurement. Expose stats via cli.
- [#586](https://github.com/influxdata/kapacitor/pull/586): Add spread stateful function. thanks @upccup!
- [#600](https://github.com/influxdata/kapacitor/pull/600): Add close http response after handler laert post, thanks @jsvisa!
- [#606](https://github.com/influxdata/kapacitor/pull/606): Add Holt-Winters forecasting method.
- [#605](https://github.com/influxdata/kapacitor/pull/605): BREAKING: StatsNode for batch edge now count the number of points in a batch instead of count batches as a whole.
    This is only breaking if you have a deadman switch configured on a batch edge.
- [#611](https://github.com/influxdata/kapacitor/pull/611): Adds bash completion to the kapacitor CLI tool.


### Bugfixes

- [#540](https://github.com/influxdata/kapacitor/issues/540): Fixes bug with log level API endpoint.
- [#521](https://github.com/influxdata/kapacitor/issues/521): EvalNode now honors groups.
- [#561](https://github.com/influxdata/kapacitor/issues/561): Fixes bug when lambda expressions would return error about types with nested binary expressions.
- [#555](https://github.com/influxdata/kapacitor/issues/555): Fixes bug where "time" functions didn't work in lambda expressions.
- [#570](https://github.com/influxdata/kapacitor/issues/570): Removes panic in SMTP service on failed close connection.
- [#587](https://github.com/influxdata/kapacitor/issues/587): Allow number literals without leading zeros.
- [#584](https://github.com/influxdata/kapacitor/issues/584): Do not block during startup to send usage stats.
- [#553](https://github.com/influxdata/kapacitor/issues/553): Periodically check if new InfluxDB DBRPs have been created.
- [#602](https://github.com/influxdata/kapacitor/issues/602): Fix missing To property on email alert handler.
- [#581](https://github.com/influxdata/kapacitor/issues/581): Record/Replay batch tasks get cluster info from task not API.
- [#613](https://github.com/influxdata/kapacitor/issues/613): BREAKING: Allow the ID of templates and tasks to be updated via the PATCH method.
    The breaking change is that now PATCH request return a 200 with the template or task definition, where before they returned 204.

## v0.13.1 [2016-05-13]

### Release Notes

>**Breaking changes may require special upgrade steps from versions <= 0.12, please read the 0.13.0 release notes**

Along with the API changes of 0.13.0, validation logic was added to task IDs, but this was not well documented.
This minor release remedies that.

All IDs (tasks, recordings, replays) must match this regex `^[-\._\p{L}0-9]+$`, which is essentially numbers, unicode letters, '-', '.' and '_'.

If you have existing tasks which do not match this pattern they should continue to function normally.

### Features

### Bugfixes

- [#545](https://github.com/influxdata/kapacitor/issues/545): Fixes inconsistency with API docs for creating a task.
- [#544](https://github.com/influxdata/kapacitor/issues/544): Fixes issues with existings tasks and invalid names.
- [#543](https://github.com/influxdata/kapacitor/issues/543): Fixes default values not being set correctly in API calls.


## v0.13.0 [2016-05-11]

### Release Notes

>**Breaking changes may require special upgrade steps please read below.**

#### Upgrade Steps

Changes to how and where task data is store have been made.
In order to safely upgrade to version 0.13 you need to follow these steps:

1. Upgrade InfluxDB to version 0.13 first.
2. Update all TICKscripts to use the new `|` and `@` operators. Once Kapacitor no longer issues any `DEPRECATION` warnings you are ready to begin the upgrade.
The upgrade will work without this step but tasks using the old syntax cannot be enabled, until modified to use the new syntax.
3. Upgrade the Kapacitor binary/package.
4. Configure new database location. By default the location `/var/lib/kapacitor/kapacitor.db` is chosen for package installs or `./kapacitor.db` for manual installs.
Do **not** remove the configuration for the location of the old task.db database file since it is still needed to do the migration.

    ```
    [storage]
    boltdb = "/var/lib/kapacitor/kapacitor.db"
    ```

5. Restart Kapacitor. At this point Kapacitor will migrate all existing data to the new database file.
If any errors occur Kapacitor will log them and fail to startup. This way if Kapacitor starts up you can be sure the migration was a success and can continue normal operation.
The old database is opened in read only mode so that existing data cannot be corrupted.
Its recommended to start Kapacitor in debug logging mode for the migration so you can follow the details of the migration process.

At this point you may remove the configuration for the old `task` `dir` and restart Kapacitor to ensure everything is working.
Kapacitor will attempt the migration on every startup while the old configuration and db file exist, but will skip any data that was already migrated.


#### API Changes

With this release the API has been updated to what we believe will be the stable version for a 1.0 release.
Small changes may still be made but the significant work to create a RESTful HTTP API is complete.
Many breaking changes introduced, see the [client/API.md](http://github.com/influxdata/kapacitor/blob/master/client/API.md) doc for details on how the API works now.

#### CLI Changes

Along with the API changes, breaking changes where also made to the `kapacitor` CLI command.
Here is a break down of the CLI changes:

* Every thing has an ID now: tasks, recordings, even replays.
    The `name` used before to define a task is now its `ID`.
    As such instead of using `-name` and `-id` to refer to tasks and recordings,
    the flags have been changed to `-task` and `-recording` accordingly.
* Replays can be listed and deleted like tasks and recordings.
* Replays default to `fast` clock mode.
* The record and replay commands now have a `-no-wait` option to start but not wait for the recording/replay to complete.
* Listing recordings and replays displays the status of the respective action.
* Record and Replay command now have an optional flag `-replay-id`/`-recording-id` to specify the ID of the replay or recording.
    If not set then a random ID will be chosen like the previous behavior.

#### Notable features

UDF can now be managed externally to Kapacitor via Unix sockets.
A process or container can be launched independent of Kapacitor exposing a socket.
On startup Kapacitor will connect to the socket and begin communication.

Example UDF config for a socket based UDF.

```
[udf]
[udf.functions]
    [udf.functions.myCustomUDF]
       socket = "/path/to/socket"
       timeout = "10s"
```

Alert data can now be consumed directly from within TICKscripts.
For example, let's say we want to store all data that triggered an alert in InfluxDB with a tag `level` containing the level string value (i.e CRITICAL).

```javascript
...
    |alert()
        .warn(...)
        .crit(...)
        .levelTag('level')
        // and/or use a field
        //.levelField('level')
        // Also tag the data with the alert ID
        .idTag('id')
        // and/or use a field
        //.idField('id')
    |influxDBOut()
        .database('alerts')
        ...
```


### Features

- [#360](https://github.com/influxdata/kapacitor/pull/360): Forking tasks by measurement in order to improve performance
- [#386](https://github.com/influxdata/kapacitor/issues/386): Adds official Go HTTP client package.
- [#399](https://github.com/influxdata/kapacitor/issues/399): Allow disabling of subscriptions.
- [#417](https://github.com/influxdata/kapacitor/issues/417): UDFs can be connected over a Unix socket. This enables UDFs from across Docker containers.
- [#451](https://github.com/influxdata/kapacitor/issues/451): StreamNode supports `|groupBy` and `|where` methods.
- [#93](https://github.com/influxdata/kapacitor/issues/93): AlertNode now outputs data to child nodes. The output data can have either a tag or field indicating the alert level.
- [#281](https://github.com/influxdata/kapacitor/issues/281): AlertNode now has an `.all()` property that specifies that all points in a batch must match the criteria in order to trigger an alert.
- [#384](https://github.com/influxdata/kapacitor/issues/384): Add `elapsed` function to compute the time difference between subsequent points.
- [#230](https://github.com/influxdata/kapacitor/issues/230): Alert.StateChangesOnly now accepts optional duration arg. An alert will be triggered for every interval even if the state has not changed.
- [#426](https://github.com/influxdata/kapacitor/issues/426): Add `skip-format` query parameter to the `GET /task` endpoint so that returned TICKscript content is left unmodified from the user input.
- [#388](https://github.com/influxdata/kapacitor/issues/388): The duration of an alert is now tracked and exposed as part of the alert data as well as can be set as a field via `.durationField('duration')`.
- [#486](https://github.com/influxdata/kapacitor/pull/486): Default config file location.
- [#461](https://github.com/influxdata/kapacitor/pull/461): Make Alerta `event` property configurable.
- [#491](https://github.com/influxdata/kapacitor/pull/491): BREAKING: Rewriting stateful expression in order to improve performance, the only breaking change is: short circuit evaluation for booleans - for example: ``lambda: "bool_value" && (count() > 100)`` if "bool_value" is false, we won't evaluate "count".
- [#504](https://github.com/influxdata/kapacitor/pull/504): BREAKING: Many changes to the API and underlying storage system. This release requires a special upgrade process.
- [#511](https://github.com/influxdata/kapacitor/pull/511): Adds DefaultNode for providing default values for missing fields or tags.
- [#285](https://github.com/influxdata/kapacitor/pull/285): Track created,modified and last enabled dates on tasks.
- [#533](https://github.com/influxdata/kapacitor/pull/533): Add useful statistics for nodes.

### Bugfixes

- [#499](https://github.com/influxdata/kapacitor/issues/499): Fix panic in InfluxQL nodes if field is missing or incorrect type.
- [#441](https://github.com/influxdata/kapacitor/issues/441): Fix panic in UDF code.
- [#429](https://github.com/influxdata/kapacitor/issues/429): BREAKING: Change TICKscript parser to be left-associative on equal precedence operators. For example previously this statement `(1+2-3*4/5)` was evaluated as `(1+(2-(3*(4/5))))`
    which is not the typical/expected behavior. Now using left-associative parsing the statement is evaluated as `((1+2)-((3*4)/5))`.
- [#456](https://github.com/influxdata/kapacitor/pull/456): Fixes Alerta integration to let server set status, fix `rawData` attribute and set default severity to `indeterminate`.
- [#425](https://github.com/influxdata/kapacitor/pull/425): BREAKING: Preserving tags on influxql simple selectors - first, last, max, min, percentile
- [#423](https://github.com/influxdata/kapacitor/issues/423): Recording stream queries with group by now correctly saves data in time order not group by order.
- [#331](https://github.com/influxdata/kapacitor/issues/331): Fix panic when missing `.as()` for JoinNode.
- [#523](https://github.com/influxdata/kapacitor/pull/523): JoinNode will now emit join sets as soon as they are ready. If multiple joinable sets arrive in the same tolerance window than each will be emitted (previously the first points were dropped).
- [#537](https://github.com/influxdata/kapacitor/issues/537): Fix panic in alert node when batch is empty.

## v0.12.0 [2016-04-04]

### Release Notes

New TICKscript syntax that uses a different operators for chaining methods vs property methods vs UDF methods.

* A chaining method is a method that creates a new node in the pipeline. Uses the `|` operator.
* A property method is a method that changes a property on a node. Uses the `.` operator.
* A UDF method is a method that calls out to a UDF. Uses the `@` operator.

For example below the `from`, `mean`, and `alert` methods create new nodes,
the `detectAnomalies` method calls a UDF,
and the other methods modify the nodes as property methods.

```javascript
stream
    |from()
        .measurement('cpu')
        .where(lambda: "cpu" == 'cpu-total')
    |mean('usage_idle')
        .as('value')
    @detectAnomalies()
        .field('mean')
    |alert()
        .crit(lambda: "anomaly_score" > 10)
        .log('/tmp/cpu.log')
```

With this change a new binary is provided with Kapacitor `tickfmt` which will
format a TICKscript file according to a common standard.


### Features

- [#299](https://github.com/influxdata/kapacitor/issues/299): Changes TICKscript chaining method operators and adds `tickfmt` binary.
- [#389](https://github.com/influxdata/kapacitor/pull/389): Adds benchmarks to Kapacitor for basic use cases.
- [#390](https://github.com/influxdata/kapacitor/issues/390): BREAKING: Remove old `.mapReduce` functions.
- [#381](https://github.com/influxdata/kapacitor/pull/381): Adding enable/disable/delete/reload tasks by glob.
- [#401](https://github.com/influxdata/kapacitor/issues/401): Add `.align()` property to BatchNode so you can align query start and stop times.

### Bugfixes

- [#378](https://github.com/influxdata/kapacitor/issues/378): Fix issue where derivative would divide by zero.
- [#387](https://github.com/influxdata/kapacitor/issues/387): Add `.quiet()` option to EvalNode so errors can be suppressed if expected.
- [#400](https://github.com/influxdata/kapacitor/issues/400): All query/connection errors are counted and reported in BatchNode stats.
- [#412](https://github.com/influxdata/kapacitor/pull/412): Fix issues with batch queries dropping points because of nil fields.
- [#413](https://github.com/influxdata/kapacitor/pull/413): Allow disambiguation between ".groupBy" and "|groupBy".


## v0.11.0 [2016-03-22]

### Release Notes

Kapacitor is now using the functions from the new query engine in InfluxDB core.
Along with this change is a change in the TICKscript API so that using the InfluxQL functions is easier.
Simply call the desired method directly no need to call `.mapReduce` explicitly.
This change now hides the mapReduce aspect and handles it internally.
Using `.mapReduce` is officially deprecated in this release and will be remove in the next major release.
We feel that this change improves the readability of TICKscripts and exposes less implementation details
to the end user.
Updating your exising TICKscripts is simple.
If previously you had code like this:

```javascript
stream.from()...
    .window()...
    .mapReduce(influxql.count('value'))
```
then update it to look like this:

```javascript
stream.from()...
    .window()...
    .count('value')
```

a simple regex could fix all your existing scripts.

Kapacitor now exposes more internal metrics for determining the performance of a given task.
The internal statistics includes a new measurement named `node` that contains any stats a node provides, tagged by the task, node, task type and kind of node (i.e. window vs union).
All nodes provide an averaged execution time for the node.
These stats are also available in the DOT output of the Kapacitor show command.

Significant performance improvements have also been added.
In some cases Kapacitor throughput has improved by 4X.

Kapacitor can now connect to different InfluxDB clusters.
Multiple InfluxDB config sections can be defined and one will be marked as default.
To upgrade convert an `influxdb` config.

From this:

```
[influxdb]
  enabled = true
  ...
```

to this:

```
[[influxdb]]
  enabled = true
  default = true
  name = "localhost"
  ...
```

Various improvements to joining features have been implemented.
With #144 you can now join streams with differing group by dimensions.

If you previously configured Email, Slack or HipChat globally now you must also set the `state-changes-only` option to true as well if you want to preserve the original behavior.
For example:

```
[slack]
   enable = true
   global = true
   state-changes-only = true
```

### Features
- [#236](https://github.com/influxdata/kapacitor/issues/236): Implement batched group by
- [#231](https://github.com/influxdata/kapacitor/pull/231): Add ShiftNode so values can be shifted in time for joining/comparisons.
- [#190](https://github.com/influxdata/kapacitor/issues/190): BREAKING: Deadman's switch now triggers off emitted counts and is grouped by to original grouping of the data.
    The breaking change is that the 'collected' stat is no longer output for `.stats` and has been replaced by `emitted`.
- [#145](https://github.com/influxdata/kapacitor/issues/145): The InfluxDB Out Node now writes data to InfluxDB in buffers.
- [#215](https://github.com/influxdata/kapacitor/issues/215): Add performance metrics to nodes for average execution times and node throughput values.
- [#144](https://github.com/influxdata/kapacitor/issues/144): Can now join streams with differing dimensions using the join.On property.
- [#249](https://github.com/influxdata/kapacitor/issues/249): Can now use InfluxQL functions directly instead of via the MapReduce method. Example `stream.from().count()`.
- [#233](https://github.com/influxdata/kapacitor/issues/233): BREAKING: Now you can use multiple InfluxDB clusters. The config changes to make this possible are breaking. See notes above for changes.
- [#302](https://github.com/influxdata/kapacitor/issues/302): Can now use .Time in alert message.
- [#239](https://github.com/influxdata/kapacitor/issues/239): Support more detailed TLS config when connecting to an InfluxDB host.
- [#323](https://github.com/influxdata/kapacitor/pull/323): Stats for task execution are provided via JSON HTTP request instead of just DOT string. thanks @yosiat
- [#358](https://github.com/influxdata/kapacitor/issues/358): Improved logging. Adds LogNode so any data in a pipeline can be logged.
- [#366](https://github.com/influxdata/kapacitor/issues/366): HttpOutNode now allows chaining methods.


### Bugfixes
- [#199](https://github.com/influxdata/kapacitor/issues/199): BREAKING: Various fixes for the Alerta integration.
    The `event` property has been removed from the Alerta node and is now set as the value of the alert ID.
- [#232](https://github.com/influxdata/kapacitor/issues/232): Better error message for alert integrations. Better error message for VictorOps 404 response.
- [#231](https://github.com/influxdata/kapacitor/issues/231): Fix window logic when there were gaps in the data stream longer than window every value.
- [#213](https://github.com/influxdata/kapacitor/issues/231): Add SourceStreamNode so that yuou must always first call `.from` on the `stream` object before filtering it, so as to not create confusing to understand TICKscripts.
- [#255](https://github.com/influxdata/kapacitor/issues/255): Add OPTIONS handler for task delete method so it can be preflighted.
- [#258](https://github.com/influxdata/kapacitor/issues/258): Fix UDP internal metrics, change subscriptions to use clusterID.
- [#240](https://github.com/influxdata/kapacitor/issues/240): BREAKING: Fix issues with Sensu integration. The breaking change is that the config no longer takes a `url` but rather a `host` option since the communication is raw TCP rather HTTP.
- [#270](https://github.com/influxdata/kapacitor/issues/270): The HTTP server will now gracefully stop.
- [#300](https://github.com/influxdata/kapacitor/issues/300): Add OPTIONS method to /recording endpoint for deletes.
- [#304](https://github.com/influxdata/kapacitor/issues/304): Fix panic if recording query but do not have an InfluxDB instance configured
- [#289](https://github.com/influxdata/kapacitor/issues/289): Add better error handling to batch node.
- [#142](https://github.com/influxdata/kapacitor/issues/142): Fixes bug when defining multiple influxdb hosts.
- [#266](https://github.com/influxdata/kapacitor/issues/266): Fixes error log for HipChat that is not an error.
- [#333](https://github.com/influxdata/kapacitor/issues/333): Fixes hang when replaying with .stats node. Fixes issues with batch and stats.
- [#340](https://github.com/influxdata/kapacitor/issues/340): BREAKING: Decouples global setting for alert handlers from the state changes only setting.
- [#348](https://github.com/influxdata/kapacitor/issues/348): config.go: refactor to simplify structure and fix support for array elements
- [#362](https://github.com/influxdata/kapacitor/issues/362): Fix bug with join tolerance and batches.

## v0.10.1 [2016-02-08]

### Release Notes

This is a bug fix release that fixes many issues releated to the recent 0.10.0 release.
The few additional features are focused on usability improvements from recent feedback.

Improved UDFs, lots of bug fixes and improvements on the API. There was a breaking change for UDFs protobuf messages, see #176.

There was a breaking change to the `define` command, see [#173](https://github.com/influxdata/kapacitor/issues/173) below.

### Features

- [#176](https://github.com/influxdata/kapacitor/issues/176): BREAKING: Improved UDFs and groups. Now it is easy to deal with groups from the UDF process.
    There is a breaking change in the BeginBatch protobuf message for this change.
- [#196](https://github.com/influxdata/kapacitor/issues/196): Adds a 'details' property to the alert node so that the email body can be defined. See also [#75](https://github.com/influxdata/kapacitor/issues/75).
- [#132](https://github.com/influxdata/kapacitor/issues/132): Make is so multiple calls to `where` simply `AND` expressions together instead of replacing or creating extra nodes in the pipeline.
- [#173](https://github.com/influxdata/kapacitor/issues/173): BREAKING: Added a `-no-reload` flag to the define command in the CLI. Now if the task is enabled define will automatically reload it unless `-no-reload` is passed.
- [#194](https://github.com/influxdata/kapacitor/pull/194): Adds Talk integration for alerts. Thanks @wutaizeng!
- [#320](https://github.com/influxdata/kapacitor/pull/320): Upgrade to go 1.6

### Bugfixes

- [#177](https://github.com/influxdata/kapacitor/issues/177): Fix panic for show command on batch tasks.
- [#185](https://github.com/influxdata/kapacitor/issues/185): Fix panic in define command with invalid dbrp value.
- [#195](https://github.com/influxdata/kapacitor/issues/195): Fix panic in where node.
- [#208](https://github.com/influxdata/kapacitor/issues/208): Add default stats dbrp to default subscription excludes.
- [#203](https://github.com/influxdata/kapacitor/issues/203): Fix hang when deleteing invalid batch task.
- [#182](https://github.com/influxdata/kapacitor/issues/182): Fix missing/incorrect Content-Type headers for various HTTP endpoints.
- [#187](https://github.com/influxdata/kapacitor/issues/187): Retry connecting to InfluxDB on startup for up to 5 minutes by default.

## v0.10.0 [2016-01-26]

### Release Notes

This release marks the next major release of Kapacitor.
With this release you can now run your own custom code for processing data within Kapacitor.
See [udf/agent/README.md](https://github.com/influxdata/kapacitor/blob/master/udf/agent/README.md) for more details.

With the addition of UDFs it is now possible to run custom anomaly detection alogrithms suited to your needs.
There are simple examples of how to use UDFs in [udf/agent/examples](https://github.com/influxdata/kapacitor/tree/master/udf/agent/examples/).

The version has jumped significantly so that it is inline with other projects in the TICK stack.
This way you can easily tell which versions of Telegraf, InfluxDB, Chronograf and Kapacitor work together.

See note on a breaking change in the HTTP API below. #163


### Features
- [#137](https://github.com/influxdata/kapacitor/issues/137): Add deadman's switch. Can be setup via TICKscript and globally via configuration.
- [#72](https://github.com/influxdata/kapacitor/issues/72): Add support for User Defined Functions (UDFs).
- [#139](https://github.com/influxdata/kapacitor/issues/139): Alerta.io support thanks! @md14454
- [#85](https://github.com/influxdata/kapacitor/issues/85): Sensu support using JIT clients. Thanks @sstarcher!
- [#141](https://github.com/influxdata/kapacitor/issues/141): Time of day expressions for silencing alerts.

### Bugfixes
- [#153](https://github.com/influxdata/kapacitor/issues/153): Fix panic if referencing non existant field in MapReduce function.
- [#138](https://github.com/influxdata/kapacitor/issues/138): Change over to influxdata github org.
- [#164](https://github.com/influxdata/kapacitor/issues/164): Update imports etc from InfluxDB as per the new meta store/client changes.
- [#163](https://github.com/influxdata/kapacitor/issues/163): BREAKING CHANGE: Removed the 'api/v1' pathing from the HTTP API so that Kapacitor is
    path compatible with InfluxDB. While this is a breaking change the kapacitor cli has been updated accordingly and you will not experience any distruptions unless you
    were calling the HTTP API directly.
- [#147](https://github.com/influxdata/kapacitor/issues/147): Compress .tar archives from builds.

## v0.2.4 [2016-01-07]

### Release Notes

### Features
- [#118](https://github.com/influxdata/kapacitor/issues/118): Can now define multiple handlers of the same type on an AlertNode.
- [#119](https://github.com/influxdata/kapacitor/issues/119): HipChat support thanks! @ericiles *2
- [#113](https://github.com/influxdata/kapacitor/issues/113): OpsGenie support thanks! @ericiles
- [#107](https://github.com/influxdata/kapacitor/issues/107): Enable TICKscript variables to be defined and then referenced from lambda expressions.
        Also fixes various bugs around using regexes.

### Bugfixes
- [#124](https://github.com/influxdata/kapacitor/issues/124): Fix panic where there is an error starting a task.
- [#122](https://github.com/influxdata/kapacitor/issues/122): Fixes panic when using WhereNode.
- [#128](https://github.com/influxdata/kapacitor/issues/128): Fix not sending emails when using recipient list from config.

## v0.2.3 [2015-12-22]

### Release Notes

Bugfix #106 made a breaking change to the internal HTTP API. This was to facilitate integration testing and overall better design.
Now POSTing a recording request will start the recording and immediately return. If you want to wait till it is complete do
a GET for the recording info and it will block until its complete. The kapacitor cli has been updated accordingly.

### Features
- [#96](https://github.com/influxdata/kapacitor/issues/96): Use KAPACITOR_URL env var for setting the kapacitord url in the client.
- [#109](https://github.com/influxdata/kapacitor/pull/109): Add throughput counts to DOT format in `kapacitor show` command, if task is executing.

### Bugfixes
- [#102](https://github.com/influxdata/kapacitor/issues/102): Fix race when start/stoping timeTicker in batch.go
- [#106](https://github.com/influxdata/kapacitor/pull/106): Fix hang when replaying stream recording.


## v0.2.2 [2015-12-16]

### Release Notes

Some bug fixes including one that cause Kapacitor to deadlock.

### Features
- [#83](https://github.com/influxdata/kapacitor/pull/83): Use enterprise usage client, remove deprecated enterprise register and reporting features.

### Bugfixes

- [#86](https://github.com/influxdata/kapacitor/issues/86): Fix dealock form errors in tasks. Also fixes issue where task failures did not get logged.
- [#95](https://github.com/influxdata/kapacitor/pull/95): Fix race in bolt usage when starting enabled tasks at startup.

## v0.2.0 [2015-12-8]

### Release Notes

Major public release.

<|MERGE_RESOLUTION|>--- conflicted
+++ resolved
@@ -7,9 +7,8 @@
 - [#2318](https://github.com/influxdata/kapacitor/pull/2322): Add support for TLS 1.3.
 
 ### Bugfixes
-<<<<<<< HEAD
+
 - [#2286](https://github.com/influxdata/kapacitor/pull/2286): Corrected issue with `go vet` invocation in .hooks/pre-commit which would cause the hook to fail.
-=======
 
 ## v1.5.5 [2020-04-20]
 
@@ -19,7 +18,6 @@
 ### features
 - [#2312](https://github.com/influxdata/kapacitor/pull/2312): Switched from md5 to sha256 for release checksums.
 
->>>>>>> a75322dc
 ## v1.5.4 [2020-01-16]
 
 ### Features
