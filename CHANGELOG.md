# Changelog

## v1.5.1 [unreleased]

<<<<<<< HEAD
### Bugfixes

- [#1938](https://github.com/influxdata/kapacitor/issues/1938): pagerduty2 should use routingKey rather than serviceKey
=======
- [#1982](https://github.com/influxdata/kapacitor/pull/1982): Fix KafkaTopic not working from TICKscript
>>>>>>> 202e2648

## v1.5.0 [2018-05-17]

### Features

- [#1842](https://github.com/influxdata/kapacitor/pull/1842): Add alert inhibitors that allow an alert to suppress events from other matching alerts.
- [#1833](https://github.com/influxdata/kapacitor/pull/1833): Config format updated to allow for more than one slack configuration.  
- [#1844](https://github.com/influxdata/kapacitor/pull/1844): Added a new kapacitor node changeDetect that emits a value
    for each time a series field changes.
- [#1828](https://github.com/influxdata/kapacitor/pull/1828): Add recoverable field to JSON alert response to indicate whether the
alert will auto-recover.
- [#1823](https://github.com/influxdata/kapacitor/pull/1823): Update OpsGenie integration to use the v2 API.
    To upgrade to using the new API simply update your config and TICKscripts to use opsgenie2 instead of opsgenie.
    If your `opsgenie` config uses the `recovery_url` option, for `opsgenie2` you will need to change it to the `recovery_action` option.
    This is because the new v2 API is not structured with static URLs, and so only the action can be defined and not the entire URL.
- [#1690](https://github.com/influxdata/kapacitor/issues/1690): Add https-private-key option to httpd config.
- [#1561](https://github.com/influxdata/kapacitor/issues/1561): Add .quiet to all nodes to silence any errors reported by the node.
- [#1826](https://github.com/influxdata/kapacitor/issues/1826): Add Kafka alert handler.

### Bugfixes
- [#1794](https://github.com/influxdata/kapacitor/issues/1794): Kapacitor ticks generating a hash instead of their actual given name.
- [#1827](https://github.com/influxdata/kapacitor/pull/1827): Fix deadlock in load service when task has an error.
- [#1795](https://github.com/influxdata/kapacitor/pull/1795): Support PagerDuty API v2
- [#1776](https://github.com/influxdata/kapacitor/issues/1776): Fix bug where you could not delete a topic handler with the same name as its topic.
- [#1905](https://github.com/influxdata/kapacitor/pull/1905): Adjust PagerDuty v2 service-test names and capture detailed error messages.
- [#1913](https://github.com/influxdata/kapacitor/pull/1913): Fix Kafka configuration.

## v1.4.1 [2018-03-13]

### Bugfixes

- [#1834](https://github.com/influxdata/kapacitor/issues/1834): Fix bug where task type was invalid when using var for stream/batch

## v1.4.0 [2017-12-08]

The v1.4.0 release has many new features, here is a list of some of the highlights:

1. Load TICKscripts and alert handlers from a directory.
2. Structed Logging  with a logging API endpoints to be able to tail logs for given tasks.
3. Autoscale support for Docker Swarm and EC2 Autoscaling.
4. Sideload data into your TICKscript streams from external sources.
5. Fully customizable POST body for the alert POST handler and the httpPost node.

See the complete list of bug fixes and features below.

### Bugfixes

- [#1710](https://github.com/influxdata/kapacitor/issues/1710): Idle Barrier is dropping all messages when source has clock offset
- [#1719](https://github.com/influxdata/kapacitor/pull/1719): Fix oddly generated TOML for mqtt & httppost

## v1.4.0-rc3 [2017-12-04]

### Bugfixes

- [#1703](https://github.com/influxdata/kapacitor/pull/1703): Fix issues where log API checked the wrong header for the desired content type.

## v1.4.0-rc2 [2017-11-28]

### Features

- [#1622](https://github.com/influxdata/kapacitor/pull/1622): Add support for AWS EC2 autoscaling services.
- [#1566](https://github.com/influxdata/kapacitor/pull/1566): Add BarrierNode to emit BarrierMessage periodically

### Bugfixes

- [#1250](https://github.com/influxdata/kapacitor/issues/1250): Fix VictorOps "data" field being a string instead of actual JSON.
- [#1697](https://github.com/influxdata/kapacitor/issues/1697): Fix panic with MQTT toml configuration generation.

## v1.4.0-rc1 [2017-11-09]

### Features

- [#1408](https://github.com/influxdata/kapacitor/issues/1408): Add Previous state
- [#1575](https://github.com/influxdata/kapacitor/issues/1575): Add support to persist replay status after it finishes.
- [#1461](https://github.com/influxdata/kapacitor/issues/1461): alert.post and https_post timeouts needed.
- [#1413](https://github.com/influxdata/kapacitor/issues/1413): Add subscriptions modes to InfluxDB subscriptions.
- [#1436](https://github.com/influxdata/kapacitor/issues/1436): Add linear fill support for QueryNode.
- [#1345](https://github.com/influxdata/kapacitor/issues/1345): Add MQTT Alert Handler
- [#1390](https://github.com/influxdata/kapacitor/issues/1390): Add built in functions to convert timestamps to integers
- [#1425](https://github.com/influxdata/kapacitor/pull/1425): BREAKING: Change over internal API to use message passing semantics.
    The breaking change is that the Combine and Flatten nodes previously, but erroneously, operated across batch boundaries; this has been fixed.
- [#1497](https://github.com/influxdata/kapacitor/pull/1497): Add support for Docker Swarm autoscaling services.
- [#1485](https://github.com/influxdata/kapacitor/issues/1485): Add bools field types to UDFs.
- [#1549](https://github.com/influxdata/kapacitor/issues/1549): Add stateless now() function to get the current local time.
- [#1545](https://github.com/influxdata/kapacitor/pull/1545): Add support for timeout, tags and service template in the Alerta AlertNode
- [#1568](https://github.com/influxdata/kapacitor/issues/1568): Add support for custom HTTP Post bodies via a template system.
- [#1569](https://github.com/influxdata/kapacitor/issues/1569): Add support for add the HTTP status code as a field when using httpPost
- [#1535](https://github.com/influxdata/kapacitor/pull/1535): Add logfmt support and refactor logging.
- [#1481](https://github.com/influxdata/kapacitor/pull/1481): Add ability to load tasks/handlers from dir.
    TICKscript was extended to be able to describe a task exclusively through a tickscript.
      * tasks no longer need to specify their TaskType (Batch, Stream).
      * `dbrp` expressions were added to tickscript.
    Topic-Handler file format was modified to include the TopicID and HandlerID in the file.
    Load service was added; the service can load tasks/handlers from a directory.
- [#1606](https://github.com/influxdata/kapacitor/pull/1606): Update Go version to 1.9.1
- [#1578](https://github.com/influxdata/kapacitor/pull/1578): Add support for exposing logs via the API. API is released as a technical preview.
- [#1605](https://github.com/influxdata/kapacitor/issues/1605): Add support for {{ .Duration }} on Alert Message property.
- [#1644](https://github.com/influxdata/kapacitor/issues/1644): Add support for [JSON lines](https://en.wikipedia.org/wiki/JSON_Streaming#Line_delimited_JSON) for steaming HTTP logs.
- [#1637](https://github.com/influxdata/kapacitor/issues/1637): Add new node Sideload, that allows loading data from files into the stream of data. Data can be loaded using a hierarchy.
- [#1667](https://github.com/influxdata/kapacitor/pull/1667): Promote Alert API to stable v1 path.
- [#1668](https://github.com/influxdata/kapacitor/pull/1668): Change WARN level logs to INFO level.

### Bugfixes

- [#916](https://github.com/influxdata/kapacitor/issues/916): Crash of Kapacitor on Windows x64 when starting a recording
- [#1400](https://github.com/influxdata/kapacitor/issues/1400): Allow for `.yml` file extensions in `define-topic-handler`
- [#1402](https://github.com/influxdata/kapacitor/pull/1402): Fix http server error logging.
- [#1500](https://github.com/influxdata/kapacitor/pull/1500): Fix bugs with stopping running UDF agent.
- [#1470](https://github.com/influxdata/kapacitor/pull/1470): Fix error messages for missing fields which are arguments to functions are not clear
- [#1516](https://github.com/influxdata/kapacitor/pull/1516): Fix bad PagerDuty test the required server info.
- [#1581](https://github.com/influxdata/kapacitor/pull/1581): Add SNMP sysUpTime to SNMP Trap service
- [#1547](https://github.com/influxdata/kapacitor/issues/1547): Fix panic on recording replay with HTTPPostHandler.
- [#1623](https://github.com/influxdata/kapacitor/issues/1623): Fix k8s incluster master api dns resolution
- [#1630](https://github.com/influxdata/kapacitor/issues/1630): Remove the pidfile after the server has exited.
- [#1641](https://github.com/influxdata/kapacitor/issues/1641): Logs API writes multiple http headers.
- [#1657](https://github.com/influxdata/kapacitor/issues/1657): Fix missing dependency in rpm package.
- [#1660](https://github.com/influxdata/kapacitor/pull/1660): Force tar owner/group to be root.
- [#1663](https://github.com/influxdata/kapacitor/pull/1663): Fixed install/remove of kapacitor on non-systemd Debian/Ubuntu systems.
    Fixes packaging to not enable services on RHEL systems.
    Fixes issues with recusive symlinks on systemd systems.
- [#1662](https://github.com/influxdata/kapacitor/issues/1662): Fix invalid default MQTT config.

## v1.3.3 [2017-08-11]

### Bugfixes
- [#1520](https://github.com/influxdata/kapacitor/pull/1520): Expose pprof without authentication if enabled

## v1.3.2 [2017-08-08]

### Bugfixes
- [#1512](https://github.com/influxdata/kapacitor/pull/1512): Use details field from alert node in PagerDuty.

## v1.3.1 [2017-06-02]

### Bugfixes

- [#1415](https://github.com/influxdata/kapacitor/pull/1415): Proxy from environment for HTTP request to slack
- [#1414](https://github.com/influxdata/kapacitor/pull/1414): Fix derivative node preserving fields from previous point in stream tasks.

## v1.3.0 [2017-05-22]

### Release Notes

The v1.3.0 release has two major features.

1. Addition of scraping and discovering for Prometheus style data collection.
2. Updates to the Alert Topic system

Here is a quick example of how to configure Kapacitor to scrape discovered targets.
First configure a discoverer, here we use the file-discovery discoverer.
Next configure a scraper to use that discoverer.

>NOTE: The scraping and discovering features are released under technical preview,
meaning that the configuration or API around the feature may change in a future release.

```
# Configure file discoverer
[[file-discovery]]
 enabled = true
 id = "discover_files"
 refresh-interval = "10s"
 ##### This will look for prometheus json files
 ##### File format is here https://prometheus.io/docs/operating/configuration/#%3Cfile_sd_config%3E
 files = ["/tmp/prom/*.json"]

# Configure scraper
[[scraper]]
 enabled = true
 name = "node_exporter"
 discoverer-id = "discover_files"
 discoverer-service = "file-discovery"
 db = "prometheus"
 rp = "autogen"
 type = "prometheus"
 scheme = "http"
 metrics-path = "/metrics"
 scrape-interval = "2s"
 scrape-timeout = "10s"
```

Add the above snippet to your kapacitor.conf file.

Create the below snippet as the file `/tmp/prom/localhost.json`:

```
[{
 "targets": ["localhost:9100"]
}]
```

Start the Prometheus node_exporter locally.

Now startup Kapacitor and it will discover the `localhost:9100` node_exporter target and begin scrapping it for metrics.
For more details on the scraping and discovery systems see the full documentation [here](https://docs.influxdata.com/kapacitor/v1.3/scraping).

The second major feature with this release, are changes to the alert topic system.
The previous release introduce this new system as a technical preview, with this release the alerting service has been simplified.
Alert handlers now only ever have a single action and belong to a single topic.

The handler definition has been simplified as a result.
Here are some example alert handlers using the new structure:

```yaml
id: my_handler
kind: pagerDuty
options:
  serviceKey: XXX
```

```yaml
id: aggregate_by_1m
kind: aggregate
options:
  interval: 1m
  topic: aggregated
```

```yaml
id: publish_to_system
kind: publish
options:
  topics: [ system ]
```

To define a handler now you must specify which topic the handler belongs to.
For example to define the above aggregate handler on the system topic use this command:

```sh
kapacitor define-handler system aggregate_by_1m.yaml
```

For more details on the alerting system see the full documentation [here](https://docs.influxdata.com/kapacitor/v1.3/alerts).

# Bugfixes

- [#1396](https://github.com/influxdata/kapacitor/pull/1396): Fix broken ENV var config overrides for the kubernetes section.
- [#1397](https://github.com/influxdata/kapacitor/pull/1397): Update default configuration file to include sections for each discoverer service.

## v1.3.0-rc4 [2017-05-19]

# Bugfixes

- [#1379](https://github.com/influxdata/kapacitor/issues/1379): Copy batch points slice before modification, fixes potential panics and data corruption.
- [#1394](https://github.com/influxdata/kapacitor/pull/1394): Use the Prometheus metric name as the measurement name by default for scrape data.
- [#1392](https://github.com/influxdata/kapacitor/pull/1392): Fix possible deadlock for scraper configuration updating.

## v1.3.0-rc3 [2017-05-18]

### Bugfixes

- [#1369](https://github.com/influxdata/kapacitor/issues/1369): Fix panic with concurrent writes to same points in state tracking nodes.
- [#1387](https://github.com/influxdata/kapacitor/pull/1387): static-discovery configuration simplified
- [#1378](https://github.com/influxdata/kapacitor/issues/1378): Fix panic in InfluxQL node with missing field.

## v1.3.0-rc2 [2017-05-11]

### Bugfixes

- [#1370](https://github.com/influxdata/kapacitor/issues/1370): Fix missing working_cardinality stats on stateDuration and stateCount nodes.

## v1.3.0-rc1 [2017-05-08]

### Features

- [#1299](https://github.com/influxdata/kapacitor/pull/1299): Allowing sensu handler to be specified
- [#1284](https://github.com/influxdata/kapacitor/pull/1284): Add type signatures to Kapacitor functions.
- [#1203](https://github.com/influxdata/kapacitor/issues/1203): Add `isPresent` operator for verifying whether a value is present (part of [#1284](https://github.com/influxdata/kapacitor/pull/1284)).
- [#1354](https://github.com/influxdata/kapacitor/pull/1354): Add Kubernetes scraping support.
- [#1359](https://github.com/influxdata/kapacitor/pull/1359): Add groupBy exclude and Add dropOriginalFieldName to flatten.
- [#1360](https://github.com/influxdata/kapacitor/pull/1360): Add KapacitorLoopback node to be able to send data from a task back into Kapacitor.

### Bugfixes

- [#1329](https://github.com/influxdata/kapacitor/issues/1329): BREAKING: A bug was fixed around missing fields in the derivative node.
    The behavior of the node changes slightly in order to provide a consistent fix to the bug.
    The breaking change is that now, the time of the points returned are from the right hand or current point time, instead of the left hand or previous point time.
- [#1353](https://github.com/influxdata/kapacitor/issues/1353): Fix panic in scraping TargetManager.
- [#1238](https://github.com/influxdata/kapacitor/pull/1238): Use ProxyFromEnvironment for all outgoing HTTP traffic.

## v1.3.0-beta2 [2017-05-01]

### Features

- [#117](https://github.com/influxdata/kapacitor/issues/117): Add headers to alert POST requests.

### Bugfixes

- [#1294](https://github.com/influxdata/kapacitor/issues/1294): Fix bug where batch queries would be missing all fields after the first nil field.
- [#1343](https://github.com/influxdata/kapacitor/issues/1343): BREAKING: The UDF agent Go API has changed, the changes now make it so that the agent package is self contained.

## v1.3.0-beta1 [2017-04-29]

### Features

- [#1322](https://github.com/influxdata/kapacitor/pull/1322): TLS configuration in Slack service for Mattermost compatibility
- [#1330](https://github.com/influxdata/kapacitor/issues/1330): Generic HTTP Post node
- [#1159](https://github.com/influxdata/kapacitor/pulls/1159): Go version 1.7.4 -> 1.7.5
- [#1175](https://github.com/influxdata/kapacitor/pull/1175): BREAKING: Add generic error counters to every node type.
    Renamed `query_errors` to `errors` in batch node.
    Renamed `eval_errors` to `errors` in eval node.
- [#922](https://github.com/influxdata/kapacitor/issues/922): Expose server specific information in alert templates.
- [#1162](https://github.com/influxdata/kapacitor/pulls/1162): Add Pushover integration.
- [#1221](https://github.com/influxdata/kapacitor/pull/1221): Add `working_cardinality` stat to each node type that tracks the number of groups per node.
- [#1211](https://github.com/influxdata/kapacitor/issues/1211): Add StateDuration node.
- [#1209](https://github.com/influxdata/kapacitor/issues/1209): BREAKING: Refactor the Alerting service.
    The change is completely breaking for the technical preview alerting service, a.k.a. the new alert topic handler features.
    The change boils down to simplifying how you define and interact with topics.
    Alert handlers now only ever have a single action and belong to a single topic.
    An automatic migration from old to new handler definitions will be performed during startup.
    See the updated API docs.
- [#1286](https://github.com/influxdata/kapacitor/issues/1286): Default HipChat URL should be blank
- [#507](https://github.com/influxdata/kapacitor/issues/507): Add API endpoint for performing Kapacitor database backups.
- [#1132](https://github.com/influxdata/kapacitor/issues/1132): Adding source for sensu alert as parameter
- [#1346](https://github.com/influxdata/kapacitor/pull/1346): Add discovery and scraping services.

### Bugfixes

- [#1133](https://github.com/influxdata/kapacitor/issues/1133): Fix case-sensitivity for Telegram `parseMode` value.
- [#1147](https://github.com/influxdata/kapacitor/issues/1147): Fix pprof debug endpoint
- [#1164](https://github.com/influxdata/kapacitor/pull/1164): Fix hang in config API to update a config section.
    Now if the service update process takes too long the request will timeout and return an error.
    Previously the request would block forever.
- [#1165](https://github.com/influxdata/kapacitor/issues/1165): Make the alerta auth token prefix configurable and default it to Bearer.
- [#1184](https://github.com/influxdata/kapacitor/pull/1184): Fix logrotate file to correctly rotate error log.
- [#1200](https://github.com/influxdata/kapacitor/pull/1200): Fix bug with alert duration being incorrect after restoring alert state.
- [#1199](https://github.com/influxdata/kapacitor/pull/1199): BREAKING: Fix inconsistency with JSON data from alerts.
    The alert handlers Alerta, Log, OpsGenie, PagerDuty, Post and VictorOps allow extra opaque data to be attached to alert notifications.
    That opaque data was inconsistent and this change fixes that.
    Depending on how that data was consumed this could result in a breaking change, since the original behavior was inconsistent
    we decided it would be best to fix the issue now and make it consistent for all future builds.
    Specifically in the JSON result data the old key `Series` is always `series`, and the old key `Err` is now always `error` instead of for only some of the outputs.
- [#1181](https://github.com/influxdata/kapacitor/pull/1181): Fix bug parsing dbrp values with quotes.
- [#1228](https://github.com/influxdata/kapacitor/pull/1228): Fix panic on loading replay files without a file extension.
- [#1192](https://github.com/influxdata/kapacitor/issues/1192): Fix bug in Default Node not updating batch tags and groupID.
    Also empty string on a tag value is now a sufficient condition for the default conditions to be applied.
    See [#1233](https://github.com/influxdata/kapacitor/pull/1233) for more information.
- [#1068](https://github.com/influxdata/kapacitor/issues/1068): Fix dot view syntax to use xlabels and not create invalid quotes.
- [#1295](https://github.com/influxdata/kapacitor/issues/1295): Fix curruption of recordings list after deleting all recordings.
- [#1237](https://github.com/influxdata/kapacitor/issues/1237): Fix missing "vars" key when listing tasks.
- [#1271](https://github.com/influxdata/kapacitor/issues/1271): Fix bug where aggregates would not be able to change type.
- [#1261](https://github.com/influxdata/kapacitor/issues/1261): Fix panic when the process cannot stat the data dir.

## v1.2.1 [2017-04-13]

### Bugfixes

- [#1323](https://github.com/influxdata/kapacitor/pull/1323): Fix issue where credentials to InfluxDB could not be updated dynamically.

## v1.2.0 [2017-01-23]

### Release Notes

A new system for working with alerts has been introduced.
This alerting system allows you to configure topics for alert events and then configure handlers for various topics.
This way alert generation is decoupled from alert handling.

Existing TICKscripts will continue to work without modification.

To use this new alerting system remove any explicit alert handlers from your TICKscript and specify a topic.
Then configure the handlers for the topic.

```
stream
    |from()
      .measurement('cpu')
      .groupBy('host')
    |alert()
      // Specify the topic for the alert
      .topic('cpu')
      .info(lambda: "value" > 60)
      .warn(lambda: "value" > 70)
      .crit(lambda: "value" > 80)
      // No handlers are configured in the script, they are instead defined on the topic via the API.
```

The API exposes endpoints to query the state of each alert and endpoints for configuring alert handlers.
See the [API docs](https://docs.influxdata.com/kapacitor/latest/api/api/) for more details.
The kapacitor CLI has been updated with commands for defining alert handlers.

This release introduces a new feature where you can window based off the number of points instead of their time.
For example:

```
stream
    |from()
        .measurement('my-measurement')
    // Emit window for every 10 points with 100 points per window.
    |window()
        .periodCount(100)
        .everyCount(10)
    |mean('value')
    |alert()
         .crit(lambda: "mean" > 100)
         .slack()
         .channel('#alerts')
```


With this change alert nodes will have an anonymous topic created for them.
This topic is managed like all other topics preserving state etc. across restarts.
As a result existing alert nodes will now remember the state of alerts after restarts and disiabling/enabling a task.

>NOTE: The new alerting features are being released under technical preview.
This means breaking changes may be made in later releases until the feature is considered complete.
See the [API docs on technical preview](https://docs.influxdata.com/kapacitor/v1.2/api/api/#technical-preview) for specifics of how this effects the API.

### Features

- [#1110](https://github.com/influxdata/kapacitor/pull/1110): Add new query property for aligning group by intervals to start times.
- [#1095](https://github.com/influxdata/kapacitor/pull/1095): Add new alert API, with support for configuring handlers and topics.
- [#1052](https://github.com/influxdata/kapacitor/issues/1052): Move alerta api token to header and add option to skip TLS verification.
- [#929](https://github.com/influxdata/kapacitor/pull/929): Add SNMP trap service for alerting.
- [#913](https://github.com/influxdata/kapacitor/issues/913): Add fillPeriod option to Window node, so that the first emit waits till the period has elapsed before emitting.
- [#898](https://github.com/influxdata/kapacitor/issues/898): Now when the Window node every value is zero, the window will be emitted immediately for each new point.
- [#744](https://github.com/influxdata/kapacitor/issues/744): Preserve alert state across restarts and disable/enable actions.
- [#327](https://github.com/influxdata/kapacitor/issues/327): You can now window based on count in addition to time.
- [#251](https://github.com/influxdata/kapacitor/issues/251): Enable markdown in slack attachments.


### Bugfixes

- [#1100](https://github.com/influxdata/kapacitor/issues/1100): Fix issue with the Union node buffering more points than necessary.
- [#1087](https://github.com/influxdata/kapacitor/issues/1087): Fix panic during close of failed startup when connecting to InfluxDB.
- [#1045](https://github.com/influxdata/kapacitor/issues/1045): Fix panic during replays.
- [#1043](https://github.com/influxdata/kapacitor/issues/1043): logrotate.d ignores kapacitor configuration due to bad file mode.
- [#872](https://github.com/influxdata/kapacitor/issues/872): Fix panic during failed aggregate results.

## v1.1.1 [2016-12-02]

### Release Notes

No changes to Kapacitor, only upgrading to go 1.7.4 for security patches.

## v1.1.0 [2016-10-07]

### Release Notes

New K8sAutoscale node that allows you to auotmatically scale Kubernetes deployments driven by any metrics Kapacitor consumes.
For example, to scale a deployment `myapp` based off requests per second:

```
// The target requests per second per host
var target = 100.0

stream
    |from()
        .measurement('requests')
        .where(lambda: "deployment" == 'myapp')
    // Compute the moving average of the last 5 minutes
    |movingAverage('requests', 5*60)
        .as('mean_requests_per_second')
    |k8sAutoscale()
        .resourceName('app')
        .kind('deployments')
        .min(4)
        .max(100)
        // Compute the desired number of replicas based on target.
        .replicas(lambda: int(ceil("mean_requests_per_second" / target)))
```


New API endpoints have been added to be able to configure InfluxDB clusters and alert handlers dynamically without needing to restart the Kapacitor daemon.
Along with the ability to dynamically configure a service, API endpoints have been added to test the configurable services.
See the [API docs](https://docs.influxdata.com/kapacitor/latest/api/api/) for more details.

>NOTE: The `connect_errors` stat from the query node was removed since the client changed, all errors are now counted in the `query_errors` stat.

### Features

- [#931](https://github.com/influxdata/kapacitor/issues/931): Add a Kubernetes autoscaler node. You can now autoscale your Kubernetes deployments via Kapacitor.
- [#928](https://github.com/influxdata/kapacitor/issues/928): Add new API endpoint for dynamically overriding sections of the configuration.
- [#980](https://github.com/influxdata/kapacitor/pull/980): Upgrade to using go 1.7
- [#957](https://github.com/influxdata/kapacitor/issues/957): Add API endpoints for testing service integrations.
- [#958](https://github.com/influxdata/kapacitor/issues/958): Add support for Slack icon emojis and custom usernames.
- [#991](https://github.com/influxdata/kapacitor/pull/991): Bring Kapacitor up to parity with available InfluxQL functions in 1.1

### Bugfixes

- [#984](https://github.com/influxdata/kapacitor/issues/984): Fix bug where keeping a list of fields that where not referenced in the eval expressions would cause an error.
- [#955](https://github.com/influxdata/kapacitor/issues/955): Fix the number of subscriptions statistic.
- [#999](https://github.com/influxdata/kapacitor/issues/999): Fix inconsistency with InfluxDB by adding config option to set a default retention policy.
- [#1018](https://github.com/influxdata/kapacitor/pull/1018): Sort and dynamically adjust column width in CLI output. Fixes #785
- [#1019](https://github.com/influxdata/kapacitor/pull/1019): Adds missing strLength function.

## v1.0.2 [2016-10-06]

### Release Notes

### Features

### Bugfixes

- [#951](https://github.com/influxdata/kapacitor/pull/951): Fix bug where errors to save cluster/server ID files were ignored.
- [#954](https://github.com/influxdata/kapacitor/pull/954): Create data_dir on startup if it does not exist.

## v1.0.1 [2016-09-26]

### Release Notes

### Features

- [#873](https://github.com/influxdata/kapacitor/pull/873): Add TCP alert handler
- [#869](https://github.com/influxdata/kapacitor/issues/869): Add ability to set alert message as a field
- [#854](https://github.com/influxdata/kapacitor/issues/854): Add `.create` property to InfluxDBOut node, which when set will create the database
    and retention policy on task start.
- [#909](https://github.com/influxdata/kapacitor/pull/909): Allow duration / duration in TICKscript.
- [#777](https://github.com/influxdata/kapacitor/issues/777): Add support for string manipulation functions.
- [#886](https://github.com/influxdata/kapacitor/issues/886): Add ability to set specific HTTP port and hostname per configured InfluxDB cluster.

### Bugfixes

- [#889](https://github.com/influxdata/kapacitor/issues/889): Some typo in the default config file
- [#914](https://github.com/influxdata/kapacitor/pull/914): Change |log() output to be in JSON format so its self documenting structure.
- [#915](https://github.com/influxdata/kapacitor/pull/915): Fix issue with TMax and the Holt-Winters method.
- [#927](https://github.com/influxdata/kapacitor/pull/927): Fix bug with TMax and group by time.

## v1.0.0 [2016-09-02]

### Release Notes

Final release of v1.0.0.

## v1.0.0-rc3 [2016-09-01]

### Release Notes

### Features

### Bugfixes

- [#842](https://github.com/influxdata/kapacitor/issues/842): Fix side-effecting modification in batch WhereNode.

## v1.0.0-rc2 [2016-08-29]

### Release Notes

### Features

- [#827](https://github.com/influxdata/kapacitor/issues/827): Bring Kapacitor up to parity with available InfluxQL functions in 1.0

### Bugfixes

- [#763](https://github.com/influxdata/kapacitor/issues/763): Fix NaNs begin returned from the `sigma` stateful function.
- [#468](https://github.com/influxdata/kapacitor/issues/468): Fix tickfmt munging escaped slashes in regexes.

## v1.0.0-rc1 [2016-08-22]

### Release Notes

#### Alert reset expressions

Kapacitor now supports alert reset expressions.
This way when an alert enters a state, it can only be lowered in severity if its reset expression evaluates to true.

Example:

```go
stream
    |from()
      .measurement('cpu')
      .where(lambda: "host" == 'serverA')
      .groupBy('host')
    |alert()
      .info(lambda: "value" > 60)
      .infoReset(lambda: "value" < 50)
      .warn(lambda: "value" > 70)
      .warnReset(lambda: "value" < 60)
      .crit(lambda: "value" > 80)
      .critReset(lambda: "value" < 70)
```

For example given the following values:

    61 73 64 85 62 56 47

The corresponding alert states are:

    INFO WARNING WARNING CRITICAL INFO INFO OK

### Features

- [#740](https://github.com/influxdata/kapacitor/pull/740): Support reset expressions to prevent an alert from being lowered in severity. Thanks @minhdanh!
- [#670](https://github.com/influxdata/kapacitor/issues/670): Add ability to supress OK recovery alert events.
- [#804](https://github.com/influxdata/kapacitor/pull/804): Add API endpoint for refreshing subscriptions.
    Also fixes issue where subs were not relinked if the sub was deleted.
    UDP listen ports are closed when a database is dropped.

### Bugfixes

- [#783](https://github.com/influxdata/kapacitor/pull/783): Fix panic when revoking tokens not already defined.
- [#784](https://github.com/influxdata/kapacitor/pull/784): Fix several issues with comment formatting in TICKscript.
- [#786](https://github.com/influxdata/kapacitor/issues/786): Deleting tags now updates the group by dimensions if needed.
- [#772](https://github.com/influxdata/kapacitor/issues/772): Delete task snapshot data when a task is deleted.
- [#797](https://github.com/influxdata/kapacitor/issues/797): Fix panic from race condition in task master.
- [#811](https://github.com/influxdata/kapacitor/pull/811): Fix bug where subscriptions + tokens would not work with more than one InfluxDB cluster.
- [#812](https://github.com/influxdata/kapacitor/issues/812): Upgrade to use protobuf version 3.0.0

## v1.0.0-beta4 [2016-07-27]

### Release Notes

#### Group By Fields

Kapacitor now supports grouping by fields.
First convert a field into a tag using the EvalNode.
Then group by the new tag.

Example:

```go
stream
    |from()
        .measurement('alerts')
    // Convert field 'level' to tag.
    |eval(lambda: string("level"))
        .as('level')
        .tags('level')
    // Group by new tag 'level'.
    |groupBy('alert', 'level')
    |...
```

Note the field `level` is now removed from the point since `.keep` was not used.
See the [docs](https://docs.influxdata.com/kapacitor/v1.0/nodes/eval_node/#tags) for more details on how `.tags` works.


#### Delete Fields or Tags

In companion with being able to create new tags, you can now delete tags or fields.


Example:

```go
stream
    |from()
        .measurement('alerts')
    |delete()
        // Remove the field `extra` and tag `uuid` from all points.
        .field('extra')
        .tag('uuid')
    |...
```



### Features

- [#702](https://github.com/influxdata/kapacitor/pull/702): Add plumbing for authentication backends.
- [#624](https://github.com/influxdata/kapacitor/issue/624): BREAKING: Add ability to GroupBy fields. First use EvalNode to create a tag from a field and then group by the new tag.
    Also allows for grouping by measurement.
    The breaking change is that the group ID format has changed to allow for the measurement name.
- [#759](https://github.com/influxdata/kapacitor/pull/759): Add mechanism for token based subscription auth.
- [#745](https://github.com/influxdata/kapacitor/pull/745): Add if function for tick script, for example: `if("value" > 6, 1, 2)`.

### Bugfixes

- [#710](https://github.com/influxdata/kapacitor/pull/710): Fix infinite loop when parsing unterminated regex in TICKscript.
- [#711](https://github.com/influxdata/kapacitor/issues/711): Fix where database name with quotes breaks subscription startup logic.
- [#719](https://github.com/influxdata/kapacitor/pull/719): Fix panic on replay.
- [#723](https://github.com/influxdata/kapacitor/pull/723): BREAKING: Search for valid configuration on startup in ~/.kapacitor and /etc/kapacitor/.
    This is so that the -config CLI flag is not required if the configuration is found in a standard location.
    The configuration file being used is always logged to STDERR.
- [#298](https://github.com/influxdata/kapacitor/issues/298): BREAKING: Change alert level evaluation so each level is independent and not required to be a subset of the previous level.
    The breaking change is that expression evaluation order changed.
    As a result stateful expressions that relied on that order are broken.
- [#749](https://github.com/influxdata/kapacitor/issues/749): Fix issue with tasks with empty DAG.
- [#718](https://github.com/influxdata/kapacitor/issues/718): Fix broken extra expressions for deadman's switch.
- [#752](https://github.com/influxdata/kapacitor/issues/752): Fix various bugs relating to the `fill` operation on a JoinNode.
    Fill with batches and fill when using the `on` property were broken.
    Also changes the DefaultNode set defaults for nil fields.

## v1.0.0-beta3 [2016-07-09]

### Release Notes

### Features

- [#662](https://github.com/influxdata/kapacitor/pull/662): Add `-skipVerify` flag to `kapacitor` CLI tool to skip SSL verification.
- [#680](https://github.com/influxdata/kapacitor/pull/680): Add Telegram Alerting option, thanks @burdandrei!
- [#46](https://github.com/influxdata/kapacitor/issues/46): Can now create combinations of points within the same stream.
  This is kind of like join but instead joining a stream with itself.
- [#669](https://github.com/influxdata/kapacitor/pull/669): Add size function for humanize byte size. thanks @jsvisa!
- [#697](https://github.com/influxdata/kapacitor/pull/697): Can now flatten a set of points into a single points creating dynamcially named fields.
- [#698](https://github.com/influxdata/kapacitor/pull/698): Join delimiter can be specified.
- [#695](https://github.com/influxdata/kapacitor/pull/695): Bash completion filters by enabled disabled status. Thanks @bbczeuz!
- [#706](https://github.com/influxdata/kapacitor/pull/706): Package UDF agents
- [#707](https://github.com/influxdata/kapacitor/pull/707): Add size field to BeginBatch struct of UDF protocol. Provides hint as to size of incoming batch.

### Bugfixes

- [#656](https://github.com/influxdata/kapacitor/pull/656): Fix issues where an expression could not be passed as a function parameter in TICKscript.
- [#627](https://github.com/influxdata/kapacitor/issues/627): Fix where InfluxQL functions that returned a batch could drop tags.
- [#674](https://github.com/influxdata/kapacitor/issues/674): Fix panic with Join On and batches.
- [#665](https://github.com/influxdata/kapacitor/issues/665): BREAKING: Fix file mode not being correct for Alert.Log files.
  Breaking change is that integers numbers prefixed with a 0 in TICKscript are interpreted as octal numbers.
- [#667](https://github.com/influxdata/kapacitor/issues/667): Align deadman timestamps to interval.

## v1.0.0-beta2 [2016-06-17]

### Release Notes

### Features

- [#636](https://github.com/influxdata/kapacitor/pull/636): Change HTTP logs to be in Common Log format.
- [#652](https://github.com/influxdata/kapacitor/pull/652): Add optional replay ID to the task API so that you can get information about a task inside a running replay.

### Bugfixes

- [#621](https://github.com/influxdata/kapacitor/pull/621): Fix obscure error about single vs double quotes.
- [#623](https://github.com/influxdata/kapacitor/pull/623): Fix issues with recording metadata missing data url.
- [#631](https://github.com/influxdata/kapacitor/issues/631): Fix issues with using iterative lambda expressions in an EvalNode.
- [#628](https://github.com/influxdata/kapacitor/issues/628): BREAKING: Change `kapacitord config` to not search default location for configuration files but rather require the `-config` option.
    Since the `kapacitord run` command behaves this way they should be consistent.
    Fix issue with `kapacitord config > kapacitor.conf` when the output file was a default location for the config.
- [#626](https://github.com/influxdata/kapacitor/issues/626): Fix issues when changing the ID of an enabled task.
- [#624](https://github.com/influxdata/kapacitor/pull/624): Fix issues where you could get a read error on a closed UDF socket.
- [#651](https://github.com/influxdata/kapacitor/pull/651): Fix issues where an error during a batch replay would hang because the task wouldn't stop.
- [#650](https://github.com/influxdata/kapacitor/pull/650): BREAKING: The default retention policy name was changed to `autogen` in InfluxDB.
    This changes Kapacitor to use `autogen` for the default retention policy for the stats.
    You may need to update your task DBRPs to use `autogen` instead of `default`.


## v1.0.0-beta1 [2016-06-06]

### Release Notes

#### Template Tasks

The ability to create and use template tasks has been added.
you can define a template for a task and reuse that template across multiple tasks.

A simple example:

```go
// Which measurement to consume
var measurement string
// Optional where filter
var where_filter = lambda: TRUE
// Optional list of group by dimensions
var groups = [*]
// Which field to process
var field string
// Warning criteria, has access to 'mean' field
var warn lambda
// Critical criteria, has access to 'mean' field
var crit lambda
// How much data to window
var window = 5m
// The slack channel for alerts
var slack_channel = '#alerts'

stream
    |from()
        .measurement(measurement)
        .where(where_filter)
        .groupBy(groups)
    |window()
        .period(window)
        .every(window)
    |mean(field)
    |alert()
         .warn(warn)
         .crit(crit)
         .slack()
         .channel(slack_channel)
```

Then you can define the template like so:

```
kapacitor define-template generic_mean_alert -tick path/to/above/script.tick -type stream
```

Next define a task that uses the template:

```
kapacitor define cpu_alert -template generic_mean_alert -vars cpu_vars.json -dbrp telegraf.default
```

Where `cpu_vars.json` would like like this:

```json
{
    "measurement": {"type" : "string", "value" : "cpu" },
    "where_filter": {"type": "lambda", "value": "\"cpu\" == 'cpu-total'"},
    "groups": {"type": "list", "value": [{"type":"string", "value":"host"},{"type":"string", "value":"dc"}]},
    "field": {"type" : "string", "value" : "usage_idle" },
    "warn": {"type" : "lambda", "value" : " \"mean\" < 30.0" },
    "crit": {"type" : "lambda", "value" : " \"mean\" < 10.0" },
    "window": {"type" : "duration", "value" : "1m" },
    "slack_channel": {"type" : "string", "value" : "#alerts_testing" }
}
```


#### Live Replays

With this release you can now replay data directly against a task from InfluxDB without having to first create a recording.
Replay the queries defined in the batch task `cpu_alert` for the past 10 hours.
```sh
kapacitor replay-live batch -task cpu_alert -past 10h
```

Or for a stream task with use a query directly:

```sh
kapacitor replay-live query -task cpu_alert -query 'SELECT usage_idle FROM telegraf."default".cpu WHERE time > now() - 10h'
```

#### HTTP based subscriptions

Now InfluxDB and Kapacitor support HTTP/S based subscriptions.
This means that Kapacitor need only listen on a single port for the HTTP service, greatly simplifying configuration and setup.

In order to start using HTTP subscriptions change the `subscription-protocol` option for your configured InfluxDB clusters.

For example:

```
[[influxdb]]
  enabled = true
  urls = ["http://localhost:8086",]
  subscription-protocol = "http"
  # or to use https
  #subscription-protocol = "https"
```

On startup Kapacitor will detect the change and recreate the subscriptions in InfluxDB to use the HTTP protocol.

>NOTE: While HTTP itself is a TCP transport such that packet loss shouldn't be an issue, if Kapacitor starts to slow down for whatever reason, InfluxDB will drop the subscription writes to Kapacitor.
In order to know if subscription writes are being dropped you should monitor the measurement `_internal.monitor.subscriber` for the field `writeFailures`.

#### Holt-Winters Forecasting

This release contains an new Holt Winters InfluxQL function.

With this forecasting method one can now define an alert based off forecasted future values.

For example, the following TICKscript will take the last 30 days of disk usage stats and using holt-winters forecast the next 7 days.
If the forecasted value crosses a threshold an alert is triggered.

The result is now Kapacitor will alert you 7 days in advance of a disk filling up.
This assumes a slow growth but by changing the vars in the script you could check for shorter growth intervals.

```go
// The interval on which to aggregate the disk usage
var growth_interval = 1d
// The number of `growth_interval`s to forecast into the future
var forecast_count = 7
// The amount of historical data to use for the fit
var history = 30d

// The critical threshold on used_percent
var threshold = 90.0

batch
    |query('''
    SELECT max(used_percent) as used_percent
    FROM "telegraf"."default"."disk"
''')
        .period(history)
        .every(growth_interval)
        .align()
        .groupBy(time(growth_interval), *)
    |holtWinters('used_percent', forecast_count, 0, growth_interval)
        .as('used_percent')
    |max('used_percent')
        .as('used_percent')
    |alert()
         // Trigger alert if the forecasted disk usage is greater than threshold
        .crit(lambda: "used_percent" > threshold)
```


### Features

- [#283](https://github.com/influxdata/kapacitor/issues/283): Add live replays.
- [#500](https://github.com/influxdata/kapacitor/issues/500): Support Float,Integer,String and Boolean types.
- [#82](https://github.com/influxdata/kapacitor/issues/82): Multiple services for PagerDuty alert. thanks @savagegus!
- [#558](https://github.com/influxdata/kapacitor/pull/558): Preserve fields as well as tags on selector InfluxQL functions.
- [#259](https://github.com/influxdata/kapacitor/issues/259): Template Tasks have been added.
- [#562](https://github.com/influxdata/kapacitor/pull/562): HTTP based subscriptions.
- [#595](https://github.com/influxdata/kapacitor/pull/595): Support counting and summing empty batches to 0.
- [#596](https://github.com/influxdata/kapacitor/pull/596): Support new group by time offset i.e. time(30s, 5s)
- [#416](https://github.com/influxdata/kapacitor/issues/416): Track ingress counts by database, retention policy, and measurement. Expose stats via cli.
- [#586](https://github.com/influxdata/kapacitor/pull/586): Add spread stateful function. thanks @upccup!
- [#600](https://github.com/influxdata/kapacitor/pull/600): Add close http response after handler laert post, thanks @jsvisa!
- [#606](https://github.com/influxdata/kapacitor/pull/606): Add Holt-Winters forecasting method.
- [#605](https://github.com/influxdata/kapacitor/pull/605): BREAKING: StatsNode for batch edge now count the number of points in a batch instead of count batches as a whole.
    This is only breaking if you have a deadman switch configured on a batch edge.
- [#611](https://github.com/influxdata/kapacitor/pull/611): Adds bash completion to the kapacitor CLI tool.


### Bugfixes

- [#540](https://github.com/influxdata/kapacitor/issues/540): Fixes bug with log level API endpoint.
- [#521](https://github.com/influxdata/kapacitor/issues/521): EvalNode now honors groups.
- [#561](https://github.com/influxdata/kapacitor/issues/561): Fixes bug when lambda expressions would return error about types with nested binary expressions.
- [#555](https://github.com/influxdata/kapacitor/issues/555): Fixes bug where "time" functions didn't work in lambda expressions.
- [#570](https://github.com/influxdata/kapacitor/issues/570): Removes panic in SMTP service on failed close connection.
- [#587](https://github.com/influxdata/kapacitor/issues/587): Allow number literals without leading zeros.
- [#584](https://github.com/influxdata/kapacitor/issues/584): Do not block during startup to send usage stats.
- [#553](https://github.com/influxdata/kapacitor/issues/553): Periodically check if new InfluxDB DBRPs have been created.
- [#602](https://github.com/influxdata/kapacitor/issues/602): Fix missing To property on email alert handler.
- [#581](https://github.com/influxdata/kapacitor/issues/581): Record/Replay batch tasks get cluster info from task not API.
- [#613](https://github.com/influxdata/kapacitor/issues/613): BREAKING: Allow the ID of templates and tasks to be updated via the PATCH method.
    The breaking change is that now PATCH request return a 200 with the template or task definition, where before they returned 204.

## v0.13.1 [2016-05-13]

### Release Notes

>**Breaking changes may require special upgrade steps from versions <= 0.12, please read the 0.13.0 release notes**

Along with the API changes of 0.13.0, validation logic was added to task IDs, but this was not well documented.
This minor release remedies that.

All IDs (tasks, recordings, replays) must match this regex `^[-\._\p{L}0-9]+$`, which is essentially numbers, unicode letters, '-', '.' and '_'.

If you have existing tasks which do not match this pattern they should continue to function normally.

### Features

### Bugfixes

- [#545](https://github.com/influxdata/kapacitor/issues/545): Fixes inconsistency with API docs for creating a task.
- [#544](https://github.com/influxdata/kapacitor/issues/544): Fixes issues with existings tasks and invalid names.
- [#543](https://github.com/influxdata/kapacitor/issues/543): Fixes default values not being set correctly in API calls.


## v0.13.0 [2016-05-11]

### Release Notes

>**Breaking changes may require special upgrade steps please read below.**

#### Upgrade Steps

Changes to how and where task data is store have been made.
In order to safely upgrade to version 0.13 you need to follow these steps:

1. Upgrade InfluxDB to version 0.13 first.
2. Update all TICKscripts to use the new `|` and `@` operators. Once Kapacitor no longer issues any `DEPRECATION` warnings you are ready to begin the upgrade.
The upgrade will work without this step but tasks using the old syntax cannot be enabled, until modified to use the new syntax.
3. Upgrade the Kapacitor binary/package.
4. Configure new database location. By default the location `/var/lib/kapacitor/kapacitor.db` is chosen for package installs or `./kapacitor.db` for manual installs.
Do **not** remove the configuration for the location of the old task.db database file since it is still needed to do the migration.

    ```
    [storage]
    boltdb = "/var/lib/kapacitor/kapacitor.db"
    ```

5. Restart Kapacitor. At this point Kapacitor will migrate all existing data to the new database file.
If any errors occur Kapacitor will log them and fail to startup. This way if Kapacitor starts up you can be sure the migration was a success and can continue normal operation.
The old database is opened in read only mode so that existing data cannot be corrupted.
Its recommended to start Kapacitor in debug logging mode for the migration so you can follow the details of the migration process.

At this point you may remove the configuration for the old `task` `dir` and restart Kapacitor to ensure everything is working.
Kapacitor will attempt the migration on every startup while the old configuration and db file exist, but will skip any data that was already migrated.


#### API Changes

With this release the API has been updated to what we believe will be the stable version for a 1.0 release.
Small changes may still be made but the significant work to create a RESTful HTTP API is complete.
Many breaking changes introduced, see the [client/API.md](http://github.com/influxdata/kapacitor/blob/master/client/API.md) doc for details on how the API works now.

#### CLI Changes

Along with the API changes, breaking changes where also made to the `kapacitor` CLI command.
Here is a break down of the CLI changes:

* Every thing has an ID now: tasks, recordings, even replays.
    The `name` used before to define a task is now its `ID`.
    As such instead of using `-name` and `-id` to refer to tasks and recordings,
    the flags have been changed to `-task` and `-recording` accordingly.
* Replays can be listed and deleted like tasks and recordings.
* Replays default to `fast` clock mode.
* The record and replay commands now have a `-no-wait` option to start but not wait for the recording/replay to complete.
* Listing recordings and replays displays the status of the respective action.
* Record and Replay command now have an optional flag `-replay-id`/`-recording-id` to specify the ID of the replay or recording.
    If not set then a random ID will be chosen like the previous behavior.

#### Notable features

UDF can now be managed externally to Kapacitor via Unix sockets.
A process or container can be launched independent of Kapacitor exposing a socket.
On startup Kapacitor will connect to the socket and begin communication.

Example UDF config for a socket based UDF.

```
[udf]
[udf.functions]
    [udf.functions.myCustomUDF]
       socket = "/path/to/socket"
       timeout = "10s"
```

Alert data can now be consumed directly from within TICKscripts.
For example, let's say we want to store all data that triggered an alert in InfluxDB with a tag `level` containing the level string value (i.e CRITICAL).

```javascript
...
    |alert()
        .warn(...)
        .crit(...)
        .levelTag('level')
        // and/or use a field
        //.levelField('level')
        // Also tag the data with the alert ID
        .idTag('id')
        // and/or use a field
        //.idField('id')
    |influxDBOut()
        .database('alerts')
        ...
```


### Features

- [#360](https://github.com/influxdata/kapacitor/pull/360): Forking tasks by measurement in order to improve performance
- [#386](https://github.com/influxdata/kapacitor/issues/386): Adds official Go HTTP client package.
- [#399](https://github.com/influxdata/kapacitor/issues/399): Allow disabling of subscriptions.
- [#417](https://github.com/influxdata/kapacitor/issues/417): UDFs can be connected over a Unix socket. This enables UDFs from across Docker containers.
- [#451](https://github.com/influxdata/kapacitor/issues/451): StreamNode supports `|groupBy` and `|where` methods.
- [#93](https://github.com/influxdata/kapacitor/issues/93): AlertNode now outputs data to child nodes. The output data can have either a tag or field indicating the alert level.
- [#281](https://github.com/influxdata/kapacitor/issues/281): AlertNode now has an `.all()` property that specifies that all points in a batch must match the criteria in order to trigger an alert.
- [#384](https://github.com/influxdata/kapacitor/issues/384): Add `elapsed` function to compute the time difference between subsequent points.
- [#230](https://github.com/influxdata/kapacitor/issues/230): Alert.StateChangesOnly now accepts optional duration arg. An alert will be triggered for every interval even if the state has not changed.
- [#426](https://github.com/influxdata/kapacitor/issues/426): Add `skip-format` query parameter to the `GET /task` endpoint so that returned TICKscript content is left unmodified from the user input.
- [#388](https://github.com/influxdata/kapacitor/issues/388): The duration of an alert is now tracked and exposed as part of the alert data as well as can be set as a field via `.durationField('duration')`.
- [#486](https://github.com/influxdata/kapacitor/pull/486): Default config file location.
- [#461](https://github.com/influxdata/kapacitor/pull/461): Make Alerta `event` property configurable.
- [#491](https://github.com/influxdata/kapacitor/pull/491): BREAKING: Rewriting stateful expression in order to improve performance, the only breaking change is: short circuit evaluation for booleans - for example: ``lambda: "bool_value" && (count() > 100)`` if "bool_value" is false, we won't evaluate "count".
- [#504](https://github.com/influxdata/kapacitor/pull/504): BREAKING: Many changes to the API and underlying storage system. This release requires a special upgrade process.
- [#511](https://github.com/influxdata/kapacitor/pull/511): Adds DefaultNode for providing default values for missing fields or tags.
- [#285](https://github.com/influxdata/kapacitor/pull/285): Track created,modified and last enabled dates on tasks.
- [#533](https://github.com/influxdata/kapacitor/pull/533): Add useful statistics for nodes.

### Bugfixes

- [#499](https://github.com/influxdata/kapacitor/issues/499): Fix panic in InfluxQL nodes if field is missing or incorrect type.
- [#441](https://github.com/influxdata/kapacitor/issues/441): Fix panic in UDF code.
- [#429](https://github.com/influxdata/kapacitor/issues/429): BREAKING: Change TICKscript parser to be left-associative on equal precedence operators. For example previously this statement `(1+2-3*4/5)` was evaluated as `(1+(2-(3*(4/5))))`
    which is not the typical/expected behavior. Now using left-associative parsing the statement is evaluated as `((1+2)-((3*4)/5))`.
- [#456](https://github.com/influxdata/kapacitor/pull/456): Fixes Alerta integration to let server set status, fix `rawData` attribute and set default severity to `indeterminate`.
- [#425](https://github.com/influxdata/kapacitor/pull/425): BREAKING: Preserving tags on influxql simple selectors - first, last, max, min, percentile
- [#423](https://github.com/influxdata/kapacitor/issues/423): Recording stream queries with group by now correctly saves data in time order not group by order.
- [#331](https://github.com/influxdata/kapacitor/issues/331): Fix panic when missing `.as()` for JoinNode.
- [#523](https://github.com/influxdata/kapacitor/pull/523): JoinNode will now emit join sets as soon as they are ready. If multiple joinable sets arrive in the same tolerance window than each will be emitted (previously the first points were dropped).
- [#537](https://github.com/influxdata/kapacitor/issues/537): Fix panic in alert node when batch is empty.

## v0.12.0 [2016-04-04]

### Release Notes

New TICKscript syntax that uses a different operators for chaining methods vs property methods vs UDF methods.

* A chaining method is a method that creates a new node in the pipeline. Uses the `|` operator.
* A property method is a method that changes a property on a node. Uses the `.` operator.
* A UDF method is a method that calls out to a UDF. Uses the `@` operator.

For example below the `from`, `mean`, and `alert` methods create new nodes,
the `detectAnomalies` method calls a UDF,
and the other methods modify the nodes as property methods.

```javascript
stream
    |from()
        .measurement('cpu')
        .where(lambda: "cpu" == 'cpu-total')
    |mean('usage_idle')
        .as('value')
    @detectAnomalies()
        .field('mean')
    |alert()
        .crit(lambda: "anomaly_score" > 10)
        .log('/tmp/cpu.log')
```

With this change a new binary is provided with Kapacitor `tickfmt` which will
format a TICKscript file according to a common standard.


### Features

- [#299](https://github.com/influxdata/kapacitor/issues/299): Changes TICKscript chaining method operators and adds `tickfmt` binary.
- [#389](https://github.com/influxdata/kapacitor/pull/389): Adds benchmarks to Kapacitor for basic use cases.
- [#390](https://github.com/influxdata/kapacitor/issues/390): BREAKING: Remove old `.mapReduce` functions.
- [#381](https://github.com/influxdata/kapacitor/pull/381): Adding enable/disable/delete/reload tasks by glob.
- [#401](https://github.com/influxdata/kapacitor/issues/401): Add `.align()` property to BatchNode so you can align query start and stop times.

### Bugfixes

- [#378](https://github.com/influxdata/kapacitor/issues/378): Fix issue where derivative would divide by zero.
- [#387](https://github.com/influxdata/kapacitor/issues/387): Add `.quiet()` option to EvalNode so errors can be suppressed if expected.
- [#400](https://github.com/influxdata/kapacitor/issues/400): All query/connection errors are counted and reported in BatchNode stats.
- [#412](https://github.com/influxdata/kapacitor/pull/412): Fix issues with batch queries dropping points because of nil fields.
- [#413](https://github.com/influxdata/kapacitor/pull/413): Allow disambiguation between ".groupBy" and "|groupBy".


## v0.11.0 [2016-03-22]

### Release Notes

Kapacitor is now using the functions from the new query engine in InfluxDB core.
Along with this change is a change in the TICKscript API so that using the InfluxQL functions is easier.
Simply call the desired method directly no need to call `.mapReduce` explicitly.
This change now hides the mapReduce aspect and handles it internally.
Using `.mapReduce` is officially deprecated in this release and will be remove in the next major release.
We feel that this change improves the readability of TICKscripts and exposes less implementation details
to the end user.
Updating your exising TICKscripts is simple.
If previously you had code like this:

```javascript
stream.from()...
    .window()...
    .mapReduce(influxql.count('value'))
```
then update it to look like this:

```javascript
stream.from()...
    .window()...
    .count('value')
```

a simple regex could fix all your existing scripts.

Kapacitor now exposes more internal metrics for determining the performance of a given task.
The internal statistics includes a new measurement named `node` that contains any stats a node provides, tagged by the task, node, task type and kind of node (i.e. window vs union).
All nodes provide an averaged execution time for the node.
These stats are also available in the DOT output of the Kapacitor show command.

Significant performance improvements have also been added.
In some cases Kapacitor throughput has improved by 4X.

Kapacitor can now connect to different InfluxDB clusters.
Multiple InfluxDB config sections can be defined and one will be marked as default.
To upgrade convert an `influxdb` config.

From this:

```
[influxdb]
  enabled = true
  ...
```

to this:

```
[[influxdb]]
  enabled = true
  default = true
  name = "localhost"
  ...
```

Various improvements to joining features have been implemented.
With #144 you can now join streams with differing group by dimensions.

If you previously configured Email, Slack or HipChat globally now you must also set the `state-changes-only` option to true as well if you want to preserve the original behavior.
For example:

```
[slack]
   enable = true
   global = true
   state-changes-only = true
```

### Features
- [#236](https://github.com/influxdata/kapacitor/issues/236): Implement batched group by
- [#231](https://github.com/influxdata/kapacitor/pull/231): Add ShiftNode so values can be shifted in time for joining/comparisons.
- [#190](https://github.com/influxdata/kapacitor/issues/190): BREAKING: Deadman's switch now triggers off emitted counts and is grouped by to original grouping of the data.
    The breaking change is that the 'collected' stat is no longer output for `.stats` and has been replaced by `emitted`.
- [#145](https://github.com/influxdata/kapacitor/issues/145): The InfluxDB Out Node now writes data to InfluxDB in buffers.
- [#215](https://github.com/influxdata/kapacitor/issues/215): Add performance metrics to nodes for average execution times and node throughput values.
- [#144](https://github.com/influxdata/kapacitor/issues/144): Can now join streams with differing dimensions using the join.On property.
- [#249](https://github.com/influxdata/kapacitor/issues/249): Can now use InfluxQL functions directly instead of via the MapReduce method. Example `stream.from().count()`.
- [#233](https://github.com/influxdata/kapacitor/issues/233): BREAKING: Now you can use multiple InfluxDB clusters. The config changes to make this possible are breaking. See notes above for changes.
- [#302](https://github.com/influxdata/kapacitor/issues/302): Can now use .Time in alert message.
- [#239](https://github.com/influxdata/kapacitor/issues/239): Support more detailed TLS config when connecting to an InfluxDB host.
- [#323](https://github.com/influxdata/kapacitor/pull/323): Stats for task execution are provided via JSON HTTP request instead of just DOT string. thanks @yosiat
- [#358](https://github.com/influxdata/kapacitor/issues/358): Improved logging. Adds LogNode so any data in a pipeline can be logged.
- [#366](https://github.com/influxdata/kapacitor/issues/366): HttpOutNode now allows chaining methods.


### Bugfixes
- [#199](https://github.com/influxdata/kapacitor/issues/199): BREAKING: Various fixes for the Alerta integration.
    The `event` property has been removed from the Alerta node and is now set as the value of the alert ID.
- [#232](https://github.com/influxdata/kapacitor/issues/232): Better error message for alert integrations. Better error message for VictorOps 404 response.
- [#231](https://github.com/influxdata/kapacitor/issues/231): Fix window logic when there were gaps in the data stream longer than window every value.
- [#213](https://github.com/influxdata/kapacitor/issues/231): Add SourceStreamNode so that yuou must always first call `.from` on the `stream` object before filtering it, so as to not create confusing to understand TICKscripts.
- [#255](https://github.com/influxdata/kapacitor/issues/255): Add OPTIONS handler for task delete method so it can be preflighted.
- [#258](https://github.com/influxdata/kapacitor/issues/258): Fix UDP internal metrics, change subscriptions to use clusterID.
- [#240](https://github.com/influxdata/kapacitor/issues/240): BREAKING: Fix issues with Sensu integration. The breaking change is that the config no longer takes a `url` but rather a `host` option since the communication is raw TCP rather HTTP.
- [#270](https://github.com/influxdata/kapacitor/issues/270): The HTTP server will now gracefully stop.
- [#300](https://github.com/influxdata/kapacitor/issues/300): Add OPTIONS method to /recording endpoint for deletes.
- [#304](https://github.com/influxdata/kapacitor/issues/304): Fix panic if recording query but do not have an InfluxDB instance configured
- [#289](https://github.com/influxdata/kapacitor/issues/289): Add better error handling to batch node.
- [#142](https://github.com/influxdata/kapacitor/issues/142): Fixes bug when defining multiple influxdb hosts.
- [#266](https://github.com/influxdata/kapacitor/issues/266): Fixes error log for HipChat that is not an error.
- [#333](https://github.com/influxdata/kapacitor/issues/333): Fixes hang when replaying with .stats node. Fixes issues with batch and stats.
- [#340](https://github.com/influxdata/kapacitor/issues/340): BREAKING: Decouples global setting for alert handlers from the state changes only setting.
- [#348](https://github.com/influxdata/kapacitor/issues/348): config.go: refactor to simplify structure and fix support for array elements
- [#362](https://github.com/influxdata/kapacitor/issues/362): Fix bug with join tolerance and batches.

## v0.10.1 [2016-02-08]

### Release Notes

This is a bug fix release that fixes many issues releated to the recent 0.10.0 release.
The few additional features are focused on usability improvements from recent feedback.

Improved UDFs, lots of bug fixes and improvements on the API. There was a breaking change for UDFs protobuf messages, see #176.

There was a breaking change to the `define` command, see [#173](https://github.com/influxdata/kapacitor/issues/173) below.

### Features

- [#176](https://github.com/influxdata/kapacitor/issues/176): BREAKING: Improved UDFs and groups. Now it is easy to deal with groups from the UDF process.
    There is a breaking change in the BeginBatch protobuf message for this change.
- [#196](https://github.com/influxdata/kapacitor/issues/196): Adds a 'details' property to the alert node so that the email body can be defined. See also [#75](https://github.com/influxdata/kapacitor/issues/75).
- [#132](https://github.com/influxdata/kapacitor/issues/132): Make is so multiple calls to `where` simply `AND` expressions together instead of replacing or creating extra nodes in the pipeline.
- [#173](https://github.com/influxdata/kapacitor/issues/173): BREAKING: Added a `-no-reload` flag to the define command in the CLI. Now if the task is enabled define will automatically reload it unless `-no-reload` is passed.
- [#194](https://github.com/influxdata/kapacitor/pull/194): Adds Talk integration for alerts. Thanks @wutaizeng!
- [#320](https://github.com/influxdata/kapacitor/pull/320): Upgrade to go 1.6

### Bugfixes

- [#177](https://github.com/influxdata/kapacitor/issues/177): Fix panic for show command on batch tasks.
- [#185](https://github.com/influxdata/kapacitor/issues/185): Fix panic in define command with invalid dbrp value.
- [#195](https://github.com/influxdata/kapacitor/issues/195): Fix panic in where node.
- [#208](https://github.com/influxdata/kapacitor/issues/208): Add default stats dbrp to default subscription excludes.
- [#203](https://github.com/influxdata/kapacitor/issues/203): Fix hang when deleteing invalid batch task.
- [#182](https://github.com/influxdata/kapacitor/issues/182): Fix missing/incorrect Content-Type headers for various HTTP endpoints.
- [#187](https://github.com/influxdata/kapacitor/issues/187): Retry connecting to InfluxDB on startup for up to 5 minutes by default.

## v0.10.0 [2016-01-26]

### Release Notes

This release marks the next major release of Kapacitor.
With this release you can now run your own custom code for processing data within Kapacitor.
See [udf/agent/README.md](https://github.com/influxdata/kapacitor/blob/master/udf/agent/README.md) for more details.

With the addition of UDFs it is now possible to run custom anomaly detection alogrithms suited to your needs.
There are simple examples of how to use UDFs in [udf/agent/examples](https://github.com/influxdata/kapacitor/tree/master/udf/agent/examples/).

The version has jumped significantly so that it is inline with other projects in the TICK stack.
This way you can easily tell which versions of Telegraf, InfluxDB, Chronograf and Kapacitor work together.

See note on a breaking change in the HTTP API below. #163


### Features
- [#137](https://github.com/influxdata/kapacitor/issues/137): Add deadman's switch. Can be setup via TICKscript and globally via configuration.
- [#72](https://github.com/influxdata/kapacitor/issues/72): Add support for User Defined Functions (UDFs).
- [#139](https://github.com/influxdata/kapacitor/issues/139): Alerta.io support thanks! @md14454
- [#85](https://github.com/influxdata/kapacitor/issues/85): Sensu support using JIT clients. Thanks @sstarcher!
- [#141](https://github.com/influxdata/kapacitor/issues/141): Time of day expressions for silencing alerts.

### Bugfixes
- [#153](https://github.com/influxdata/kapacitor/issues/153): Fix panic if referencing non existant field in MapReduce function.
- [#138](https://github.com/influxdata/kapacitor/issues/138): Change over to influxdata github org.
- [#164](https://github.com/influxdata/kapacitor/issues/164): Update imports etc from InfluxDB as per the new meta store/client changes.
- [#163](https://github.com/influxdata/kapacitor/issues/163): BREAKING CHANGE: Removed the 'api/v1' pathing from the HTTP API so that Kapacitor is
    path compatible with InfluxDB. While this is a breaking change the kapacitor cli has been updated accordingly and you will not experience any distruptions unless you
    were calling the HTTP API directly.
- [#147](https://github.com/influxdata/kapacitor/issues/147): Compress .tar archives from builds.

## v0.2.4 [2016-01-07]

### Release Notes

### Features
- [#118](https://github.com/influxdata/kapacitor/issues/118): Can now define multiple handlers of the same type on an AlertNode.
- [#119](https://github.com/influxdata/kapacitor/issues/119): HipChat support thanks! @ericiles *2
- [#113](https://github.com/influxdata/kapacitor/issues/113): OpsGenie support thanks! @ericiles
- [#107](https://github.com/influxdata/kapacitor/issues/107): Enable TICKscript variables to be defined and then referenced from lambda expressions.
        Also fixes various bugs around using regexes.

### Bugfixes
- [#124](https://github.com/influxdata/kapacitor/issues/124): Fix panic where there is an error starting a task.
- [#122](https://github.com/influxdata/kapacitor/issues/122): Fixes panic when using WhereNode.
- [#128](https://github.com/influxdata/kapacitor/issues/128): Fix not sending emails when using recipient list from config.

## v0.2.3 [2015-12-22]

### Release Notes

Bugfix #106 made a breaking change to the internal HTTP API. This was to facilitate integration testing and overall better design.
Now POSTing a recording request will start the recording and immediately return. If you want to wait till it is complete do
a GET for the recording info and it will block until its complete. The kapacitor cli has been updated accordingly.

### Features
- [#96](https://github.com/influxdata/kapacitor/issues/96): Use KAPACITOR_URL env var for setting the kapacitord url in the client.
- [#109](https://github.com/influxdata/kapacitor/pull/109): Add throughput counts to DOT format in `kapacitor show` command, if task is executing.

### Bugfixes
- [#102](https://github.com/influxdata/kapacitor/issues/102): Fix race when start/stoping timeTicker in batch.go
- [#106](https://github.com/influxdata/kapacitor/pull/106): Fix hang when replaying stream recording.


## v0.2.2 [2015-12-16]

### Release Notes

Some bug fixes including one that cause Kapacitor to deadlock.

### Features
- [#83](https://github.com/influxdata/kapacitor/pull/83): Use enterprise usage client, remove deprecated enterprise register and reporting features.

### Bugfixes

- [#86](https://github.com/influxdata/kapacitor/issues/86): Fix dealock form errors in tasks. Also fixes issue where task failures did not get logged.
- [#95](https://github.com/influxdata/kapacitor/pull/95): Fix race in bolt usage when starting enabled tasks at startup.

## v0.2.0 [2015-12-8]

### Release Notes

Major public release.

<|MERGE_RESOLUTION|>--- conflicted
+++ resolved
@@ -2,13 +2,10 @@
 
 ## v1.5.1 [unreleased]
 
-<<<<<<< HEAD
 ### Bugfixes
 
 - [#1938](https://github.com/influxdata/kapacitor/issues/1938): pagerduty2 should use routingKey rather than serviceKey
-=======
 - [#1982](https://github.com/influxdata/kapacitor/pull/1982): Fix KafkaTopic not working from TICKscript
->>>>>>> 202e2648
 
 ## v1.5.0 [2018-05-17]
 
