# Changelog

## v1.5.0 [unreleased]

### Features

<<<<<<< HEAD
- [#1844](https://github.com/influxdata/kapacitor/pull/1844): Added a new kapacitor node changeDetect that emits a value
    for each time a series field changes.

=======
- [#1828](https://github.com/influxdata/kapacitor/pull/1828): Add recoverable field to JSON alert response to indicate whether the
alert will auto-recover.
>>>>>>> e48a302c
- [#1823](https://github.com/influxdata/kapacitor/pull/1823): Update OpsGenie integration to use the v2 API.
    To upgrade to using the new API simply update your config and TICKscripts to use opsgenie2 instead of opsgenie.
    If your `opsgenie` config uses the `recovery_url` option, for `opsgenie2` you will need to change it to the `recovery_action` option.
    This is because the new v2 API is not structured with static URLs, and so only the action can be defined and not the entire URL.
- [#1690](https://github.com/influxdata/kapacitor/issues/1690): Add https-private-key option to httpd config.

### Bugfixes
- [#1794](https://github.com/influxdata/kapacitor/issues/1794): Kapacitor ticks generating a hash instead of their actual given name.

- [#1827](https://github.com/influxdata/kapacitor/pull/1827): Fix deadlock in load service when task has an error.


## v1.4.0 [2017-12-08]

The v1.4.0 release has many new features, here is a list of some of the highlights:

1. Load TICKscripts and alert handlers from a directory.
2. Structed Logging  with a logging API endpoints to be able to tail logs for given tasks.
3. Autoscale support for Docker Swarm and EC2 Autoscaling.
4. Sideload data into your TICKscript streams from external sources.
5. Fully customizable POST body for the alert POST handler and the httpPost node.

See the complete list of bug fixes and features below.

### Bugfixes

- [#1710](https://github.com/influxdata/kapacitor/issues/1710): Idle Barrier is dropping all messages when source has clock offset
- [#1719](https://github.com/influxdata/kapacitor/pull/1719): Fix oddly generated TOML for mqtt & httppost

## v1.4.0-rc3 [2017-12-04]

### Bugfixes

- [#1703](https://github.com/influxdata/kapacitor/pull/1703): Fix issues where log API checked the wrong header for the desired content type.

## v1.4.0-rc2 [2017-11-28]

### Features

- [#1622](https://github.com/influxdata/kapacitor/pull/1622): Add support for AWS EC2 autoscaling services.
- [#1566](https://github.com/influxdata/kapacitor/pull/1566): Add BarrierNode to emit BarrierMessage periodically

### Bugfixes

- [#1250](https://github.com/influxdata/kapacitor/issues/1250): Fix VictorOps "data" field being a string instead of actual JSON.
- [#1697](https://github.com/influxdata/kapacitor/issues/1697): Fix panic with MQTT toml configuration generation.

## v1.4.0-rc1 [2017-11-09]

### Features

- [#1408](https://github.com/influxdata/kapacitor/issues/1408): Add Previous state
- [#1575](https://github.com/influxdata/kapacitor/issues/1575): Add support to persist replay status after it finishes.
- [#1461](https://github.com/influxdata/kapacitor/issues/1461): alert.post and https_post timeouts needed.
- [#1413](https://github.com/influxdata/kapacitor/issues/1413): Add subscriptions modes to InfluxDB subscriptions.
- [#1436](https://github.com/influxdata/kapacitor/issues/1436): Add linear fill support for QueryNode.
- [#1345](https://github.com/influxdata/kapacitor/issues/1345): Add MQTT Alert Handler
- [#1390](https://github.com/influxdata/kapacitor/issues/1390): Add built in functions to convert timestamps to integers
- [#1425](https://github.com/influxdata/kapacitor/pull/1425): BREAKING: Change over internal API to use message passing semantics.
    The breaking change is that the Combine and Flatten nodes previously, but erroneously, operated across batch boundaries; this has been fixed.
- [#1497](https://github.com/influxdata/kapacitor/pull/1497): Add support for Docker Swarm autoscaling services.
- [#1485](https://github.com/influxdata/kapacitor/issues/1485): Add bools field types to UDFs.
- [#1549](https://github.com/influxdata/kapacitor/issues/1549): Add stateless now() function to get the current local time.
- [#1545](https://github.com/influxdata/kapacitor/pull/1545): Add support for timeout, tags and service template in the Alerta AlertNode
- [#1568](https://github.com/influxdata/kapacitor/issues/1568): Add support for custom HTTP Post bodies via a template system.
- [#1569](https://github.com/influxdata/kapacitor/issues/1569): Add support for add the HTTP status code as a field when using httpPost
- [#1535](https://github.com/influxdata/kapacitor/pull/1535): Add logfmt support and refactor logging.
- [#1481](https://github.com/influxdata/kapacitor/pull/1481): Add ability to load tasks/handlers from dir.
    TICKscript was extended to be able to describe a task exclusively through a tickscript.
      * tasks no longer need to specify their TaskType (Batch, Stream).
      * `dbrp` expressions were added to tickscript.
    Topic-Handler file format was modified to include the TopicID and HandlerID in the file.
    Load service was added; the service can load tasks/handlers from a directory.
- [#1606](https://github.com/influxdata/kapacitor/pull/1606): Update Go version to 1.9.1
- [#1578](https://github.com/influxdata/kapacitor/pull/1578): Add support for exposing logs via the API. API is released as a technical preview.
- [#1605](https://github.com/influxdata/kapacitor/issues/1605): Add support for {{ .Duration }} on Alert Message property.
- [#1644](https://github.com/influxdata/kapacitor/issues/1644): Add support for [JSON lines](https://en.wikipedia.org/wiki/JSON_Streaming#Line_delimited_JSON) for steaming HTTP logs.
- [#1637](https://github.com/influxdata/kapacitor/issues/1637): Add new node Sideload, that allows loading data from files into the stream of data. Data can be loaded using a hierarchy.
- [#1667](https://github.com/influxdata/kapacitor/pull/1667): Promote Alert API to stable v1 path.
- [#1668](https://github.com/influxdata/kapacitor/pull/1668): Change WARN level logs to INFO level.

### Bugfixes

- [#916](https://github.com/influxdata/kapacitor/issues/916): Crash of Kapacitor on Windows x64 when starting a recording
- [#1400](https://github.com/influxdata/kapacitor/issues/1400): Allow for `.yml` file extensions in `define-topic-handler`
- [#1402](https://github.com/influxdata/kapacitor/pull/1402): Fix http server error logging.
- [#1500](https://github.com/influxdata/kapacitor/pull/1500): Fix bugs with stopping running UDF agent.
- [#1470](https://github.com/influxdata/kapacitor/pull/1470): Fix error messages for missing fields which are arguments to functions are not clear
- [#1516](https://github.com/influxdata/kapacitor/pull/1516): Fix bad PagerDuty test the required server info.
- [#1581](https://github.com/influxdata/kapacitor/pull/1581): Add SNMP sysUpTime to SNMP Trap service
- [#1547](https://github.com/influxdata/kapacitor/issues/1547): Fix panic on recording replay with HTTPPostHandler.
- [#1623](https://github.com/influxdata/kapacitor/issues/1623): Fix k8s incluster master api dns resolution
- [#1630](https://github.com/influxdata/kapacitor/issues/1630): Remove the pidfile after the server has exited.
- [#1641](https://github.com/influxdata/kapacitor/issues/1641): Logs API writes multiple http headers.
- [#1657](https://github.com/influxdata/kapacitor/issues/1657): Fix missing dependency in rpm package.
- [#1660](https://github.com/influxdata/kapacitor/pull/1660): Force tar owner/group to be root.
- [#1663](https://github.com/influxdata/kapacitor/pull/1663): Fixed install/remove of kapacitor on non-systemd Debian/Ubuntu systems.
    Fixes packaging to not enable services on RHEL systems.
    Fixes issues with recusive symlinks on systemd systems.
- [#1662](https://github.com/influxdata/kapacitor/issues/1662): Fix invalid default MQTT config.

## v1.3.3 [2017-08-11]

### Bugfixes
- [#1520](https://github.com/influxdata/kapacitor/pull/1520): Expose pprof without authentication if enabled

## v1.3.2 [2017-08-08]

### Bugfixes
- [#1512](https://github.com/influxdata/kapacitor/pull/1512): Use details field from alert node in PagerDuty.

## v1.3.1 [2017-06-02]

### Bugfixes

- [#1415](https://github.com/influxdata/kapacitor/pull/1415): Proxy from environment for HTTP request to slack
- [#1414](https://github.com/influxdata/kapacitor/pull/1414): Fix derivative node preserving fields from previous point in stream tasks.

## v1.3.0 [2017-05-22]

### Release Notes

The v1.3.0 release has two major features.

1. Addition of scraping and discovering for Prometheus style data collection.
2. Updates to the Alert Topic system

Here is a quick example of how to configure Kapacitor to scrape discovered targets.
First configure a discoverer, here we use the file-discovery discoverer.
Next configure a scraper to use that discoverer.

>NOTE: The scraping and discovering features are released under technical preview,
meaning that the configuration or API around the feature may change in a future release.

```
# Configure file discoverer
[[file-discovery]]
 enabled = true
 id = "discover_files"
 refresh-interval = "10s"
 ##### This will look for prometheus json files
 ##### File format is here https://prometheus.io/docs/operating/configuration/#%3Cfile_sd_config%3E
 files = ["/tmp/prom/*.json"]

# Configure scraper
[[scraper]]
 enabled = true
 name = "node_exporter"
 discoverer-id = "discover_files"
 discoverer-service = "file-discovery"
 db = "prometheus"
 rp = "autogen"
 type = "prometheus"
 scheme = "http"
 metrics-path = "/metrics"
 scrape-interval = "2s"
 scrape-timeout = "10s"
```

Add the above snippet to your kapacitor.conf file.

Create the below snippet as the file `/tmp/prom/localhost.json`:

```
[{
 "targets": ["localhost:9100"]
}]
```

Start the Prometheus node_exporter locally.

Now startup Kapacitor and it will discover the `localhost:9100` node_exporter target and begin scrapping it for metrics.
For more details on the scraping and discovery systems see the full documentation [here](https://docs.influxdata.com/kapacitor/v1.3/scraping).

The second major feature with this release, are changes to the alert topic system.
The previous release introduce this new system as a technical preview, with this release the alerting service has been simplified.
Alert handlers now only ever have a single action and belong to a single topic.

The handler definition has been simplified as a result.
Here are some example alert handlers using the new structure:

```yaml
id: my_handler
kind: pagerDuty
options:
  serviceKey: XXX
```

```yaml
id: aggregate_by_1m
kind: aggregate
options:
  interval: 1m
  topic: aggregated
```

```yaml
id: publish_to_system
kind: publish
options:
  topics: [ system ]
```

To define a handler now you must specify which topic the handler belongs to.
For example to define the above aggregate handler on the system topic use this command:

```sh
kapacitor define-handler system aggregate_by_1m.yaml
```

For more details on the alerting system see the full documentation [here](https://docs.influxdata.com/kapacitor/v1.3/alerts).

# Bugfixes

- [#1396](https://github.com/influxdata/kapacitor/pull/1396): Fix broken ENV var config overrides for the kubernetes section.
- [#1397](https://github.com/influxdata/kapacitor/pull/1397): Update default configuration file to include sections for each discoverer service.

## v1.3.0-rc4 [2017-05-19]

# Bugfixes

- [#1379](https://github.com/influxdata/kapacitor/issues/1379): Copy batch points slice before modification, fixes potential panics and data corruption.
- [#1394](https://github.com/influxdata/kapacitor/pull/1394): Use the Prometheus metric name as the measurement name by default for scrape data.
- [#1392](https://github.com/influxdata/kapacitor/pull/1392): Fix possible deadlock for scraper configuration updating.

## v1.3.0-rc3 [2017-05-18]

### Bugfixes

- [#1369](https://github.com/influxdata/kapacitor/issues/1369): Fix panic with concurrent writes to same points in state tracking nodes.
- [#1387](https://github.com/influxdata/kapacitor/pull/1387): static-discovery configuration simplified
- [#1378](https://github.com/influxdata/kapacitor/issues/1378): Fix panic in InfluxQL node with missing field.

## v1.3.0-rc2 [2017-05-11]

### Bugfixes

- [#1370](https://github.com/influxdata/kapacitor/issues/1370): Fix missing working_cardinality stats on stateDuration and stateCount nodes.

## v1.3.0-rc1 [2017-05-08]

### Features

- [#1299](https://github.com/influxdata/kapacitor/pull/1299): Allowing sensu handler to be specified
- [#1284](https://github.com/influxdata/kapacitor/pull/1284): Add type signatures to Kapacitor functions.
- [#1203](https://github.com/influxdata/kapacitor/issues/1203): Add `isPresent` operator for verifying whether a value is present (part of [#1284](https://github.com/influxdata/kapacitor/pull/1284)).
- [#1354](https://github.com/influxdata/kapacitor/pull/1354): Add Kubernetes scraping support.
- [#1359](https://github.com/influxdata/kapacitor/pull/1359): Add groupBy exclude and Add dropOriginalFieldName to flatten.
- [#1360](https://github.com/influxdata/kapacitor/pull/1360): Add KapacitorLoopback node to be able to send data from a task back into Kapacitor.

### Bugfixes

- [#1329](https://github.com/influxdata/kapacitor/issues/1329): BREAKING: A bug was fixed around missing fields in the derivative node.
    The behavior of the node changes slightly in order to provide a consistent fix to the bug.
    The breaking change is that now, the time of the points returned are from the right hand or current point time, instead of the left hand or previous point time.
- [#1353](https://github.com/influxdata/kapacitor/issues/1353): Fix panic in scraping TargetManager.
- [#1238](https://github.com/influxdata/kapacitor/pull/1238): Use ProxyFromEnvironment for all outgoing HTTP traffic.

## v1.3.0-beta2 [2017-05-01]

### Features

- [#117](https://github.com/influxdata/kapacitor/issues/117): Add headers to alert POST requests.

### Bugfixes

- [#1294](https://github.com/influxdata/kapacitor/issues/1294): Fix bug where batch queries would be missing all fields after the first nil field.
- [#1343](https://github.com/influxdata/kapacitor/issues/1343): BREAKING: The UDF agent Go API has changed, the changes now make it so that the agent package is self contained.

## v1.3.0-beta1 [2017-04-29]

### Features

- [#1322](https://github.com/influxdata/kapacitor/pull/1322): TLS configuration in Slack service for Mattermost compatibility
- [#1330](https://github.com/influxdata/kapacitor/issues/1330): Generic HTTP Post node
- [#1159](https://github.com/influxdata/kapacitor/pulls/1159): Go version 1.7.4 -> 1.7.5
- [#1175](https://github.com/influxdata/kapacitor/pull/1175): BREAKING: Add generic error counters to every node type.
    Renamed `query_errors` to `errors` in batch node.
    Renamed `eval_errors` to `errors` in eval node.
- [#922](https://github.com/influxdata/kapacitor/issues/922): Expose server specific information in alert templates.
- [#1162](https://github.com/influxdata/kapacitor/pulls/1162): Add Pushover integration.
- [#1221](https://github.com/influxdata/kapacitor/pull/1221): Add `working_cardinality` stat to each node type that tracks the number of groups per node.
- [#1211](https://github.com/influxdata/kapacitor/issues/1211): Add StateDuration node.
- [#1209](https://github.com/influxdata/kapacitor/issues/1209): BREAKING: Refactor the Alerting service.
    The change is completely breaking for the technical preview alerting service, a.k.a. the new alert topic handler features.
    The change boils down to simplifying how you define and interact with topics.
    Alert handlers now only ever have a single action and belong to a single topic.
    An automatic migration from old to new handler definitions will be performed during startup.
    See the updated API docs.
- [#1286](https://github.com/influxdata/kapacitor/issues/1286): Default HipChat URL should be blank
- [#507](https://github.com/influxdata/kapacitor/issues/507): Add API endpoint for performing Kapacitor database backups.
- [#1132](https://github.com/influxdata/kapacitor/issues/1132): Adding source for sensu alert as parameter
- [#1346](https://github.com/influxdata/kapacitor/pull/1346): Add discovery and scraping services.

### Bugfixes

- [#1133](https://github.com/influxdata/kapacitor/issues/1133): Fix case-sensitivity for Telegram `parseMode` value.
- [#1147](https://github.com/influxdata/kapacitor/issues/1147): Fix pprof debug endpoint
- [#1164](https://github.com/influxdata/kapacitor/pull/1164): Fix hang in config API to update a config section.
    Now if the service update process takes too long the request will timeout and return an error.
    Previously the request would block forever.
- [#1165](https://github.com/influxdata/kapacitor/issues/1165): Make the alerta auth token prefix configurable and default it to Bearer.
- [#1184](https://github.com/influxdata/kapacitor/pull/1184): Fix logrotate file to correctly rotate error log.
- [#1200](https://github.com/influxdata/kapacitor/pull/1200): Fix bug with alert duration being incorrect after restoring alert state.
- [#1199](https://github.com/influxdata/kapacitor/pull/1199): BREAKING: Fix inconsistency with JSON data from alerts.
    The alert handlers Alerta, Log, OpsGenie, PagerDuty, Post and VictorOps allow extra opaque data to be attached to alert notifications.
    That opaque data was inconsistent and this change fixes that.
    Depending on how that data was consumed this could result in a breaking change, since the original behavior was inconsistent
    we decided it would be best to fix the issue now and make it consistent for all future builds.
    Specifically in the JSON result data the old key `Series` is always `series`, and the old key `Err` is now always `error` instead of for only some of the outputs.
- [#1181](https://github.com/influxdata/kapacitor/pull/1181): Fix bug parsing dbrp values with quotes.
- [#1228](https://github.com/influxdata/kapacitor/pull/1228): Fix panic on loading replay files without a file extension.
- [#1192](https://github.com/influxdata/kapacitor/issues/1192): Fix bug in Default Node not updating batch tags and groupID.
    Also empty string on a tag value is now a sufficient condition for the default conditions to be applied.
    See [#1233](https://github.com/influxdata/kapacitor/pull/1233) for more information.
- [#1068](https://github.com/influxdata/kapacitor/issues/1068): Fix dot view syntax to use xlabels and not create invalid quotes.
- [#1295](https://github.com/influxdata/kapacitor/issues/1295): Fix curruption of recordings list after deleting all recordings.
- [#1237](https://github.com/influxdata/kapacitor/issues/1237): Fix missing "vars" key when listing tasks.
- [#1271](https://github.com/influxdata/kapacitor/issues/1271): Fix bug where aggregates would not be able to change type.
- [#1261](https://github.com/influxdata/kapacitor/issues/1261): Fix panic when the process cannot stat the data dir.

## v1.2.1 [2017-04-13]

### Bugfixes

- [#1323](https://github.com/influxdata/kapacitor/pull/1323): Fix issue where credentials to InfluxDB could not be updated dynamically.

## v1.2.0 [2017-01-23]

### Release Notes

A new system for working with alerts has been introduced.
This alerting system allows you to configure topics for alert events and then configure handlers for various topics.
This way alert generation is decoupled from alert handling.

Existing TICKscripts will continue to work without modification.

To use this new alerting system remove any explicit alert handlers from your TICKscript and specify a topic.
Then configure the handlers for the topic.

```
stream
    |from()
      .measurement('cpu')
      .groupBy('host')
    |alert()
      // Specify the topic for the alert
      .topic('cpu')
      .info(lambda: "value" > 60)
      .warn(lambda: "value" > 70)
      .crit(lambda: "value" > 80)
      // No handlers are configured in the script, they are instead defined on the topic via the API.
```

The API exposes endpoints to query the state of each alert and endpoints for configuring alert handlers.
See the [API docs](https://docs.influxdata.com/kapacitor/latest/api/api/) for more details.
The kapacitor CLI has been updated with commands for defining alert handlers.

This release introduces a new feature where you can window based off the number of points instead of their time.
For example:

```
stream
    |from()
        .measurement('my-measurement')
    // Emit window for every 10 points with 100 points per window.
    |window()
        .periodCount(100)
        .everyCount(10)
    |mean('value')
    |alert()
         .crit(lambda: "mean" > 100)
         .slack()
         .channel('#alerts')
```


With this change alert nodes will have an anonymous topic created for them.
This topic is managed like all other topics preserving state etc. across restarts.
As a result existing alert nodes will now remember the state of alerts after restarts and disiabling/enabling a task.

>NOTE: The new alerting features are being released under technical preview.
This means breaking changes may be made in later releases until the feature is considered complete.
See the [API docs on technical preview](https://docs.influxdata.com/kapacitor/v1.2/api/api/#technical-preview) for specifics of how this effects the API.

### Features

- [#1110](https://github.com/influxdata/kapacitor/pull/1110): Add new query property for aligning group by intervals to start times.
- [#1095](https://github.com/influxdata/kapacitor/pull/1095): Add new alert API, with support for configuring handlers and topics.
- [#1052](https://github.com/influxdata/kapacitor/issues/1052): Move alerta api token to header and add option to skip TLS verification.
- [#929](https://github.com/influxdata/kapacitor/pull/929): Add SNMP trap service for alerting.
- [#913](https://github.com/influxdata/kapacitor/issues/913): Add fillPeriod option to Window node, so that the first emit waits till the period has elapsed before emitting.
- [#898](https://github.com/influxdata/kapacitor/issues/898): Now when the Window node every value is zero, the window will be emitted immediately for each new point.
- [#744](https://github.com/influxdata/kapacitor/issues/744): Preserve alert state across restarts and disable/enable actions.
- [#327](https://github.com/influxdata/kapacitor/issues/327): You can now window based on count in addition to time.
- [#251](https://github.com/influxdata/kapacitor/issues/251): Enable markdown in slack attachments.


### Bugfixes

- [#1100](https://github.com/influxdata/kapacitor/issues/1100): Fix issue with the Union node buffering more points than necessary.
- [#1087](https://github.com/influxdata/kapacitor/issues/1087): Fix panic during close of failed startup when connecting to InfluxDB.
- [#1045](https://github.com/influxdata/kapacitor/issues/1045): Fix panic during replays.
- [#1043](https://github.com/influxdata/kapacitor/issues/1043): logrotate.d ignores kapacitor configuration due to bad file mode.
- [#872](https://github.com/influxdata/kapacitor/issues/872): Fix panic during failed aggregate results.

## v1.1.1 [2016-12-02]

### Release Notes

No changes to Kapacitor, only upgrading to go 1.7.4 for security patches.

## v1.1.0 [2016-10-07]

### Release Notes

New K8sAutoscale node that allows you to auotmatically scale Kubernetes deployments driven by any metrics Kapacitor consumes.
For example, to scale a deployment `myapp` based off requests per second:

```
// The target requests per second per host
var target = 100.0

stream
    |from()
        .measurement('requests')
        .where(lambda: "deployment" == 'myapp')
    // Compute the moving average of the last 5 minutes
    |movingAverage('requests', 5*60)
        .as('mean_requests_per_second')
    |k8sAutoscale()
        .resourceName('app')
        .kind('deployments')
        .min(4)
        .max(100)
        // Compute the desired number of replicas based on target.
        .replicas(lambda: int(ceil("mean_requests_per_second" / target)))
```


New API endpoints have been added to be able to configure InfluxDB clusters and alert handlers dynamically without needing to restart the Kapacitor daemon.
Along with the ability to dynamically configure a service, API endpoints have been added to test the configurable services.
See the [API docs](https://docs.influxdata.com/kapacitor/latest/api/api/) for more details.

>NOTE: The `connect_errors` stat from the query node was removed since the client changed, all errors are now counted in the `query_errors` stat.

### Features

- [#931](https://github.com/influxdata/kapacitor/issues/931): Add a Kubernetes autoscaler node. You can now autoscale your Kubernetes deployments via Kapacitor.
- [#928](https://github.com/influxdata/kapacitor/issues/928): Add new API endpoint for dynamically overriding sections of the configuration.
- [#980](https://github.com/influxdata/kapacitor/pull/980): Upgrade to using go 1.7
- [#957](https://github.com/influxdata/kapacitor/issues/957): Add API endpoints for testing service integrations.
- [#958](https://github.com/influxdata/kapacitor/issues/958): Add support for Slack icon emojis and custom usernames.
- [#991](https://github.com/influxdata/kapacitor/pull/991): Bring Kapacitor up to parity with available InfluxQL functions in 1.1

### Bugfixes

- [#984](https://github.com/influxdata/kapacitor/issues/984): Fix bug where keeping a list of fields that where not referenced in the eval expressions would cause an error.
- [#955](https://github.com/influxdata/kapacitor/issues/955): Fix the number of subscriptions statistic.
- [#999](https://github.com/influxdata/kapacitor/issues/999): Fix inconsistency with InfluxDB by adding config option to set a default retention policy.
- [#1018](https://github.com/influxdata/kapacitor/pull/1018): Sort and dynamically adjust column width in CLI output. Fixes #785
- [#1019](https://github.com/influxdata/kapacitor/pull/1019): Adds missing strLength function.

## v1.0.2 [2016-10-06]

### Release Notes

### Features

### Bugfixes

- [#951](https://github.com/influxdata/kapacitor/pull/951): Fix bug where errors to save cluster/server ID files were ignored.
- [#954](https://github.com/influxdata/kapacitor/pull/954): Create data_dir on startup if it does not exist.

## v1.0.1 [2016-09-26]

### Release Notes

### Features

- [#873](https://github.com/influxdata/kapacitor/pull/873): Add TCP alert handler
- [#869](https://github.com/influxdata/kapacitor/issues/869): Add ability to set alert message as a field
- [#854](https://github.com/influxdata/kapacitor/issues/854): Add `.create` property to InfluxDBOut node, which when set will create the database
    and retention policy on task start.
- [#909](https://github.com/influxdata/kapacitor/pull/909): Allow duration / duration in TICKscript.
- [#777](https://github.com/influxdata/kapacitor/issues/777): Add support for string manipulation functions.
- [#886](https://github.com/influxdata/kapacitor/issues/886): Add ability to set specific HTTP port and hostname per configured InfluxDB cluster.

### Bugfixes

- [#889](https://github.com/influxdata/kapacitor/issues/889): Some typo in the default config file
- [#914](https://github.com/influxdata/kapacitor/pull/914): Change |log() output to be in JSON format so its self documenting structure.
- [#915](https://github.com/influxdata/kapacitor/pull/915): Fix issue with TMax and the Holt-Winters method.
- [#927](https://github.com/influxdata/kapacitor/pull/927): Fix bug with TMax and group by time.

## v1.0.0 [2016-09-02]

### Release Notes

Final release of v1.0.0.

## v1.0.0-rc3 [2016-09-01]

### Release Notes

### Features

### Bugfixes

- [#842](https://github.com/influxdata/kapacitor/issues/842): Fix side-effecting modification in batch WhereNode.

## v1.0.0-rc2 [2016-08-29]

### Release Notes

### Features

- [#827](https://github.com/influxdata/kapacitor/issues/827): Bring Kapacitor up to parity with available InfluxQL functions in 1.0

### Bugfixes

- [#763](https://github.com/influxdata/kapacitor/issues/763): Fix NaNs begin returned from the `sigma` stateful function.
- [#468](https://github.com/influxdata/kapacitor/issues/468): Fix tickfmt munging escaped slashes in regexes.

## v1.0.0-rc1 [2016-08-22]

### Release Notes

#### Alert reset expressions

Kapacitor now supports alert reset expressions.
This way when an alert enters a state, it can only be lowered in severity if its reset expression evaluates to true.

Example:

```go
stream
    |from()
      .measurement('cpu')
      .where(lambda: "host" == 'serverA')
      .groupBy('host')
    |alert()
      .info(lambda: "value" > 60)
      .infoReset(lambda: "value" < 50)
      .warn(lambda: "value" > 70)
      .warnReset(lambda: "value" < 60)
      .crit(lambda: "value" > 80)
      .critReset(lambda: "value" < 70)
```

For example given the following values:

    61 73 64 85 62 56 47

The corresponding alert states are:

    INFO WARNING WARNING CRITICAL INFO INFO OK

### Features

- [#740](https://github.com/influxdata/kapacitor/pull/740): Support reset expressions to prevent an alert from being lowered in severity. Thanks @minhdanh!
- [#670](https://github.com/influxdata/kapacitor/issues/670): Add ability to supress OK recovery alert events.
- [#804](https://github.com/influxdata/kapacitor/pull/804): Add API endpoint for refreshing subscriptions.
    Also fixes issue where subs were not relinked if the sub was deleted.
    UDP listen ports are closed when a database is dropped.

### Bugfixes

- [#783](https://github.com/influxdata/kapacitor/pull/783): Fix panic when revoking tokens not already defined.
- [#784](https://github.com/influxdata/kapacitor/pull/784): Fix several issues with comment formatting in TICKscript.
- [#786](https://github.com/influxdata/kapacitor/issues/786): Deleting tags now updates the group by dimensions if needed.
- [#772](https://github.com/influxdata/kapacitor/issues/772): Delete task snapshot data when a task is deleted.
- [#797](https://github.com/influxdata/kapacitor/issues/797): Fix panic from race condition in task master.
- [#811](https://github.com/influxdata/kapacitor/pull/811): Fix bug where subscriptions + tokens would not work with more than one InfluxDB cluster.
- [#812](https://github.com/influxdata/kapacitor/issues/812): Upgrade to use protobuf version 3.0.0

## v1.0.0-beta4 [2016-07-27]

### Release Notes

#### Group By Fields

Kapacitor now supports grouping by fields.
First convert a field into a tag using the EvalNode.
Then group by the new tag.

Example:

```go
stream
    |from()
        .measurement('alerts')
    // Convert field 'level' to tag.
    |eval(lambda: string("level"))
        .as('level')
        .tags('level')
    // Group by new tag 'level'.
    |groupBy('alert', 'level')
    |...
```

Note the field `level` is now removed from the point since `.keep` was not used.
See the [docs](https://docs.influxdata.com/kapacitor/v1.0/nodes/eval_node/#tags) for more details on how `.tags` works.


#### Delete Fields or Tags

In companion with being able to create new tags, you can now delete tags or fields.


Example:

```go
stream
    |from()
        .measurement('alerts')
    |delete()
        // Remove the field `extra` and tag `uuid` from all points.
        .field('extra')
        .tag('uuid')
    |...
```



### Features

- [#702](https://github.com/influxdata/kapacitor/pull/702): Add plumbing for authentication backends.
- [#624](https://github.com/influxdata/kapacitor/issue/624): BREAKING: Add ability to GroupBy fields. First use EvalNode to create a tag from a field and then group by the new tag.
    Also allows for grouping by measurement.
    The breaking change is that the group ID format has changed to allow for the measurement name.
- [#759](https://github.com/influxdata/kapacitor/pull/759): Add mechanism for token based subscription auth.
- [#745](https://github.com/influxdata/kapacitor/pull/745): Add if function for tick script, for example: `if("value" > 6, 1, 2)`.

### Bugfixes

- [#710](https://github.com/influxdata/kapacitor/pull/710): Fix infinite loop when parsing unterminated regex in TICKscript.
- [#711](https://github.com/influxdata/kapacitor/issues/711): Fix where database name with quotes breaks subscription startup logic.
- [#719](https://github.com/influxdata/kapacitor/pull/719): Fix panic on replay.
- [#723](https://github.com/influxdata/kapacitor/pull/723): BREAKING: Search for valid configuration on startup in ~/.kapacitor and /etc/kapacitor/.
    This is so that the -config CLI flag is not required if the configuration is found in a standard location.
    The configuration file being used is always logged to STDERR.
- [#298](https://github.com/influxdata/kapacitor/issues/298): BREAKING: Change alert level evaluation so each level is independent and not required to be a subset of the previous level.
    The breaking change is that expression evaluation order changed.
    As a result stateful expressions that relied on that order are broken.
- [#749](https://github.com/influxdata/kapacitor/issues/749): Fix issue with tasks with empty DAG.
- [#718](https://github.com/influxdata/kapacitor/issues/718): Fix broken extra expressions for deadman's switch.
- [#752](https://github.com/influxdata/kapacitor/issues/752): Fix various bugs relating to the `fill` operation on a JoinNode.
    Fill with batches and fill when using the `on` property were broken.
    Also changes the DefaultNode set defaults for nil fields.

## v1.0.0-beta3 [2016-07-09]

### Release Notes

### Features

- [#662](https://github.com/influxdata/kapacitor/pull/662): Add `-skipVerify` flag to `kapacitor` CLI tool to skip SSL verification.
- [#680](https://github.com/influxdata/kapacitor/pull/680): Add Telegram Alerting option, thanks @burdandrei!
- [#46](https://github.com/influxdata/kapacitor/issues/46): Can now create combinations of points within the same stream.
  This is kind of like join but instead joining a stream with itself.
- [#669](https://github.com/influxdata/kapacitor/pull/669): Add size function for humanize byte size. thanks @jsvisa!
- [#697](https://github.com/influxdata/kapacitor/pull/697): Can now flatten a set of points into a single points creating dynamcially named fields.
- [#698](https://github.com/influxdata/kapacitor/pull/698): Join delimiter can be specified.
- [#695](https://github.com/influxdata/kapacitor/pull/695): Bash completion filters by enabled disabled status. Thanks @bbczeuz!
- [#706](https://github.com/influxdata/kapacitor/pull/706): Package UDF agents
- [#707](https://github.com/influxdata/kapacitor/pull/707): Add size field to BeginBatch struct of UDF protocol. Provides hint as to size of incoming batch.

### Bugfixes

- [#656](https://github.com/influxdata/kapacitor/pull/656): Fix issues where an expression could not be passed as a function parameter in TICKscript.
- [#627](https://github.com/influxdata/kapacitor/issues/627): Fix where InfluxQL functions that returned a batch could drop tags.
- [#674](https://github.com/influxdata/kapacitor/issues/674): Fix panic with Join On and batches.
- [#665](https://github.com/influxdata/kapacitor/issues/665): BREAKING: Fix file mode not being correct for Alert.Log files.
  Breaking change is that integers numbers prefixed with a 0 in TICKscript are interpreted as octal numbers.
- [#667](https://github.com/influxdata/kapacitor/issues/667): Align deadman timestamps to interval.

## v1.0.0-beta2 [2016-06-17]

### Release Notes

### Features

- [#636](https://github.com/influxdata/kapacitor/pull/636): Change HTTP logs to be in Common Log format.
- [#652](https://github.com/influxdata/kapacitor/pull/652): Add optional replay ID to the task API so that you can get information about a task inside a running replay.

### Bugfixes

- [#621](https://github.com/influxdata/kapacitor/pull/621): Fix obscure error about single vs double quotes.
- [#623](https://github.com/influxdata/kapacitor/pull/623): Fix issues with recording metadata missing data url.
- [#631](https://github.com/influxdata/kapacitor/issues/631): Fix issues with using iterative lambda expressions in an EvalNode.
- [#628](https://github.com/influxdata/kapacitor/issues/628): BREAKING: Change `kapacitord config` to not search default location for configuration files but rather require the `-config` option.
    Since the `kapacitord run` command behaves this way they should be consistent.
    Fix issue with `kapacitord config > kapacitor.conf` when the output file was a default location for the config.
- [#626](https://github.com/influxdata/kapacitor/issues/626): Fix issues when changing the ID of an enabled task.
- [#624](https://github.com/influxdata/kapacitor/pull/624): Fix issues where you could get a read error on a closed UDF socket.
- [#651](https://github.com/influxdata/kapacitor/pull/651): Fix issues where an error during a batch replay would hang because the task wouldn't stop.
- [#650](https://github.com/influxdata/kapacitor/pull/650): BREAKING: The default retention policy name was changed to `autogen` in InfluxDB.
    This changes Kapacitor to use `autogen` for the default retention policy for the stats.
    You may need to update your task DBRPs to use `autogen` instead of `default`.


## v1.0.0-beta1 [2016-06-06]

### Release Notes

#### Template Tasks

The ability to create and use template tasks has been added.
you can define a template for a task and reuse that template across multiple tasks.

A simple example:

```go
// Which measurement to consume
var measurement string
// Optional where filter
var where_filter = lambda: TRUE
// Optional list of group by dimensions
var groups = [*]
// Which field to process
var field string
// Warning criteria, has access to 'mean' field
var warn lambda
// Critical criteria, has access to 'mean' field
var crit lambda
// How much data to window
var window = 5m
// The slack channel for alerts
var slack_channel = '#alerts'

stream
    |from()
        .measurement(measurement)
        .where(where_filter)
        .groupBy(groups)
    |window()
        .period(window)
        .every(window)
    |mean(field)
    |alert()
         .warn(warn)
         .crit(crit)
         .slack()
         .channel(slack_channel)
```

Then you can define the template like so:

```
kapacitor define-template generic_mean_alert -tick path/to/above/script.tick -type stream
```

Next define a task that uses the template:

```
kapacitor define cpu_alert -template generic_mean_alert -vars cpu_vars.json -dbrp telegraf.default
```

Where `cpu_vars.json` would like like this:

```json
{
    "measurement": {"type" : "string", "value" : "cpu" },
    "where_filter": {"type": "lambda", "value": "\"cpu\" == 'cpu-total'"},
    "groups": {"type": "list", "value": [{"type":"string", "value":"host"},{"type":"string", "value":"dc"}]},
    "field": {"type" : "string", "value" : "usage_idle" },
    "warn": {"type" : "lambda", "value" : " \"mean\" < 30.0" },
    "crit": {"type" : "lambda", "value" : " \"mean\" < 10.0" },
    "window": {"type" : "duration", "value" : "1m" },
    "slack_channel": {"type" : "string", "value" : "#alerts_testing" }
}
```


#### Live Replays

With this release you can now replay data directly against a task from InfluxDB without having to first create a recording.
Replay the queries defined in the batch task `cpu_alert` for the past 10 hours.
```sh
kapacitor replay-live batch -task cpu_alert -past 10h
```

Or for a stream task with use a query directly:

```sh
kapacitor replay-live query -task cpu_alert -query 'SELECT usage_idle FROM telegraf."default".cpu WHERE time > now() - 10h'
```

#### HTTP based subscriptions

Now InfluxDB and Kapacitor support HTTP/S based subscriptions.
This means that Kapacitor need only listen on a single port for the HTTP service, greatly simplifying configuration and setup.

In order to start using HTTP subscriptions change the `subscription-protocol` option for your configured InfluxDB clusters.

For example:

```
[[influxdb]]
  enabled = true
  urls = ["http://localhost:8086",]
  subscription-protocol = "http"
  # or to use https
  #subscription-protocol = "https"
```

On startup Kapacitor will detect the change and recreate the subscriptions in InfluxDB to use the HTTP protocol.

>NOTE: While HTTP itself is a TCP transport such that packet loss shouldn't be an issue, if Kapacitor starts to slow down for whatever reason, InfluxDB will drop the subscription writes to Kapacitor.
In order to know if subscription writes are being dropped you should monitor the measurement `_internal.monitor.subscriber` for the field `writeFailures`.

#### Holt-Winters Forecasting

This release contains an new Holt Winters InfluxQL function.

With this forecasting method one can now define an alert based off forecasted future values.

For example, the following TICKscript will take the last 30 days of disk usage stats and using holt-winters forecast the next 7 days.
If the forecasted value crosses a threshold an alert is triggered.

The result is now Kapacitor will alert you 7 days in advance of a disk filling up.
This assumes a slow growth but by changing the vars in the script you could check for shorter growth intervals.

```go
// The interval on which to aggregate the disk usage
var growth_interval = 1d
// The number of `growth_interval`s to forecast into the future
var forecast_count = 7
// The amount of historical data to use for the fit
var history = 30d

// The critical threshold on used_percent
var threshold = 90.0

batch
    |query('''
    SELECT max(used_percent) as used_percent
    FROM "telegraf"."default"."disk"
''')
        .period(history)
        .every(growth_interval)
        .align()
        .groupBy(time(growth_interval), *)
    |holtWinters('used_percent', forecast_count, 0, growth_interval)
        .as('used_percent')
    |max('used_percent')
        .as('used_percent')
    |alert()
         // Trigger alert if the forecasted disk usage is greater than threshold
        .crit(lambda: "used_percent" > threshold)
```


### Features

- [#283](https://github.com/influxdata/kapacitor/issues/283): Add live replays.
- [#500](https://github.com/influxdata/kapacitor/issues/500): Support Float,Integer,String and Boolean types.
- [#82](https://github.com/influxdata/kapacitor/issues/82): Multiple services for PagerDuty alert. thanks @savagegus!
- [#558](https://github.com/influxdata/kapacitor/pull/558): Preserve fields as well as tags on selector InfluxQL functions.
- [#259](https://github.com/influxdata/kapacitor/issues/259): Template Tasks have been added.
- [#562](https://github.com/influxdata/kapacitor/pull/562): HTTP based subscriptions.
- [#595](https://github.com/influxdata/kapacitor/pull/595): Support counting and summing empty batches to 0.
- [#596](https://github.com/influxdata/kapacitor/pull/596): Support new group by time offset i.e. time(30s, 5s)
- [#416](https://github.com/influxdata/kapacitor/issues/416): Track ingress counts by database, retention policy, and measurement. Expose stats via cli.
- [#586](https://github.com/influxdata/kapacitor/pull/586): Add spread stateful function. thanks @upccup!
- [#600](https://github.com/influxdata/kapacitor/pull/600): Add close http response after handler laert post, thanks @jsvisa!
- [#606](https://github.com/influxdata/kapacitor/pull/606): Add Holt-Winters forecasting method.
- [#605](https://github.com/influxdata/kapacitor/pull/605): BREAKING: StatsNode for batch edge now count the number of points in a batch instead of count batches as a whole.
    This is only breaking if you have a deadman switch configured on a batch edge.
- [#611](https://github.com/influxdata/kapacitor/pull/611): Adds bash completion to the kapacitor CLI tool.


### Bugfixes

- [#540](https://github.com/influxdata/kapacitor/issues/540): Fixes bug with log level API endpoint.
- [#521](https://github.com/influxdata/kapacitor/issues/521): EvalNode now honors groups.
- [#561](https://github.com/influxdata/kapacitor/issues/561): Fixes bug when lambda expressions would return error about types with nested binary expressions.
- [#555](https://github.com/influxdata/kapacitor/issues/555): Fixes bug where "time" functions didn't work in lambda expressions.
- [#570](https://github.com/influxdata/kapacitor/issues/570): Removes panic in SMTP service on failed close connection.
- [#587](https://github.com/influxdata/kapacitor/issues/587): Allow number literals without leading zeros.
- [#584](https://github.com/influxdata/kapacitor/issues/584): Do not block during startup to send usage stats.
- [#553](https://github.com/influxdata/kapacitor/issues/553): Periodically check if new InfluxDB DBRPs have been created.
- [#602](https://github.com/influxdata/kapacitor/issues/602): Fix missing To property on email alert handler.
- [#581](https://github.com/influxdata/kapacitor/issues/581): Record/Replay batch tasks get cluster info from task not API.
- [#613](https://github.com/influxdata/kapacitor/issues/613): BREAKING: Allow the ID of templates and tasks to be updated via the PATCH method.
    The breaking change is that now PATCH request return a 200 with the template or task definition, where before they returned 204.

## v0.13.1 [2016-05-13]

### Release Notes

>**Breaking changes may require special upgrade steps from versions <= 0.12, please read the 0.13.0 release notes**

Along with the API changes of 0.13.0, validation logic was added to task IDs, but this was not well documented.
This minor release remedies that.

All IDs (tasks, recordings, replays) must match this regex `^[-\._\p{L}0-9]+$`, which is essentially numbers, unicode letters, '-', '.' and '_'.

If you have existing tasks which do not match this pattern they should continue to function normally.

### Features

### Bugfixes

- [#545](https://github.com/influxdata/kapacitor/issues/545): Fixes inconsistency with API docs for creating a task.
- [#544](https://github.com/influxdata/kapacitor/issues/544): Fixes issues with existings tasks and invalid names.
- [#543](https://github.com/influxdata/kapacitor/issues/543): Fixes default values not being set correctly in API calls.


## v0.13.0 [2016-05-11]

### Release Notes

>**Breaking changes may require special upgrade steps please read below.**

#### Upgrade Steps

Changes to how and where task data is store have been made.
In order to safely upgrade to version 0.13 you need to follow these steps:

1. Upgrade InfluxDB to version 0.13 first.
2. Update all TICKscripts to use the new `|` and `@` operators. Once Kapacitor no longer issues any `DEPRECATION` warnings you are ready to begin the upgrade.
The upgrade will work without this step but tasks using the old syntax cannot be enabled, until modified to use the new syntax.
3. Upgrade the Kapacitor binary/package.
4. Configure new database location. By default the location `/var/lib/kapacitor/kapacitor.db` is chosen for package installs or `./kapacitor.db` for manual installs.
Do **not** remove the configuration for the location of the old task.db database file since it is still needed to do the migration.

    ```
    [storage]
    boltdb = "/var/lib/kapacitor/kapacitor.db"
    ```

5. Restart Kapacitor. At this point Kapacitor will migrate all existing data to the new database file.
If any errors occur Kapacitor will log them and fail to startup. This way if Kapacitor starts up you can be sure the migration was a success and can continue normal operation.
The old database is opened in read only mode so that existing data cannot be corrupted.
Its recommended to start Kapacitor in debug logging mode for the migration so you can follow the details of the migration process.

At this point you may remove the configuration for the old `task` `dir` and restart Kapacitor to ensure everything is working.
Kapacitor will attempt the migration on every startup while the old configuration and db file exist, but will skip any data that was already migrated.


#### API Changes

With this release the API has been updated to what we believe will be the stable version for a 1.0 release.
Small changes may still be made but the significant work to create a RESTful HTTP API is complete.
Many breaking changes introduced, see the [client/API.md](http://github.com/influxdata/kapacitor/blob/master/client/API.md) doc for details on how the API works now.

#### CLI Changes

Along with the API changes, breaking changes where also made to the `kapacitor` CLI command.
Here is a break down of the CLI changes:

* Every thing has an ID now: tasks, recordings, even replays.
    The `name` used before to define a task is now its `ID`.
    As such instead of using `-name` and `-id` to refer to tasks and recordings,
    the flags have been changed to `-task` and `-recording` accordingly.
* Replays can be listed and deleted like tasks and recordings.
* Replays default to `fast` clock mode.
* The record and replay commands now have a `-no-wait` option to start but not wait for the recording/replay to complete.
* Listing recordings and replays displays the status of the respective action.
* Record and Replay command now have an optional flag `-replay-id`/`-recording-id` to specify the ID of the replay or recording.
    If not set then a random ID will be chosen like the previous behavior.

#### Notable features

UDF can now be managed externally to Kapacitor via Unix sockets.
A process or container can be launched independent of Kapacitor exposing a socket.
On startup Kapacitor will connect to the socket and begin communication.

Example UDF config for a socket based UDF.

```
[udf]
[udf.functions]
    [udf.functions.myCustomUDF]
       socket = "/path/to/socket"
       timeout = "10s"
```

Alert data can now be consumed directly from within TICKscripts.
For example, let's say we want to store all data that triggered an alert in InfluxDB with a tag `level` containing the level string value (i.e CRITICAL).

```javascript
...
    |alert()
        .warn(...)
        .crit(...)
        .levelTag('level')
        // and/or use a field
        //.levelField('level')
        // Also tag the data with the alert ID
        .idTag('id')
        // and/or use a field
        //.idField('id')
    |influxDBOut()
        .database('alerts')
        ...
```


### Features

- [#360](https://github.com/influxdata/kapacitor/pull/360): Forking tasks by measurement in order to improve performance
- [#386](https://github.com/influxdata/kapacitor/issues/386): Adds official Go HTTP client package.
- [#399](https://github.com/influxdata/kapacitor/issues/399): Allow disabling of subscriptions.
- [#417](https://github.com/influxdata/kapacitor/issues/417): UDFs can be connected over a Unix socket. This enables UDFs from across Docker containers.
- [#451](https://github.com/influxdata/kapacitor/issues/451): StreamNode supports `|groupBy` and `|where` methods.
- [#93](https://github.com/influxdata/kapacitor/issues/93): AlertNode now outputs data to child nodes. The output data can have either a tag or field indicating the alert level.
- [#281](https://github.com/influxdata/kapacitor/issues/281): AlertNode now has an `.all()` property that specifies that all points in a batch must match the criteria in order to trigger an alert.
- [#384](https://github.com/influxdata/kapacitor/issues/384): Add `elapsed` function to compute the time difference between subsequent points.
- [#230](https://github.com/influxdata/kapacitor/issues/230): Alert.StateChangesOnly now accepts optional duration arg. An alert will be triggered for every interval even if the state has not changed.
- [#426](https://github.com/influxdata/kapacitor/issues/426): Add `skip-format` query parameter to the `GET /task` endpoint so that returned TICKscript content is left unmodified from the user input.
- [#388](https://github.com/influxdata/kapacitor/issues/388): The duration of an alert is now tracked and exposed as part of the alert data as well as can be set as a field via `.durationField('duration')`.
- [#486](https://github.com/influxdata/kapacitor/pull/486): Default config file location.
- [#461](https://github.com/influxdata/kapacitor/pull/461): Make Alerta `event` property configurable.
- [#491](https://github.com/influxdata/kapacitor/pull/491): BREAKING: Rewriting stateful expression in order to improve performance, the only breaking change is: short circuit evaluation for booleans - for example: ``lambda: "bool_value" && (count() > 100)`` if "bool_value" is false, we won't evaluate "count".
- [#504](https://github.com/influxdata/kapacitor/pull/504): BREAKING: Many changes to the API and underlying storage system. This release requires a special upgrade process.
- [#511](https://github.com/influxdata/kapacitor/pull/511): Adds DefaultNode for providing default values for missing fields or tags.
- [#285](https://github.com/influxdata/kapacitor/pull/285): Track created,modified and last enabled dates on tasks.
- [#533](https://github.com/influxdata/kapacitor/pull/533): Add useful statistics for nodes.

### Bugfixes

- [#499](https://github.com/influxdata/kapacitor/issues/499): Fix panic in InfluxQL nodes if field is missing or incorrect type.
- [#441](https://github.com/influxdata/kapacitor/issues/441): Fix panic in UDF code.
- [#429](https://github.com/influxdata/kapacitor/issues/429): BREAKING: Change TICKscript parser to be left-associative on equal precedence operators. For example previously this statement `(1+2-3*4/5)` was evaluated as `(1+(2-(3*(4/5))))`
    which is not the typical/expected behavior. Now using left-associative parsing the statement is evaluated as `((1+2)-((3*4)/5))`.
- [#456](https://github.com/influxdata/kapacitor/pull/456): Fixes Alerta integration to let server set status, fix `rawData` attribute and set default severity to `indeterminate`.
- [#425](https://github.com/influxdata/kapacitor/pull/425): BREAKING: Preserving tags on influxql simple selectors - first, last, max, min, percentile
- [#423](https://github.com/influxdata/kapacitor/issues/423): Recording stream queries with group by now correctly saves data in time order not group by order.
- [#331](https://github.com/influxdata/kapacitor/issues/331): Fix panic when missing `.as()` for JoinNode.
- [#523](https://github.com/influxdata/kapacitor/pull/523): JoinNode will now emit join sets as soon as they are ready. If multiple joinable sets arrive in the same tolerance window than each will be emitted (previously the first points were dropped).
- [#537](https://github.com/influxdata/kapacitor/issues/537): Fix panic in alert node when batch is empty.

## v0.12.0 [2016-04-04]

### Release Notes

New TICKscript syntax that uses a different operators for chaining methods vs property methods vs UDF methods.

* A chaining method is a method that creates a new node in the pipeline. Uses the `|` operator.
* A property method is a method that changes a property on a node. Uses the `.` operator.
* A UDF method is a method that calls out to a UDF. Uses the `@` operator.

For example below the `from`, `mean`, and `alert` methods create new nodes,
the `detectAnomalies` method calls a UDF,
and the other methods modify the nodes as property methods.

```javascript
stream
    |from()
        .measurement('cpu')
        .where(lambda: "cpu" == 'cpu-total')
    |mean('usage_idle')
        .as('value')
    @detectAnomalies()
        .field('mean')
    |alert()
        .crit(lambda: "anomaly_score" > 10)
        .log('/tmp/cpu.log')
```

With this change a new binary is provided with Kapacitor `tickfmt` which will
format a TICKscript file according to a common standard.


### Features

- [#299](https://github.com/influxdata/kapacitor/issues/299): Changes TICKscript chaining method operators and adds `tickfmt` binary.
- [#389](https://github.com/influxdata/kapacitor/pull/389): Adds benchmarks to Kapacitor for basic use cases.
- [#390](https://github.com/influxdata/kapacitor/issues/390): BREAKING: Remove old `.mapReduce` functions.
- [#381](https://github.com/influxdata/kapacitor/pull/381): Adding enable/disable/delete/reload tasks by glob.
- [#401](https://github.com/influxdata/kapacitor/issues/401): Add `.align()` property to BatchNode so you can align query start and stop times.

### Bugfixes

- [#378](https://github.com/influxdata/kapacitor/issues/378): Fix issue where derivative would divide by zero.
- [#387](https://github.com/influxdata/kapacitor/issues/387): Add `.quiet()` option to EvalNode so errors can be suppressed if expected.
- [#400](https://github.com/influxdata/kapacitor/issues/400): All query/connection errors are counted and reported in BatchNode stats.
- [#412](https://github.com/influxdata/kapacitor/pull/412): Fix issues with batch queries dropping points because of nil fields.
- [#413](https://github.com/influxdata/kapacitor/pull/413): Allow disambiguation between ".groupBy" and "|groupBy".


## v0.11.0 [2016-03-22]

### Release Notes

Kapacitor is now using the functions from the new query engine in InfluxDB core.
Along with this change is a change in the TICKscript API so that using the InfluxQL functions is easier.
Simply call the desired method directly no need to call `.mapReduce` explicitly.
This change now hides the mapReduce aspect and handles it internally.
Using `.mapReduce` is officially deprecated in this release and will be remove in the next major release.
We feel that this change improves the readability of TICKscripts and exposes less implementation details
to the end user.
Updating your exising TICKscripts is simple.
If previously you had code like this:

```javascript
stream.from()...
    .window()...
    .mapReduce(influxql.count('value'))
```
then update it to look like this:

```javascript
stream.from()...
    .window()...
    .count('value')
```

a simple regex could fix all your existing scripts.

Kapacitor now exposes more internal metrics for determining the performance of a given task.
The internal statistics includes a new measurement named `node` that contains any stats a node provides, tagged by the task, node, task type and kind of node (i.e. window vs union).
All nodes provide an averaged execution time for the node.
These stats are also available in the DOT output of the Kapacitor show command.

Significant performance improvements have also been added.
In some cases Kapacitor throughput has improved by 4X.

Kapacitor can now connect to different InfluxDB clusters.
Multiple InfluxDB config sections can be defined and one will be marked as default.
To upgrade convert an `influxdb` config.

From this:

```
[influxdb]
  enabled = true
  ...
```

to this:

```
[[influxdb]]
  enabled = true
  default = true
  name = "localhost"
  ...
```

Various improvements to joining features have been implemented.
With #144 you can now join streams with differing group by dimensions.

If you previously configured Email, Slack or HipChat globally now you must also set the `state-changes-only` option to true as well if you want to preserve the original behavior.
For example:

```
[slack]
   enable = true
   global = true
   state-changes-only = true
```

### Features
- [#236](https://github.com/influxdata/kapacitor/issues/236): Implement batched group by
- [#231](https://github.com/influxdata/kapacitor/pull/231): Add ShiftNode so values can be shifted in time for joining/comparisons.
- [#190](https://github.com/influxdata/kapacitor/issues/190): BREAKING: Deadman's switch now triggers off emitted counts and is grouped by to original grouping of the data.
    The breaking change is that the 'collected' stat is no longer output for `.stats` and has been replaced by `emitted`.
- [#145](https://github.com/influxdata/kapacitor/issues/145): The InfluxDB Out Node now writes data to InfluxDB in buffers.
- [#215](https://github.com/influxdata/kapacitor/issues/215): Add performance metrics to nodes for average execution times and node throughput values.
- [#144](https://github.com/influxdata/kapacitor/issues/144): Can now join streams with differing dimensions using the join.On property.
- [#249](https://github.com/influxdata/kapacitor/issues/249): Can now use InfluxQL functions directly instead of via the MapReduce method. Example `stream.from().count()`.
- [#233](https://github.com/influxdata/kapacitor/issues/233): BREAKING: Now you can use multiple InfluxDB clusters. The config changes to make this possible are breaking. See notes above for changes.
- [#302](https://github.com/influxdata/kapacitor/issues/302): Can now use .Time in alert message.
- [#239](https://github.com/influxdata/kapacitor/issues/239): Support more detailed TLS config when connecting to an InfluxDB host.
- [#323](https://github.com/influxdata/kapacitor/pull/323): Stats for task execution are provided via JSON HTTP request instead of just DOT string. thanks @yosiat
- [#358](https://github.com/influxdata/kapacitor/issues/358): Improved logging. Adds LogNode so any data in a pipeline can be logged.
- [#366](https://github.com/influxdata/kapacitor/issues/366): HttpOutNode now allows chaining methods.


### Bugfixes
- [#199](https://github.com/influxdata/kapacitor/issues/199): BREAKING: Various fixes for the Alerta integration.
    The `event` property has been removed from the Alerta node and is now set as the value of the alert ID.
- [#232](https://github.com/influxdata/kapacitor/issues/232): Better error message for alert integrations. Better error message for VictorOps 404 response.
- [#231](https://github.com/influxdata/kapacitor/issues/231): Fix window logic when there were gaps in the data stream longer than window every value.
- [#213](https://github.com/influxdata/kapacitor/issues/231): Add SourceStreamNode so that yuou must always first call `.from` on the `stream` object before filtering it, so as to not create confusing to understand TICKscripts.
- [#255](https://github.com/influxdata/kapacitor/issues/255): Add OPTIONS handler for task delete method so it can be preflighted.
- [#258](https://github.com/influxdata/kapacitor/issues/258): Fix UDP internal metrics, change subscriptions to use clusterID.
- [#240](https://github.com/influxdata/kapacitor/issues/240): BREAKING: Fix issues with Sensu integration. The breaking change is that the config no longer takes a `url` but rather a `host` option since the communication is raw TCP rather HTTP.
- [#270](https://github.com/influxdata/kapacitor/issues/270): The HTTP server will now gracefully stop.
- [#300](https://github.com/influxdata/kapacitor/issues/300): Add OPTIONS method to /recording endpoint for deletes.
- [#304](https://github.com/influxdata/kapacitor/issues/304): Fix panic if recording query but do not have an InfluxDB instance configured
- [#289](https://github.com/influxdata/kapacitor/issues/289): Add better error handling to batch node.
- [#142](https://github.com/influxdata/kapacitor/issues/142): Fixes bug when defining multiple influxdb hosts.
- [#266](https://github.com/influxdata/kapacitor/issues/266): Fixes error log for HipChat that is not an error.
- [#333](https://github.com/influxdata/kapacitor/issues/333): Fixes hang when replaying with .stats node. Fixes issues with batch and stats.
- [#340](https://github.com/influxdata/kapacitor/issues/340): BREAKING: Decouples global setting for alert handlers from the state changes only setting.
- [#348](https://github.com/influxdata/kapacitor/issues/348): config.go: refactor to simplify structure and fix support for array elements
- [#362](https://github.com/influxdata/kapacitor/issues/362): Fix bug with join tolerance and batches.

## v0.10.1 [2016-02-08]

### Release Notes

This is a bug fix release that fixes many issues releated to the recent 0.10.0 release.
The few additional features are focused on usability improvements from recent feedback.

Improved UDFs, lots of bug fixes and improvements on the API. There was a breaking change for UDFs protobuf messages, see #176.

There was a breaking change to the `define` command, see [#173](https://github.com/influxdata/kapacitor/issues/173) below.

### Features

- [#176](https://github.com/influxdata/kapacitor/issues/176): BREAKING: Improved UDFs and groups. Now it is easy to deal with groups from the UDF process.
    There is a breaking change in the BeginBatch protobuf message for this change.
- [#196](https://github.com/influxdata/kapacitor/issues/196): Adds a 'details' property to the alert node so that the email body can be defined. See also [#75](https://github.com/influxdata/kapacitor/issues/75).
- [#132](https://github.com/influxdata/kapacitor/issues/132): Make is so multiple calls to `where` simply `AND` expressions together instead of replacing or creating extra nodes in the pipeline.
- [#173](https://github.com/influxdata/kapacitor/issues/173): BREAKING: Added a `-no-reload` flag to the define command in the CLI. Now if the task is enabled define will automatically reload it unless `-no-reload` is passed.
- [#194](https://github.com/influxdata/kapacitor/pull/194): Adds Talk integration for alerts. Thanks @wutaizeng!
- [#320](https://github.com/influxdata/kapacitor/pull/320): Upgrade to go 1.6

### Bugfixes

- [#177](https://github.com/influxdata/kapacitor/issues/177): Fix panic for show command on batch tasks.
- [#185](https://github.com/influxdata/kapacitor/issues/185): Fix panic in define command with invalid dbrp value.
- [#195](https://github.com/influxdata/kapacitor/issues/195): Fix panic in where node.
- [#208](https://github.com/influxdata/kapacitor/issues/208): Add default stats dbrp to default subscription excludes.
- [#203](https://github.com/influxdata/kapacitor/issues/203): Fix hang when deleteing invalid batch task.
- [#182](https://github.com/influxdata/kapacitor/issues/182): Fix missing/incorrect Content-Type headers for various HTTP endpoints.
- [#187](https://github.com/influxdata/kapacitor/issues/187): Retry connecting to InfluxDB on startup for up to 5 minutes by default.

## v0.10.0 [2016-01-26]

### Release Notes

This release marks the next major release of Kapacitor.
With this release you can now run your own custom code for processing data within Kapacitor.
See [udf/agent/README.md](https://github.com/influxdata/kapacitor/blob/master/udf/agent/README.md) for more details.

With the addition of UDFs it is now possible to run custom anomaly detection alogrithms suited to your needs.
There are simple examples of how to use UDFs in [udf/agent/examples](https://github.com/influxdata/kapacitor/tree/master/udf/agent/examples/).

The version has jumped significantly so that it is inline with other projects in the TICK stack.
This way you can easily tell which versions of Telegraf, InfluxDB, Chronograf and Kapacitor work together.

See note on a breaking change in the HTTP API below. #163


### Features
- [#137](https://github.com/influxdata/kapacitor/issues/137): Add deadman's switch. Can be setup via TICKscript and globally via configuration.
- [#72](https://github.com/influxdata/kapacitor/issues/72): Add support for User Defined Functions (UDFs).
- [#139](https://github.com/influxdata/kapacitor/issues/139): Alerta.io support thanks! @md14454
- [#85](https://github.com/influxdata/kapacitor/issues/85): Sensu support using JIT clients. Thanks @sstarcher!
- [#141](https://github.com/influxdata/kapacitor/issues/141): Time of day expressions for silencing alerts.

### Bugfixes
- [#153](https://github.com/influxdata/kapacitor/issues/153): Fix panic if referencing non existant field in MapReduce function.
- [#138](https://github.com/influxdata/kapacitor/issues/138): Change over to influxdata github org.
- [#164](https://github.com/influxdata/kapacitor/issues/164): Update imports etc from InfluxDB as per the new meta store/client changes.
- [#163](https://github.com/influxdata/kapacitor/issues/163): BREAKING CHANGE: Removed the 'api/v1' pathing from the HTTP API so that Kapacitor is
    path compatible with InfluxDB. While this is a breaking change the kapacitor cli has been updated accordingly and you will not experience any distruptions unless you
    were calling the HTTP API directly.
- [#147](https://github.com/influxdata/kapacitor/issues/147): Compress .tar archives from builds.

## v0.2.4 [2016-01-07]

### Release Notes

### Features
- [#118](https://github.com/influxdata/kapacitor/issues/118): Can now define multiple handlers of the same type on an AlertNode.
- [#119](https://github.com/influxdata/kapacitor/issues/119): HipChat support thanks! @ericiles *2
- [#113](https://github.com/influxdata/kapacitor/issues/113): OpsGenie support thanks! @ericiles
- [#107](https://github.com/influxdata/kapacitor/issues/107): Enable TICKscript variables to be defined and then referenced from lambda expressions.
        Also fixes various bugs around using regexes.

### Bugfixes
- [#124](https://github.com/influxdata/kapacitor/issues/124): Fix panic where there is an error starting a task.
- [#122](https://github.com/influxdata/kapacitor/issues/122): Fixes panic when using WhereNode.
- [#128](https://github.com/influxdata/kapacitor/issues/128): Fix not sending emails when using recipient list from config.

## v0.2.3 [2015-12-22]

### Release Notes

Bugfix #106 made a breaking change to the internal HTTP API. This was to facilitate integration testing and overall better design.
Now POSTing a recording request will start the recording and immediately return. If you want to wait till it is complete do
a GET for the recording info and it will block until its complete. The kapacitor cli has been updated accordingly.

### Features
- [#96](https://github.com/influxdata/kapacitor/issues/96): Use KAPACITOR_URL env var for setting the kapacitord url in the client.
- [#109](https://github.com/influxdata/kapacitor/pull/109): Add throughput counts to DOT format in `kapacitor show` command, if task is executing.

### Bugfixes
- [#102](https://github.com/influxdata/kapacitor/issues/102): Fix race when start/stoping timeTicker in batch.go
- [#106](https://github.com/influxdata/kapacitor/pull/106): Fix hang when replaying stream recording.


## v0.2.2 [2015-12-16]

### Release Notes

Some bug fixes including one that cause Kapacitor to deadlock.

### Features
- [#83](https://github.com/influxdata/kapacitor/pull/83): Use enterprise usage client, remove deprecated enterprise register and reporting features.

### Bugfixes

- [#86](https://github.com/influxdata/kapacitor/issues/86): Fix dealock form errors in tasks. Also fixes issue where task failures did not get logged.
- [#95](https://github.com/influxdata/kapacitor/pull/95): Fix race in bolt usage when starting enabled tasks at startup.

## v0.2.0 [2015-12-8]

### Release Notes

Major public release.

<|MERGE_RESOLUTION|>--- conflicted
+++ resolved
@@ -4,14 +4,11 @@
 
 ### Features
 
-<<<<<<< HEAD
+
 - [#1844](https://github.com/influxdata/kapacitor/pull/1844): Added a new kapacitor node changeDetect that emits a value
     for each time a series field changes.
-
-=======
 - [#1828](https://github.com/influxdata/kapacitor/pull/1828): Add recoverable field to JSON alert response to indicate whether the
 alert will auto-recover.
->>>>>>> e48a302c
 - [#1823](https://github.com/influxdata/kapacitor/pull/1823): Update OpsGenie integration to use the v2 API.
     To upgrade to using the new API simply update your config and TICKscripts to use opsgenie2 instead of opsgenie.
     If your `opsgenie` config uses the `recovery_url` option, for `opsgenie2` you will need to change it to the `recovery_action` option.
