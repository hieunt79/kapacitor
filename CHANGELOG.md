# Changelog

## Unreleased

### Features
<<<<<<< HEAD
- [#1839](https://github.com/influxdata/kapacitor/pull/1839): Add Subscription
path configuration option to allow Kapacitor to run behind a reverse proxy.
=======
- [#2055](https://github.com/influxdata/kapacitor/pull/2055): Add support for correlate in the Alerta AlertNode, thanks @nermolaev!
- [#2409](https://github.com/influxdata/kapacitor/pull/2409): Optionally use kapacitor alert details as opsgenie description text,  thanks @JamesClonk!

## v1.5.7 [2020-10-27]

### Features
- [#2301](https://github.com/influxdata/kapacitor/pull/2301): Allow for overriding OpsGenieV2's alert recovery action in tickSCRIPT, thanks @zabullet!
- [#2388](https://github.com/influxdata/kapacitor/pull/2388): Added templating for the url in the `httpPost` node and the `alert().post()` node.
- [#2351](https://github.com/influxdata/kapacitor/pull/2351): Upgraded github.com/gorhill/cronexpr, thanks @wuguanyu!
- [#2416](https://github.com/influxdata/kapacitor/pull/2416): Added a ServiceNow event handler.
### Bugfixes
- [#2201](https://github.com/influxdata/kapacitor/pull/2201): Added missing err check of a buf scanner, thanks @johncming!
- [#2395](http://github.com/influxdata/kapacitor/pull/2395): Added missing .Details to AlertTemplate.

## v1.5.6 [2020-07-17]

### Features
- [#1965](https://github.com/influxdata/kapacitor/pull/1965): Alert handler for Microsoft Teams, thanks @mmindenhall!
- [#2287](https://github.com/influxdata/kapacitor/pull/2287): Added Discord Webhook Alert Handler, thanks @mattnotmitt!
- [#2311](https://github.com/influxdata/kapacitor/pull/2311): UDF Agent Python3 fixes, thanks @elohmeier!
- [#2312](https://github.com/influxdata/kapacitor/pull/2312): feat(build): switch from md5 to sha256
- [#2322](https://github.com/influxdata/kapacitor/pull/2322): Add support for TLS 1.3.

### Bugfixes
- [#1980](https://github.com/influxdata/kapacitor/pull/1980): Fix discovery service lost config, thanks @flisky!
- [#2156](https://github.com/influxdata/kapacitor/pull/2156): Use Systemd for Amazon Linux 2
- [#2282](https://github.com/influxdata/kapacitor/pull/2282): fix small typo.
- [#2286](https://github.com/influxdata/kapacitor/pull/2286): Corrected issue with `go vet` invocation in .hooks/pre-commit which would cause the hook to fail, thanks @mattnotmitt!
- [#2289](https://github.com/influxdata/kapacitor/pull/2289): Update build.py to support arm64, thanks @povlhp
- [#2335](https://github.com/influxdata/kapacitor/pull/2335): Fix panic when setting a zero interval for ticker, this affected deadman and stats nodes.
- [#2340](https://github.com/influxdata/kapacitor/pull/2340): Fix a panic on int div-by-zero, instead return an error.
- [#2358](https://github.com/influxdata/kapacitor/pull/2360): Fix Kapacitor ignoring the pushover().userKey('') TICKScript operation.

## v1.5.5 [2020-04-20]

### bugfixes
- [#2319](https://github.com/influxdata/kapacitor/pull/2319): Update kafka lib; make kafka errors unsilent.

### features
- [#2312](https://github.com/influxdata/kapacitor/pull/2312): Switched from md5 to sha256 for release checksums.

## v1.5.4 [2020-01-16]

### Features

- [#2202](https://github.com/influxdata/kapacitor/pull/2202): Add templating for MQTT topics.
- [#2276](https://github.com/influxdata/kapacitor/pull/2276): Upgrade to support python 3 for UDFs, Thanks @N-Coder !

### Bugfixes

- [#2253](https://github.com/influxdata/kapacitor/pull/2253): Upgrade the kafka library to set the timestamp correctly.
- [#2274](https://github.com/influxdata/kapacitor/pull/2274): Upgrade to Go 1.13, fixes various go vet issues.

## v1.5.3 [2019-06-18]

### Features

- [#2154](https://github.com/influxdata/kapacitor/pull/2154): Add ability to skip ssl verification with an alert post node. Thanks @itsHabib!
- [#2193](https://github.com/influxdata/kapacitor/issues/2193): Add TLS configuration options.

### Bugfixes

- [#2167](https://github.com/influxdata/kapacitor/pull/2167): Use default transport consistently.
- [#2144](https://github.com/influxdata/kapacitor/issues/2144): Fix deadlock in barrier node when delete is used.
- [#2186](https://github.com/influxdata/kapacitor/pull/2186): Make RPM create files with correct ownership on install.
- [#2189](https://github.com/influxdata/kapacitor/pull/2189): Delete group stats when a group is deleted
- [#2207](https://github.com/influxdata/kapacitor/pull/2207): Avoid extra allocation when building GroupID

## v1.5.2 [2018-12-12]

### Features

- [#2095](https://github.com/influxdata/kapacitor/issues/2095): Add barrier node support to join node.
- [#1157](https://github.com/influxdata/kapacitor/issues/1157): Add ability to expire groups using the barrier node.
- [#2099](https://github.com/influxdata/kapacitor/issues/2099): Add `alert/persist-topics` to config
- [#2101](https://github.com/influxdata/kapacitor/issues/2101): Add multiple field support to the change detect node.
- [#1961](https://github.com/influxdata/kapacitor/pull/1961): Add links to pagerduty2 alerts
- [#1974](https://github.com/influxdata/kapacitor/issues/1974): Add additional metadata to Sensu alerts.

### Bugfixes

- [#2048](https://github.com/influxdata/kapacitor/pull/2048): Fix join not catching up fast enough after a pause in the data stream.

## v1.5.1 [2018-08-06]

### Bugfixes

- [#1938](https://github.com/influxdata/kapacitor/issues/1938): pagerduty2 should use routingKey rather than serviceKey
- [#1982](https://github.com/influxdata/kapacitor/pull/1982): Fix KafkaTopic not working from TICKscript
- [#1989](https://github.com/influxdata/kapacitor/pull/1989): Improve Kafka alert throughput.

## v1.5.0 [2018-05-17]

### Features

- [#1842](https://github.com/influxdata/kapacitor/pull/1842): Add alert inhibitors that allow an alert to suppress events from other matching alerts.
>>>>>>> 8a8d4b52
- [#1833](https://github.com/influxdata/kapacitor/pull/1833): Config format updated to allow for more than one slack configuration.  
- [#1844](https://github.com/influxdata/kapacitor/pull/1844): Added a new kapacitor node changeDetect that emits a value
    for each time a series field changes.
- [#1828](https://github.com/influxdata/kapacitor/pull/1828): Add recoverable field to JSON alert response to indicate whether the
alert will auto-recover.
- [#1823](https://github.com/influxdata/kapacitor/pull/1823): Update OpsGenie integration to use the v2 API.
    To upgrade to using the new API simply update your config and TICKscripts to use opsgenie2 instead of opsgenie.
    If your `opsgenie` config uses the `recovery_url` option, for `opsgenie2` you will need to change it to the `recovery_action` option.
    This is because the new v2 API is not structured with static URLs, and so only the action can be defined and not the entire URL.
- [#1690](https://github.com/influxdata/kapacitor/issues/1690): Add https-private-key option to httpd config.
- [#1561](https://github.com/influxdata/kapacitor/issues/1561): Add .quiet to all nodes to silence any errors reported by the node.
- [#1826](https://github.com/influxdata/kapacitor/issues/1826): Add Kafka alert handler.

### Bugfixes
- [#1794](https://github.com/influxdata/kapacitor/issues/1794): Kapacitor ticks generating a hash instead of their actual given name.
- [#1827](https://github.com/influxdata/kapacitor/pull/1827): Fix deadlock in load service when task has an error.
- [#1795](https://github.com/influxdata/kapacitor/pull/1795): Support PagerDuty API v2
- [#1776](https://github.com/influxdata/kapacitor/issues/1776): Fix bug where you could not delete a topic handler with the same name as its topic.
- [#1905](https://github.com/influxdata/kapacitor/pull/1905): Adjust PagerDuty v2 service-test names and capture detailed error messages.
- [#1913](https://github.com/influxdata/kapacitor/pull/1913): Fix Kafka configuration.

## v1.4.1 [2018-03-13]

### Bugfixes

- [#1834](https://github.com/influxdata/kapacitor/issues/1834): Fix bug where task type was invalid when using var for stream/batch

## v1.4.0 [2017-12-08]

The v1.4.0 release has many new features, here is a list of some of the highlights:

1. Load TICKscripts and alert handlers from a directory.
2. Structed Logging  with a logging API endpoints to be able to tail logs for given tasks.
3. Autoscale support for Docker Swarm and EC2 Autoscaling.
4. Sideload data into your TICKscript streams from external sources.
5. Fully customizable POST body for the alert POST handler and the httpPost node.

See the complete list of bug fixes and features below.

### Bugfixes

- [#1710](https://github.com/influxdata/kapacitor/issues/1710): Idle Barrier is dropping all messages when source has clock offset
- [#1719](https://github.com/influxdata/kapacitor/pull/1719): Fix oddly generated TOML for mqtt & httppost

## v1.4.0-rc3 [2017-12-04]

### Bugfixes

- [#1703](https://github.com/influxdata/kapacitor/pull/1703): Fix issues where log API checked the wrong header for the desired content type.

## v1.4.0-rc2 [2017-11-28]

### Features

- [#1622](https://github.com/influxdata/kapacitor/pull/1622): Add support for AWS EC2 autoscaling services.
- [#1566](https://github.com/influxdata/kapacitor/pull/1566): Add BarrierNode to emit BarrierMessage periodically

### Bugfixes

- [#1250](https://github.com/influxdata/kapacitor/issues/1250): Fix VictorOps "data" field being a string instead of actual JSON.
- [#1697](https://github.com/influxdata/kapacitor/issues/1697): Fix panic with MQTT toml configuration generation.

## v1.4.0-rc1 [2017-11-09]

### Features

- [#1408](https://github.com/influxdata/kapacitor/issues/1408): Add Previous state
- [#1575](https://github.com/influxdata/kapacitor/issues/1575): Add support to persist replay status after it finishes.
- [#1461](https://github.com/influxdata/kapacitor/issues/1461): alert.post and https_post timeouts needed.
- [#1413](https://github.com/influxdata/kapacitor/issues/1413): Add subscriptions modes to InfluxDB subscriptions.
- [#1436](https://github.com/influxdata/kapacitor/issues/1436): Add linear fill support for QueryNode.
- [#1345](https://github.com/influxdata/kapacitor/issues/1345): Add MQTT Alert Handler
- [#1390](https://github.com/influxdata/kapacitor/issues/1390): Add built in functions to convert timestamps to integers
- [#1425](https://github.com/influxdata/kapacitor/pull/1425): BREAKING: Change over internal API to use message passing semantics.
    The breaking change is that the Combine and Flatten nodes previously, but erroneously, operated across batch boundaries; this has been fixed.
- [#1497](https://github.com/influxdata/kapacitor/pull/1497): Add support for Docker Swarm autoscaling services.
- [#1485](https://github.com/influxdata/kapacitor/issues/1485): Add bools field types to UDFs.
- [#1549](https://github.com/influxdata/kapacitor/issues/1549): Add stateless now() function to get the current local time.
- [#1545](https://github.com/influxdata/kapacitor/pull/1545): Add support for timeout, tags and service template in the Alerta AlertNode
- [#1568](https://github.com/influxdata/kapacitor/issues/1568): Add support for custom HTTP Post bodies via a template system.
- [#1569](https://github.com/influxdata/kapacitor/issues/1569): Add support for add the HTTP status code as a field when using httpPost
- [#1535](https://github.com/influxdata/kapacitor/pull/1535): Add logfmt support and refactor logging.
- [#1481](https://github.com/influxdata/kapacitor/pull/1481): Add ability to load tasks/handlers from dir.
    TICKscript was extended to be able to describe a task exclusively through a tickscript.
      * tasks no longer need to specify their TaskType (Batch, Stream).
      * `dbrp` expressions were added to tickscript.
    Topic-Handler file format was modified to include the TopicID and HandlerID in the file.
    Load service was added; the service can load tasks/handlers from a directory.
- [#1606](https://github.com/influxdata/kapacitor/pull/1606): Update Go version to 1.9.1
- [#1578](https://github.com/influxdata/kapacitor/pull/1578): Add support for exposing logs via the API. API is released as a technical preview.
- [#1605](https://github.com/influxdata/kapacitor/issues/1605): Add support for {{ .Duration }} on Alert Message property.
- [#1644](https://github.com/influxdata/kapacitor/issues/1644): Add support for [JSON lines](https://en.wikipedia.org/wiki/JSON_Streaming#Line_delimited_JSON) for steaming HTTP logs.
- [#1637](https://github.com/influxdata/kapacitor/issues/1637): Add new node Sideload, that allows loading data from files into the stream of data. Data can be loaded using a hierarchy.
- [#1667](https://github.com/influxdata/kapacitor/pull/1667): Promote Alert API to stable v1 path.
- [#1668](https://github.com/influxdata/kapacitor/pull/1668): Change WARN level logs to INFO level.

### Bugfixes

- [#916](https://github.com/influxdata/kapacitor/issues/916): Crash of Kapacitor on Windows x64 when starting a recording
- [#1400](https://github.com/influxdata/kapacitor/issues/1400): Allow for `.yml` file extensions in `define-topic-handler`
- [#1402](https://github.com/influxdata/kapacitor/pull/1402): Fix http server error logging.
- [#1500](https://github.com/influxdata/kapacitor/pull/1500): Fix bugs with stopping running UDF agent.
- [#1470](https://github.com/influxdata/kapacitor/pull/1470): Fix error messages for missing fields which are arguments to functions are not clear
- [#1516](https://github.com/influxdata/kapacitor/pull/1516): Fix bad PagerDuty test the required server info.
- [#1581](https://github.com/influxdata/kapacitor/pull/1581): Add SNMP sysUpTime to SNMP Trap service
- [#1547](https://github.com/influxdata/kapacitor/issues/1547): Fix panic on recording replay with HTTPPostHandler.
- [#1623](https://github.com/influxdata/kapacitor/issues/1623): Fix k8s incluster master api dns resolution
- [#1630](https://github.com/influxdata/kapacitor/issues/1630): Remove the pidfile after the server has exited.
- [#1641](https://github.com/influxdata/kapacitor/issues/1641): Logs API writes multiple http headers.
- [#1657](https://github.com/influxdata/kapacitor/issues/1657): Fix missing dependency in rpm package.
- [#1660](https://github.com/influxdata/kapacitor/pull/1660): Force tar owner/group to be root.
- [#1663](https://github.com/influxdata/kapacitor/pull/1663): Fixed install/remove of kapacitor on non-systemd Debian/Ubuntu systems.
    Fixes packaging to not enable services on RHEL systems.
    Fixes issues with recusive symlinks on systemd systems.
- [#1662](https://github.com/influxdata/kapacitor/issues/1662): Fix invalid default MQTT config.

## v1.3.3 [2017-08-11]

### Bugfixes
- [#1520](https://github.com/influxdata/kapacitor/pull/1520): Expose pprof without authentication if enabled

## v1.3.2 [2017-08-08]

### Bugfixes
- [#1512](https://github.com/influxdata/kapacitor/pull/1512): Use details field from alert node in PagerDuty.

## v1.3.1 [2017-06-02]

### Bugfixes

- [#1415](https://github.com/influxdata/kapacitor/pull/1415): Proxy from environment for HTTP request to slack
- [#1414](https://github.com/influxdata/kapacitor/pull/1414): Fix derivative node preserving fields from previous point in stream tasks.

## v1.3.0 [2017-05-22]

### Release Notes

The v1.3.0 release has two major features.

1. Addition of scraping and discovering for Prometheus style data collection.
2. Updates to the Alert Topic system

Here is a quick example of how to configure Kapacitor to scrape discovered targets.
First configure a discoverer, here we use the file-discovery discoverer.
Next configure a scraper to use that discoverer.

>NOTE: The scraping and discovering features are released under technical preview,
meaning that the configuration or API around the feature may change in a future release.

```
# Configure file discoverer
[[file-discovery]]
 enabled = true
 id = "discover_files"
 refresh-interval = "10s"
 ##### This will look for prometheus json files
 ##### File format is here https://prometheus.io/docs/operating/configuration/#%3Cfile_sd_config%3E
 files = ["/tmp/prom/*.json"]

# Configure scraper
[[scraper]]
 enabled = true
 name = "node_exporter"
 discoverer-id = "discover_files"
 discoverer-service = "file-discovery"
 db = "prometheus"
 rp = "autogen"
 type = "prometheus"
 scheme = "http"
 metrics-path = "/metrics"
 scrape-interval = "2s"
 scrape-timeout = "10s"
```

Add the above snippet to your kapacitor.conf file.

Create the below snippet as the file `/tmp/prom/localhost.json`:

```
[{
 "targets": ["localhost:9100"]
}]
```

Start the Prometheus node_exporter locally.

Now startup Kapacitor and it will discover the `localhost:9100` node_exporter target and begin scrapping it for metrics.
For more details on the scraping and discovery systems see the full documentation [here](https://docs.influxdata.com/kapacitor/v1.3/scraping).

The second major feature with this release, are changes to the alert topic system.
The previous release introduce this new system as a technical preview, with this release the alerting service has been simplified.
Alert handlers now only ever have a single action and belong to a single topic.

The handler definition has been simplified as a result.
Here are some example alert handlers using the new structure:

```yaml
id: my_handler
kind: pagerDuty
options:
  serviceKey: XXX
```

```yaml
id: aggregate_by_1m
kind: aggregate
options:
  interval: 1m
  topic: aggregated
```

```yaml
id: publish_to_system
kind: publish
options:
  topics: [ system ]
```

To define a handler now you must specify which topic the handler belongs to.
For example to define the above aggregate handler on the system topic use this command:

```sh
kapacitor define-handler system aggregate_by_1m.yaml
```

For more details on the alerting system see the full documentation [here](https://docs.influxdata.com/kapacitor/v1.3/alerts).

# Bugfixes

- [#1396](https://github.com/influxdata/kapacitor/pull/1396): Fix broken ENV var config overrides for the kubernetes section.
- [#1397](https://github.com/influxdata/kapacitor/pull/1397): Update default configuration file to include sections for each discoverer service.

## v1.3.0-rc4 [2017-05-19]

# Bugfixes

- [#1379](https://github.com/influxdata/kapacitor/issues/1379): Copy batch points slice before modification, fixes potential panics and data corruption.
- [#1394](https://github.com/influxdata/kapacitor/pull/1394): Use the Prometheus metric name as the measurement name by default for scrape data.
- [#1392](https://github.com/influxdata/kapacitor/pull/1392): Fix possible deadlock for scraper configuration updating.

## v1.3.0-rc3 [2017-05-18]

### Bugfixes

- [#1369](https://github.com/influxdata/kapacitor/issues/1369): Fix panic with concurrent writes to same points in state tracking nodes.
- [#1387](https://github.com/influxdata/kapacitor/pull/1387): static-discovery configuration simplified
- [#1378](https://github.com/influxdata/kapacitor/issues/1378): Fix panic in InfluxQL node with missing field.

## v1.3.0-rc2 [2017-05-11]

### Bugfixes

- [#1370](https://github.com/influxdata/kapacitor/issues/1370): Fix missing working_cardinality stats on stateDuration and stateCount nodes.

## v1.3.0-rc1 [2017-05-08]

### Features

- [#1299](https://github.com/influxdata/kapacitor/pull/1299): Allowing sensu handler to be specified
- [#1284](https://github.com/influxdata/kapacitor/pull/1284): Add type signatures to Kapacitor functions.
- [#1203](https://github.com/influxdata/kapacitor/issues/1203): Add `isPresent` operator for verifying whether a value is present (part of [#1284](https://github.com/influxdata/kapacitor/pull/1284)).
- [#1354](https://github.com/influxdata/kapacitor/pull/1354): Add Kubernetes scraping support.
- [#1359](https://github.com/influxdata/kapacitor/pull/1359): Add groupBy exclude and Add dropOriginalFieldName to flatten.
- [#1360](https://github.com/influxdata/kapacitor/pull/1360): Add KapacitorLoopback node to be able to send data from a task back into Kapacitor.

### Bugfixes

- [#1329](https://github.com/influxdata/kapacitor/issues/1329): BREAKING: A bug was fixed around missing fields in the derivative node.
    The behavior of the node changes slightly in order to provide a consistent fix to the bug.
    The breaking change is that now, the time of the points returned are from the right hand or current point time, instead of the left hand or previous point time.
- [#1353](https://github.com/influxdata/kapacitor/issues/1353): Fix panic in scraping TargetManager.
- [#1238](https://github.com/influxdata/kapacitor/pull/1238): Use ProxyFromEnvironment for all outgoing HTTP traffic.

## v1.3.0-beta2 [2017-05-01]

### Features

- [#117](https://github.com/influxdata/kapacitor/issues/117): Add headers to alert POST requests.

### Bugfixes

- [#1294](https://github.com/influxdata/kapacitor/issues/1294): Fix bug where batch queries would be missing all fields after the first nil field.
- [#1343](https://github.com/influxdata/kapacitor/issues/1343): BREAKING: The UDF agent Go API has changed, the changes now make it so that the agent package is self contained.

## v1.3.0-beta1 [2017-04-29]

### Features

- [#1322](https://github.com/influxdata/kapacitor/pull/1322): TLS configuration in Slack service for Mattermost compatibility
- [#1330](https://github.com/influxdata/kapacitor/issues/1330): Generic HTTP Post node
- [#1159](https://github.com/influxdata/kapacitor/pulls/1159): Go version 1.7.4 -> 1.7.5
- [#1175](https://github.com/influxdata/kapacitor/pull/1175): BREAKING: Add generic error counters to every node type.
    Renamed `query_errors` to `errors` in batch node.
    Renamed `eval_errors` to `errors` in eval node.
- [#922](https://github.com/influxdata/kapacitor/issues/922): Expose server specific information in alert templates.
- [#1162](https://github.com/influxdata/kapacitor/pulls/1162): Add Pushover integration.
- [#1221](https://github.com/influxdata/kapacitor/pull/1221): Add `working_cardinality` stat to each node type that tracks the number of groups per node.
- [#1211](https://github.com/influxdata/kapacitor/issues/1211): Add StateDuration node.
- [#1209](https://github.com/influxdata/kapacitor/issues/1209): BREAKING: Refactor the Alerting service.
    The change is completely breaking for the technical preview alerting service, a.k.a. the new alert topic handler features.
    The change boils down to simplifying how you define and interact with topics.
    Alert handlers now only ever have a single action and belong to a single topic.
    An automatic migration from old to new handler definitions will be performed during startup.
    See the updated API docs.
- [#1286](https://github.com/influxdata/kapacitor/issues/1286): Default HipChat URL should be blank
- [#507](https://github.com/influxdata/kapacitor/issues/507): Add API endpoint for performing Kapacitor database backups.
- [#1132](https://github.com/influxdata/kapacitor/issues/1132): Adding source for sensu alert as parameter
- [#1346](https://github.com/influxdata/kapacitor/pull/1346): Add discovery and scraping services.

### Bugfixes

- [#1133](https://github.com/influxdata/kapacitor/issues/1133): Fix case-sensitivity for Telegram `parseMode` value.
- [#1147](https://github.com/influxdata/kapacitor/issues/1147): Fix pprof debug endpoint
- [#1164](https://github.com/influxdata/kapacitor/pull/1164): Fix hang in config API to update a config section.
    Now if the service update process takes too long the request will timeout and return an error.
    Previously the request would block forever.
- [#1165](https://github.com/influxdata/kapacitor/issues/1165): Make the alerta auth token prefix configurable and default it to Bearer.
- [#1184](https://github.com/influxdata/kapacitor/pull/1184): Fix logrotate file to correctly rotate error log.
- [#1200](https://github.com/influxdata/kapacitor/pull/1200): Fix bug with alert duration being incorrect after restoring alert state.
- [#1199](https://github.com/influxdata/kapacitor/pull/1199): BREAKING: Fix inconsistency with JSON data from alerts.
    The alert handlers Alerta, Log, OpsGenie, PagerDuty, Post and VictorOps allow extra opaque data to be attached to alert notifications.
    That opaque data was inconsistent and this change fixes that.
    Depending on how that data was consumed this could result in a breaking change, since the original behavior was inconsistent
    we decided it would be best to fix the issue now and make it consistent for all future builds.
    Specifically in the JSON result data the old key `Series` is always `series`, and the old key `Err` is now always `error` instead of for only some of the outputs.
- [#1181](https://github.com/influxdata/kapacitor/pull/1181): Fix bug parsing dbrp values with quotes.
- [#1228](https://github.com/influxdata/kapacitor/pull/1228): Fix panic on loading replay files without a file extension.
- [#1192](https://github.com/influxdata/kapacitor/issues/1192): Fix bug in Default Node not updating batch tags and groupID.
    Also empty string on a tag value is now a sufficient condition for the default conditions to be applied.
    See [#1233](https://github.com/influxdata/kapacitor/pull/1233) for more information.
- [#1068](https://github.com/influxdata/kapacitor/issues/1068): Fix dot view syntax to use xlabels and not create invalid quotes.
- [#1295](https://github.com/influxdata/kapacitor/issues/1295): Fix curruption of recordings list after deleting all recordings.
- [#1237](https://github.com/influxdata/kapacitor/issues/1237): Fix missing "vars" key when listing tasks.
- [#1271](https://github.com/influxdata/kapacitor/issues/1271): Fix bug where aggregates would not be able to change type.
- [#1261](https://github.com/influxdata/kapacitor/issues/1261): Fix panic when the process cannot stat the data dir.

## v1.2.1 [2017-04-13]

### Bugfixes

- [#1323](https://github.com/influxdata/kapacitor/pull/1323): Fix issue where credentials to InfluxDB could not be updated dynamically.

## v1.2.0 [2017-01-23]

### Release Notes

A new system for working with alerts has been introduced.
This alerting system allows you to configure topics for alert events and then configure handlers for various topics.
This way alert generation is decoupled from alert handling.

Existing TICKscripts will continue to work without modification.

To use this new alerting system remove any explicit alert handlers from your TICKscript and specify a topic.
Then configure the handlers for the topic.

```
stream
    |from()
      .measurement('cpu')
      .groupBy('host')
    |alert()
      // Specify the topic for the alert
      .topic('cpu')
      .info(lambda: "value" > 60)
      .warn(lambda: "value" > 70)
      .crit(lambda: "value" > 80)
      // No handlers are configured in the script, they are instead defined on the topic via the API.
```

The API exposes endpoints to query the state of each alert and endpoints for configuring alert handlers.
See the [API docs](https://docs.influxdata.com/kapacitor/latest/api/api/) for more details.
The kapacitor CLI has been updated with commands for defining alert handlers.

This release introduces a new feature where you can window based off the number of points instead of their time.
For example:

```
stream
    |from()
        .measurement('my-measurement')
    // Emit window for every 10 points with 100 points per window.
    |window()
        .periodCount(100)
        .everyCount(10)
    |mean('value')
    |alert()
         .crit(lambda: "mean" > 100)
         .slack()
         .channel('#alerts')
```


With this change alert nodes will have an anonymous topic created for them.
This topic is managed like all other topics preserving state etc. across restarts.
As a result existing alert nodes will now remember the state of alerts after restarts and disiabling/enabling a task.

>NOTE: The new alerting features are being released under technical preview.
This means breaking changes may be made in later releases until the feature is considered complete.
See the [API docs on technical preview](https://docs.influxdata.com/kapacitor/v1.2/api/api/#technical-preview) for specifics of how this effects the API.

### Features

- [#1110](https://github.com/influxdata/kapacitor/pull/1110): Add new query property for aligning group by intervals to start times.
- [#1095](https://github.com/influxdata/kapacitor/pull/1095): Add new alert API, with support for configuring handlers and topics.
- [#1052](https://github.com/influxdata/kapacitor/issues/1052): Move alerta api token to header and add option to skip TLS verification.
- [#929](https://github.com/influxdata/kapacitor/pull/929): Add SNMP trap service for alerting.
- [#913](https://github.com/influxdata/kapacitor/issues/913): Add fillPeriod option to Window node, so that the first emit waits till the period has elapsed before emitting.
- [#898](https://github.com/influxdata/kapacitor/issues/898): Now when the Window node every value is zero, the window will be emitted immediately for each new point.
- [#744](https://github.com/influxdata/kapacitor/issues/744): Preserve alert state across restarts and disable/enable actions.
- [#327](https://github.com/influxdata/kapacitor/issues/327): You can now window based on count in addition to time.
- [#251](https://github.com/influxdata/kapacitor/issues/251): Enable markdown in slack attachments.


### Bugfixes

- [#1100](https://github.com/influxdata/kapacitor/issues/1100): Fix issue with the Union node buffering more points than necessary.
- [#1087](https://github.com/influxdata/kapacitor/issues/1087): Fix panic during close of failed startup when connecting to InfluxDB.
- [#1045](https://github.com/influxdata/kapacitor/issues/1045): Fix panic during replays.
- [#1043](https://github.com/influxdata/kapacitor/issues/1043): logrotate.d ignores kapacitor configuration due to bad file mode.
- [#872](https://github.com/influxdata/kapacitor/issues/872): Fix panic during failed aggregate results.

## v1.1.1 [2016-12-02]

### Release Notes

No changes to Kapacitor, only upgrading to go 1.7.4 for security patches.

## v1.1.0 [2016-10-07]

### Release Notes

New K8sAutoscale node that allows you to auotmatically scale Kubernetes deployments driven by any metrics Kapacitor consumes.
For example, to scale a deployment `myapp` based off requests per second:

```
// The target requests per second per host
var target = 100.0

stream
    |from()
        .measurement('requests')
        .where(lambda: "deployment" == 'myapp')
    // Compute the moving average of the last 5 minutes
    |movingAverage('requests', 5*60)
        .as('mean_requests_per_second')
    |k8sAutoscale()
        .resourceName('app')
        .kind('deployments')
        .min(4)
        .max(100)
        // Compute the desired number of replicas based on target.
        .replicas(lambda: int(ceil("mean_requests_per_second" / target)))
```


New API endpoints have been added to be able to configure InfluxDB clusters and alert handlers dynamically without needing to restart the Kapacitor daemon.
Along with the ability to dynamically configure a service, API endpoints have been added to test the configurable services.
See the [API docs](https://docs.influxdata.com/kapacitor/latest/api/api/) for more details.

>NOTE: The `connect_errors` stat from the query node was removed since the client changed, all errors are now counted in the `query_errors` stat.

### Features

- [#931](https://github.com/influxdata/kapacitor/issues/931): Add a Kubernetes autoscaler node. You can now autoscale your Kubernetes deployments via Kapacitor.
- [#928](https://github.com/influxdata/kapacitor/issues/928): Add new API endpoint for dynamically overriding sections of the configuration.
- [#980](https://github.com/influxdata/kapacitor/pull/980): Upgrade to using go 1.7
- [#957](https://github.com/influxdata/kapacitor/issues/957): Add API endpoints for testing service integrations.
- [#958](https://github.com/influxdata/kapacitor/issues/958): Add support for Slack icon emojis and custom usernames.
- [#991](https://github.com/influxdata/kapacitor/pull/991): Bring Kapacitor up to parity with available InfluxQL functions in 1.1

### Bugfixes

- [#984](https://github.com/influxdata/kapacitor/issues/984): Fix bug where keeping a list of fields that where not referenced in the eval expressions would cause an error.
- [#955](https://github.com/influxdata/kapacitor/issues/955): Fix the number of subscriptions statistic.
- [#999](https://github.com/influxdata/kapacitor/issues/999): Fix inconsistency with InfluxDB by adding config option to set a default retention policy.
- [#1018](https://github.com/influxdata/kapacitor/pull/1018): Sort and dynamically adjust column width in CLI output. Fixes #785
- [#1019](https://github.com/influxdata/kapacitor/pull/1019): Adds missing strLength function.

## v1.0.2 [2016-10-06]

### Release Notes

### Features

### Bugfixes

- [#951](https://github.com/influxdata/kapacitor/pull/951): Fix bug where errors to save cluster/server ID files were ignored.
- [#954](https://github.com/influxdata/kapacitor/pull/954): Create data_dir on startup if it does not exist.

## v1.0.1 [2016-09-26]

### Release Notes

### Features

- [#873](https://github.com/influxdata/kapacitor/pull/873): Add TCP alert handler
- [#869](https://github.com/influxdata/kapacitor/issues/869): Add ability to set alert message as a field
- [#854](https://github.com/influxdata/kapacitor/issues/854): Add `.create` property to InfluxDBOut node, which when set will create the database
    and retention policy on task start.
- [#909](https://github.com/influxdata/kapacitor/pull/909): Allow duration / duration in TICKscript.
- [#777](https://github.com/influxdata/kapacitor/issues/777): Add support for string manipulation functions.
- [#886](https://github.com/influxdata/kapacitor/issues/886): Add ability to set specific HTTP port and hostname per configured InfluxDB cluster.

### Bugfixes

- [#889](https://github.com/influxdata/kapacitor/issues/889): Some typo in the default config file
- [#914](https://github.com/influxdata/kapacitor/pull/914): Change |log() output to be in JSON format so its self documenting structure.
- [#915](https://github.com/influxdata/kapacitor/pull/915): Fix issue with TMax and the Holt-Winters method.
- [#927](https://github.com/influxdata/kapacitor/pull/927): Fix bug with TMax and group by time.

## v1.0.0 [2016-09-02]

### Release Notes

Final release of v1.0.0.

## v1.0.0-rc3 [2016-09-01]

### Release Notes

### Features

### Bugfixes

- [#842](https://github.com/influxdata/kapacitor/issues/842): Fix side-effecting modification in batch WhereNode.

## v1.0.0-rc2 [2016-08-29]

### Release Notes

### Features

- [#827](https://github.com/influxdata/kapacitor/issues/827): Bring Kapacitor up to parity with available InfluxQL functions in 1.0

### Bugfixes

- [#763](https://github.com/influxdata/kapacitor/issues/763): Fix NaNs begin returned from the `sigma` stateful function.
- [#468](https://github.com/influxdata/kapacitor/issues/468): Fix tickfmt munging escaped slashes in regexes.

## v1.0.0-rc1 [2016-08-22]

### Release Notes

#### Alert reset expressions

Kapacitor now supports alert reset expressions.
This way when an alert enters a state, it can only be lowered in severity if its reset expression evaluates to true.

Example:

```go
stream
    |from()
      .measurement('cpu')
      .where(lambda: "host" == 'serverA')
      .groupBy('host')
    |alert()
      .info(lambda: "value" > 60)
      .infoReset(lambda: "value" < 50)
      .warn(lambda: "value" > 70)
      .warnReset(lambda: "value" < 60)
      .crit(lambda: "value" > 80)
      .critReset(lambda: "value" < 70)
```

For example given the following values:

    61 73 64 85 62 56 47

The corresponding alert states are:

    INFO WARNING WARNING CRITICAL INFO INFO OK

### Features

- [#740](https://github.com/influxdata/kapacitor/pull/740): Support reset expressions to prevent an alert from being lowered in severity. Thanks @minhdanh!
- [#670](https://github.com/influxdata/kapacitor/issues/670): Add ability to supress OK recovery alert events.
- [#804](https://github.com/influxdata/kapacitor/pull/804): Add API endpoint for refreshing subscriptions.
    Also fixes issue where subs were not relinked if the sub was deleted.
    UDP listen ports are closed when a database is dropped.

### Bugfixes

- [#783](https://github.com/influxdata/kapacitor/pull/783): Fix panic when revoking tokens not already defined.
- [#784](https://github.com/influxdata/kapacitor/pull/784): Fix several issues with comment formatting in TICKscript.
- [#786](https://github.com/influxdata/kapacitor/issues/786): Deleting tags now updates the group by dimensions if needed.
- [#772](https://github.com/influxdata/kapacitor/issues/772): Delete task snapshot data when a task is deleted.
- [#797](https://github.com/influxdata/kapacitor/issues/797): Fix panic from race condition in task master.
- [#811](https://github.com/influxdata/kapacitor/pull/811): Fix bug where subscriptions + tokens would not work with more than one InfluxDB cluster.
- [#812](https://github.com/influxdata/kapacitor/issues/812): Upgrade to use protobuf version 3.0.0

## v1.0.0-beta4 [2016-07-27]

### Release Notes

#### Group By Fields

Kapacitor now supports grouping by fields.
First convert a field into a tag using the EvalNode.
Then group by the new tag.

Example:

```go
stream
    |from()
        .measurement('alerts')
    // Convert field 'level' to tag.
    |eval(lambda: string("level"))
        .as('level')
        .tags('level')
    // Group by new tag 'level'.
    |groupBy('alert', 'level')
    |...
```

Note the field `level` is now removed from the point since `.keep` was not used.
See the [docs](https://docs.influxdata.com/kapacitor/v1.0/nodes/eval_node/#tags) for more details on how `.tags` works.


#### Delete Fields or Tags

In companion with being able to create new tags, you can now delete tags or fields.


Example:

```go
stream
    |from()
        .measurement('alerts')
    |delete()
        // Remove the field `extra` and tag `uuid` from all points.
        .field('extra')
        .tag('uuid')
    |...
```



### Features

- [#702](https://github.com/influxdata/kapacitor/pull/702): Add plumbing for authentication backends.
- [#624](https://github.com/influxdata/kapacitor/issue/624): BREAKING: Add ability to GroupBy fields. First use EvalNode to create a tag from a field and then group by the new tag.
    Also allows for grouping by measurement.
    The breaking change is that the group ID format has changed to allow for the measurement name.
- [#759](https://github.com/influxdata/kapacitor/pull/759): Add mechanism for token based subscription auth.
- [#745](https://github.com/influxdata/kapacitor/pull/745): Add if function for tick script, for example: `if("value" > 6, 1, 2)`.

### Bugfixes

- [#710](https://github.com/influxdata/kapacitor/pull/710): Fix infinite loop when parsing unterminated regex in TICKscript.
- [#711](https://github.com/influxdata/kapacitor/issues/711): Fix where database name with quotes breaks subscription startup logic.
- [#719](https://github.com/influxdata/kapacitor/pull/719): Fix panic on replay.
- [#723](https://github.com/influxdata/kapacitor/pull/723): BREAKING: Search for valid configuration on startup in ~/.kapacitor and /etc/kapacitor/.
    This is so that the -config CLI flag is not required if the configuration is found in a standard location.
    The configuration file being used is always logged to STDERR.
- [#298](https://github.com/influxdata/kapacitor/issues/298): BREAKING: Change alert level evaluation so each level is independent and not required to be a subset of the previous level.
    The breaking change is that expression evaluation order changed.
    As a result stateful expressions that relied on that order are broken.
- [#749](https://github.com/influxdata/kapacitor/issues/749): Fix issue with tasks with empty DAG.
- [#718](https://github.com/influxdata/kapacitor/issues/718): Fix broken extra expressions for deadman's switch.
- [#752](https://github.com/influxdata/kapacitor/issues/752): Fix various bugs relating to the `fill` operation on a JoinNode.
    Fill with batches and fill when using the `on` property were broken.
    Also changes the DefaultNode set defaults for nil fields.

## v1.0.0-beta3 [2016-07-09]

### Release Notes

### Features

- [#662](https://github.com/influxdata/kapacitor/pull/662): Add `-skipVerify` flag to `kapacitor` CLI tool to skip SSL verification.
- [#680](https://github.com/influxdata/kapacitor/pull/680): Add Telegram Alerting option, thanks @burdandrei!
- [#46](https://github.com/influxdata/kapacitor/issues/46): Can now create combinations of points within the same stream.
  This is kind of like join but instead joining a stream with itself.
- [#669](https://github.com/influxdata/kapacitor/pull/669): Add size function for humanize byte size. thanks @jsvisa!
- [#697](https://github.com/influxdata/kapacitor/pull/697): Can now flatten a set of points into a single points creating dynamcially named fields.
- [#698](https://github.com/influxdata/kapacitor/pull/698): Join delimiter can be specified.
- [#695](https://github.com/influxdata/kapacitor/pull/695): Bash completion filters by enabled disabled status. Thanks @bbczeuz!
- [#706](https://github.com/influxdata/kapacitor/pull/706): Package UDF agents
- [#707](https://github.com/influxdata/kapacitor/pull/707): Add size field to BeginBatch struct of UDF protocol. Provides hint as to size of incoming batch.

### Bugfixes

- [#656](https://github.com/influxdata/kapacitor/pull/656): Fix issues where an expression could not be passed as a function parameter in TICKscript.
- [#627](https://github.com/influxdata/kapacitor/issues/627): Fix where InfluxQL functions that returned a batch could drop tags.
- [#674](https://github.com/influxdata/kapacitor/issues/674): Fix panic with Join On and batches.
- [#665](https://github.com/influxdata/kapacitor/issues/665): BREAKING: Fix file mode not being correct for Alert.Log files.
  Breaking change is that integers numbers prefixed with a 0 in TICKscript are interpreted as octal numbers.
- [#667](https://github.com/influxdata/kapacitor/issues/667): Align deadman timestamps to interval.

## v1.0.0-beta2 [2016-06-17]

### Release Notes

### Features

- [#636](https://github.com/influxdata/kapacitor/pull/636): Change HTTP logs to be in Common Log format.
- [#652](https://github.com/influxdata/kapacitor/pull/652): Add optional replay ID to the task API so that you can get information about a task inside a running replay.

### Bugfixes

- [#621](https://github.com/influxdata/kapacitor/pull/621): Fix obscure error about single vs double quotes.
- [#623](https://github.com/influxdata/kapacitor/pull/623): Fix issues with recording metadata missing data url.
- [#631](https://github.com/influxdata/kapacitor/issues/631): Fix issues with using iterative lambda expressions in an EvalNode.
- [#628](https://github.com/influxdata/kapacitor/issues/628): BREAKING: Change `kapacitord config` to not search default location for configuration files but rather require the `-config` option.
    Since the `kapacitord run` command behaves this way they should be consistent.
    Fix issue with `kapacitord config > kapacitor.conf` when the output file was a default location for the config.
- [#626](https://github.com/influxdata/kapacitor/issues/626): Fix issues when changing the ID of an enabled task.
- [#624](https://github.com/influxdata/kapacitor/pull/624): Fix issues where you could get a read error on a closed UDF socket.
- [#651](https://github.com/influxdata/kapacitor/pull/651): Fix issues where an error during a batch replay would hang because the task wouldn't stop.
- [#650](https://github.com/influxdata/kapacitor/pull/650): BREAKING: The default retention policy name was changed to `autogen` in InfluxDB.
    This changes Kapacitor to use `autogen` for the default retention policy for the stats.
    You may need to update your task DBRPs to use `autogen` instead of `default`.


## v1.0.0-beta1 [2016-06-06]

### Release Notes

#### Template Tasks

The ability to create and use template tasks has been added.
you can define a template for a task and reuse that template across multiple tasks.

A simple example:

```go
// Which measurement to consume
var measurement string
// Optional where filter
var where_filter = lambda: TRUE
// Optional list of group by dimensions
var groups = [*]
// Which field to process
var field string
// Warning criteria, has access to 'mean' field
var warn lambda
// Critical criteria, has access to 'mean' field
var crit lambda
// How much data to window
var window = 5m
// The slack channel for alerts
var slack_channel = '#alerts'

stream
    |from()
        .measurement(measurement)
        .where(where_filter)
        .groupBy(groups)
    |window()
        .period(window)
        .every(window)
    |mean(field)
    |alert()
         .warn(warn)
         .crit(crit)
         .slack()
         .channel(slack_channel)
```

Then you can define the template like so:

```
kapacitor define-template generic_mean_alert -tick path/to/above/script.tick -type stream
```

Next define a task that uses the template:

```
kapacitor define cpu_alert -template generic_mean_alert -vars cpu_vars.json -dbrp telegraf.default
```

Where `cpu_vars.json` would like like this:

```json
{
    "measurement": {"type" : "string", "value" : "cpu" },
    "where_filter": {"type": "lambda", "value": "\"cpu\" == 'cpu-total'"},
    "groups": {"type": "list", "value": [{"type":"string", "value":"host"},{"type":"string", "value":"dc"}]},
    "field": {"type" : "string", "value" : "usage_idle" },
    "warn": {"type" : "lambda", "value" : " \"mean\" < 30.0" },
    "crit": {"type" : "lambda", "value" : " \"mean\" < 10.0" },
    "window": {"type" : "duration", "value" : "1m" },
    "slack_channel": {"type" : "string", "value" : "#alerts_testing" }
}
```


#### Live Replays

With this release you can now replay data directly against a task from InfluxDB without having to first create a recording.
Replay the queries defined in the batch task `cpu_alert` for the past 10 hours.
```sh
kapacitor replay-live batch -task cpu_alert -past 10h
```

Or for a stream task with use a query directly:

```sh
kapacitor replay-live query -task cpu_alert -query 'SELECT usage_idle FROM telegraf."default".cpu WHERE time > now() - 10h'
```

#### HTTP based subscriptions

Now InfluxDB and Kapacitor support HTTP/S based subscriptions.
This means that Kapacitor need only listen on a single port for the HTTP service, greatly simplifying configuration and setup.

In order to start using HTTP subscriptions change the `subscription-protocol` option for your configured InfluxDB clusters.

For example:

```
[[influxdb]]
  enabled = true
  urls = ["http://localhost:8086",]
  subscription-protocol = "http"
  # or to use https
  #subscription-protocol = "https"
```

On startup Kapacitor will detect the change and recreate the subscriptions in InfluxDB to use the HTTP protocol.

>NOTE: While HTTP itself is a TCP transport such that packet loss shouldn't be an issue, if Kapacitor starts to slow down for whatever reason, InfluxDB will drop the subscription writes to Kapacitor.
In order to know if subscription writes are being dropped you should monitor the measurement `_internal.monitor.subscriber` for the field `writeFailures`.

#### Holt-Winters Forecasting

This release contains an new Holt Winters InfluxQL function.

With this forecasting method one can now define an alert based off forecasted future values.

For example, the following TICKscript will take the last 30 days of disk usage stats and using holt-winters forecast the next 7 days.
If the forecasted value crosses a threshold an alert is triggered.

The result is now Kapacitor will alert you 7 days in advance of a disk filling up.
This assumes a slow growth but by changing the vars in the script you could check for shorter growth intervals.

```go
// The interval on which to aggregate the disk usage
var growth_interval = 1d
// The number of `growth_interval`s to forecast into the future
var forecast_count = 7
// The amount of historical data to use for the fit
var history = 30d

// The critical threshold on used_percent
var threshold = 90.0

batch
    |query('''
    SELECT max(used_percent) as used_percent
    FROM "telegraf"."default"."disk"
''')
        .period(history)
        .every(growth_interval)
        .align()
        .groupBy(time(growth_interval), *)
    |holtWinters('used_percent', forecast_count, 0, growth_interval)
        .as('used_percent')
    |max('used_percent')
        .as('used_percent')
    |alert()
         // Trigger alert if the forecasted disk usage is greater than threshold
        .crit(lambda: "used_percent" > threshold)
```


### Features

- [#283](https://github.com/influxdata/kapacitor/issues/283): Add live replays.
- [#500](https://github.com/influxdata/kapacitor/issues/500): Support Float,Integer,String and Boolean types.
- [#82](https://github.com/influxdata/kapacitor/issues/82): Multiple services for PagerDuty alert. thanks @savagegus!
- [#558](https://github.com/influxdata/kapacitor/pull/558): Preserve fields as well as tags on selector InfluxQL functions.
- [#259](https://github.com/influxdata/kapacitor/issues/259): Template Tasks have been added.
- [#562](https://github.com/influxdata/kapacitor/pull/562): HTTP based subscriptions.
- [#595](https://github.com/influxdata/kapacitor/pull/595): Support counting and summing empty batches to 0.
- [#596](https://github.com/influxdata/kapacitor/pull/596): Support new group by time offset i.e. time(30s, 5s)
- [#416](https://github.com/influxdata/kapacitor/issues/416): Track ingress counts by database, retention policy, and measurement. Expose stats via cli.
- [#586](https://github.com/influxdata/kapacitor/pull/586): Add spread stateful function. thanks @upccup!
- [#600](https://github.com/influxdata/kapacitor/pull/600): Add close http response after handler laert post, thanks @jsvisa!
- [#606](https://github.com/influxdata/kapacitor/pull/606): Add Holt-Winters forecasting method.
- [#605](https://github.com/influxdata/kapacitor/pull/605): BREAKING: StatsNode for batch edge now count the number of points in a batch instead of count batches as a whole.
    This is only breaking if you have a deadman switch configured on a batch edge.
- [#611](https://github.com/influxdata/kapacitor/pull/611): Adds bash completion to the kapacitor CLI tool.


### Bugfixes

- [#540](https://github.com/influxdata/kapacitor/issues/540): Fixes bug with log level API endpoint.
- [#521](https://github.com/influxdata/kapacitor/issues/521): EvalNode now honors groups.
- [#561](https://github.com/influxdata/kapacitor/issues/561): Fixes bug when lambda expressions would return error about types with nested binary expressions.
- [#555](https://github.com/influxdata/kapacitor/issues/555): Fixes bug where "time" functions didn't work in lambda expressions.
- [#570](https://github.com/influxdata/kapacitor/issues/570): Removes panic in SMTP service on failed close connection.
- [#587](https://github.com/influxdata/kapacitor/issues/587): Allow number literals without leading zeros.
- [#584](https://github.com/influxdata/kapacitor/issues/584): Do not block during startup to send usage stats.
- [#553](https://github.com/influxdata/kapacitor/issues/553): Periodically check if new InfluxDB DBRPs have been created.
- [#602](https://github.com/influxdata/kapacitor/issues/602): Fix missing To property on email alert handler.
- [#581](https://github.com/influxdata/kapacitor/issues/581): Record/Replay batch tasks get cluster info from task not API.
- [#613](https://github.com/influxdata/kapacitor/issues/613): BREAKING: Allow the ID of templates and tasks to be updated via the PATCH method.
    The breaking change is that now PATCH request return a 200 with the template or task definition, where before they returned 204.

## v0.13.1 [2016-05-13]

### Release Notes

>**Breaking changes may require special upgrade steps from versions <= 0.12, please read the 0.13.0 release notes**

Along with the API changes of 0.13.0, validation logic was added to task IDs, but this was not well documented.
This minor release remedies that.

All IDs (tasks, recordings, replays) must match this regex `^[-\._\p{L}0-9]+$`, which is essentially numbers, unicode letters, '-', '.' and '_'.

If you have existing tasks which do not match this pattern they should continue to function normally.

### Features

### Bugfixes

- [#545](https://github.com/influxdata/kapacitor/issues/545): Fixes inconsistency with API docs for creating a task.
- [#544](https://github.com/influxdata/kapacitor/issues/544): Fixes issues with existings tasks and invalid names.
- [#543](https://github.com/influxdata/kapacitor/issues/543): Fixes default values not being set correctly in API calls.


## v0.13.0 [2016-05-11]

### Release Notes

>**Breaking changes may require special upgrade steps please read below.**

#### Upgrade Steps

Changes to how and where task data is store have been made.
In order to safely upgrade to version 0.13 you need to follow these steps:

1. Upgrade InfluxDB to version 0.13 first.
2. Update all TICKscripts to use the new `|` and `@` operators. Once Kapacitor no longer issues any `DEPRECATION` warnings you are ready to begin the upgrade.
The upgrade will work without this step but tasks using the old syntax cannot be enabled, until modified to use the new syntax.
3. Upgrade the Kapacitor binary/package.
4. Configure new database location. By default the location `/var/lib/kapacitor/kapacitor.db` is chosen for package installs or `./kapacitor.db` for manual installs.
Do **not** remove the configuration for the location of the old task.db database file since it is still needed to do the migration.

    ```
    [storage]
    boltdb = "/var/lib/kapacitor/kapacitor.db"
    ```

5. Restart Kapacitor. At this point Kapacitor will migrate all existing data to the new database file.
If any errors occur Kapacitor will log them and fail to startup. This way if Kapacitor starts up you can be sure the migration was a success and can continue normal operation.
The old database is opened in read only mode so that existing data cannot be corrupted.
Its recommended to start Kapacitor in debug logging mode for the migration so you can follow the details of the migration process.

At this point you may remove the configuration for the old `task` `dir` and restart Kapacitor to ensure everything is working.
Kapacitor will attempt the migration on every startup while the old configuration and db file exist, but will skip any data that was already migrated.


#### API Changes

With this release the API has been updated to what we believe will be the stable version for a 1.0 release.
Small changes may still be made but the significant work to create a RESTful HTTP API is complete.
Many breaking changes introduced, see the [client/API.md](http://github.com/influxdata/kapacitor/blob/master/client/API.md) doc for details on how the API works now.

#### CLI Changes

Along with the API changes, breaking changes where also made to the `kapacitor` CLI command.
Here is a break down of the CLI changes:

* Every thing has an ID now: tasks, recordings, even replays.
    The `name` used before to define a task is now its `ID`.
    As such instead of using `-name` and `-id` to refer to tasks and recordings,
    the flags have been changed to `-task` and `-recording` accordingly.
* Replays can be listed and deleted like tasks and recordings.
* Replays default to `fast` clock mode.
* The record and replay commands now have a `-no-wait` option to start but not wait for the recording/replay to complete.
* Listing recordings and replays displays the status of the respective action.
* Record and Replay command now have an optional flag `-replay-id`/`-recording-id` to specify the ID of the replay or recording.
    If not set then a random ID will be chosen like the previous behavior.

#### Notable features

UDF can now be managed externally to Kapacitor via Unix sockets.
A process or container can be launched independent of Kapacitor exposing a socket.
On startup Kapacitor will connect to the socket and begin communication.

Example UDF config for a socket based UDF.

```
[udf]
[udf.functions]
    [udf.functions.myCustomUDF]
       socket = "/path/to/socket"
       timeout = "10s"
```

Alert data can now be consumed directly from within TICKscripts.
For example, let's say we want to store all data that triggered an alert in InfluxDB with a tag `level` containing the level string value (i.e CRITICAL).

```javascript
...
    |alert()
        .warn(...)
        .crit(...)
        .levelTag('level')
        // and/or use a field
        //.levelField('level')
        // Also tag the data with the alert ID
        .idTag('id')
        // and/or use a field
        //.idField('id')
    |influxDBOut()
        .database('alerts')
        ...
```


### Features

- [#360](https://github.com/influxdata/kapacitor/pull/360): Forking tasks by measurement in order to improve performance
- [#386](https://github.com/influxdata/kapacitor/issues/386): Adds official Go HTTP client package.
- [#399](https://github.com/influxdata/kapacitor/issues/399): Allow disabling of subscriptions.
- [#417](https://github.com/influxdata/kapacitor/issues/417): UDFs can be connected over a Unix socket. This enables UDFs from across Docker containers.
- [#451](https://github.com/influxdata/kapacitor/issues/451): StreamNode supports `|groupBy` and `|where` methods.
- [#93](https://github.com/influxdata/kapacitor/issues/93): AlertNode now outputs data to child nodes. The output data can have either a tag or field indicating the alert level.
- [#281](https://github.com/influxdata/kapacitor/issues/281): AlertNode now has an `.all()` property that specifies that all points in a batch must match the criteria in order to trigger an alert.
- [#384](https://github.com/influxdata/kapacitor/issues/384): Add `elapsed` function to compute the time difference between subsequent points.
- [#230](https://github.com/influxdata/kapacitor/issues/230): Alert.StateChangesOnly now accepts optional duration arg. An alert will be triggered for every interval even if the state has not changed.
- [#426](https://github.com/influxdata/kapacitor/issues/426): Add `skip-format` query parameter to the `GET /task` endpoint so that returned TICKscript content is left unmodified from the user input.
- [#388](https://github.com/influxdata/kapacitor/issues/388): The duration of an alert is now tracked and exposed as part of the alert data as well as can be set as a field via `.durationField('duration')`.
- [#486](https://github.com/influxdata/kapacitor/pull/486): Default config file location.
- [#461](https://github.com/influxdata/kapacitor/pull/461): Make Alerta `event` property configurable.
- [#491](https://github.com/influxdata/kapacitor/pull/491): BREAKING: Rewriting stateful expression in order to improve performance, the only breaking change is: short circuit evaluation for booleans - for example: ``lambda: "bool_value" && (count() > 100)`` if "bool_value" is false, we won't evaluate "count".
- [#504](https://github.com/influxdata/kapacitor/pull/504): BREAKING: Many changes to the API and underlying storage system. This release requires a special upgrade process.
- [#511](https://github.com/influxdata/kapacitor/pull/511): Adds DefaultNode for providing default values for missing fields or tags.
- [#285](https://github.com/influxdata/kapacitor/pull/285): Track created,modified and last enabled dates on tasks.
- [#533](https://github.com/influxdata/kapacitor/pull/533): Add useful statistics for nodes.

### Bugfixes

- [#499](https://github.com/influxdata/kapacitor/issues/499): Fix panic in InfluxQL nodes if field is missing or incorrect type.
- [#441](https://github.com/influxdata/kapacitor/issues/441): Fix panic in UDF code.
- [#429](https://github.com/influxdata/kapacitor/issues/429): BREAKING: Change TICKscript parser to be left-associative on equal precedence operators. For example previously this statement `(1+2-3*4/5)` was evaluated as `(1+(2-(3*(4/5))))`
    which is not the typical/expected behavior. Now using left-associative parsing the statement is evaluated as `((1+2)-((3*4)/5))`.
- [#456](https://github.com/influxdata/kapacitor/pull/456): Fixes Alerta integration to let server set status, fix `rawData` attribute and set default severity to `indeterminate`.
- [#425](https://github.com/influxdata/kapacitor/pull/425): BREAKING: Preserving tags on influxql simple selectors - first, last, max, min, percentile
- [#423](https://github.com/influxdata/kapacitor/issues/423): Recording stream queries with group by now correctly saves data in time order not group by order.
- [#331](https://github.com/influxdata/kapacitor/issues/331): Fix panic when missing `.as()` for JoinNode.
- [#523](https://github.com/influxdata/kapacitor/pull/523): JoinNode will now emit join sets as soon as they are ready. If multiple joinable sets arrive in the same tolerance window than each will be emitted (previously the first points were dropped).
- [#537](https://github.com/influxdata/kapacitor/issues/537): Fix panic in alert node when batch is empty.

## v0.12.0 [2016-04-04]

### Release Notes

New TICKscript syntax that uses a different operators for chaining methods vs property methods vs UDF methods.

* A chaining method is a method that creates a new node in the pipeline. Uses the `|` operator.
* A property method is a method that changes a property on a node. Uses the `.` operator.
* A UDF method is a method that calls out to a UDF. Uses the `@` operator.

For example below the `from`, `mean`, and `alert` methods create new nodes,
the `detectAnomalies` method calls a UDF,
and the other methods modify the nodes as property methods.

```javascript
stream
    |from()
        .measurement('cpu')
        .where(lambda: "cpu" == 'cpu-total')
    |mean('usage_idle')
        .as('value')
    @detectAnomalies()
        .field('mean')
    |alert()
        .crit(lambda: "anomaly_score" > 10)
        .log('/tmp/cpu.log')
```

With this change a new binary is provided with Kapacitor `tickfmt` which will
format a TICKscript file according to a common standard.


### Features

- [#299](https://github.com/influxdata/kapacitor/issues/299): Changes TICKscript chaining method operators and adds `tickfmt` binary.
- [#389](https://github.com/influxdata/kapacitor/pull/389): Adds benchmarks to Kapacitor for basic use cases.
- [#390](https://github.com/influxdata/kapacitor/issues/390): BREAKING: Remove old `.mapReduce` functions.
- [#381](https://github.com/influxdata/kapacitor/pull/381): Adding enable/disable/delete/reload tasks by glob.
- [#401](https://github.com/influxdata/kapacitor/issues/401): Add `.align()` property to BatchNode so you can align query start and stop times.

### Bugfixes

- [#378](https://github.com/influxdata/kapacitor/issues/378): Fix issue where derivative would divide by zero.
- [#387](https://github.com/influxdata/kapacitor/issues/387): Add `.quiet()` option to EvalNode so errors can be suppressed if expected.
- [#400](https://github.com/influxdata/kapacitor/issues/400): All query/connection errors are counted and reported in BatchNode stats.
- [#412](https://github.com/influxdata/kapacitor/pull/412): Fix issues with batch queries dropping points because of nil fields.
- [#413](https://github.com/influxdata/kapacitor/pull/413): Allow disambiguation between ".groupBy" and "|groupBy".


## v0.11.0 [2016-03-22]

### Release Notes

Kapacitor is now using the functions from the new query engine in InfluxDB core.
Along with this change is a change in the TICKscript API so that using the InfluxQL functions is easier.
Simply call the desired method directly no need to call `.mapReduce` explicitly.
This change now hides the mapReduce aspect and handles it internally.
Using `.mapReduce` is officially deprecated in this release and will be remove in the next major release.
We feel that this change improves the readability of TICKscripts and exposes less implementation details
to the end user.
Updating your exising TICKscripts is simple.
If previously you had code like this:

```javascript
stream.from()...
    .window()...
    .mapReduce(influxql.count('value'))
```
then update it to look like this:

```javascript
stream.from()...
    .window()...
    .count('value')
```

a simple regex could fix all your existing scripts.

Kapacitor now exposes more internal metrics for determining the performance of a given task.
The internal statistics includes a new measurement named `node` that contains any stats a node provides, tagged by the task, node, task type and kind of node (i.e. window vs union).
All nodes provide an averaged execution time for the node.
These stats are also available in the DOT output of the Kapacitor show command.

Significant performance improvements have also been added.
In some cases Kapacitor throughput has improved by 4X.

Kapacitor can now connect to different InfluxDB clusters.
Multiple InfluxDB config sections can be defined and one will be marked as default.
To upgrade convert an `influxdb` config.

From this:

```
[influxdb]
  enabled = true
  ...
```

to this:

```
[[influxdb]]
  enabled = true
  default = true
  name = "localhost"
  ...
```

Various improvements to joining features have been implemented.
With #144 you can now join streams with differing group by dimensions.

If you previously configured Email, Slack or HipChat globally now you must also set the `state-changes-only` option to true as well if you want to preserve the original behavior.
For example:

```
[slack]
   enable = true
   global = true
   state-changes-only = true
```

### Features
- [#236](https://github.com/influxdata/kapacitor/issues/236): Implement batched group by
- [#231](https://github.com/influxdata/kapacitor/pull/231): Add ShiftNode so values can be shifted in time for joining/comparisons.
- [#190](https://github.com/influxdata/kapacitor/issues/190): BREAKING: Deadman's switch now triggers off emitted counts and is grouped by to original grouping of the data.
    The breaking change is that the 'collected' stat is no longer output for `.stats` and has been replaced by `emitted`.
- [#145](https://github.com/influxdata/kapacitor/issues/145): The InfluxDB Out Node now writes data to InfluxDB in buffers.
- [#215](https://github.com/influxdata/kapacitor/issues/215): Add performance metrics to nodes for average execution times and node throughput values.
- [#144](https://github.com/influxdata/kapacitor/issues/144): Can now join streams with differing dimensions using the join.On property.
- [#249](https://github.com/influxdata/kapacitor/issues/249): Can now use InfluxQL functions directly instead of via the MapReduce method. Example `stream.from().count()`.
- [#233](https://github.com/influxdata/kapacitor/issues/233): BREAKING: Now you can use multiple InfluxDB clusters. The config changes to make this possible are breaking. See notes above for changes.
- [#302](https://github.com/influxdata/kapacitor/issues/302): Can now use .Time in alert message.
- [#239](https://github.com/influxdata/kapacitor/issues/239): Support more detailed TLS config when connecting to an InfluxDB host.
- [#323](https://github.com/influxdata/kapacitor/pull/323): Stats for task execution are provided via JSON HTTP request instead of just DOT string. thanks @yosiat
- [#358](https://github.com/influxdata/kapacitor/issues/358): Improved logging. Adds LogNode so any data in a pipeline can be logged.
- [#366](https://github.com/influxdata/kapacitor/issues/366): HttpOutNode now allows chaining methods.


### Bugfixes
- [#199](https://github.com/influxdata/kapacitor/issues/199): BREAKING: Various fixes for the Alerta integration.
    The `event` property has been removed from the Alerta node and is now set as the value of the alert ID.
- [#232](https://github.com/influxdata/kapacitor/issues/232): Better error message for alert integrations. Better error message for VictorOps 404 response.
- [#231](https://github.com/influxdata/kapacitor/issues/231): Fix window logic when there were gaps in the data stream longer than window every value.
- [#213](https://github.com/influxdata/kapacitor/issues/231): Add SourceStreamNode so that yuou must always first call `.from` on the `stream` object before filtering it, so as to not create confusing to understand TICKscripts.
- [#255](https://github.com/influxdata/kapacitor/issues/255): Add OPTIONS handler for task delete method so it can be preflighted.
- [#258](https://github.com/influxdata/kapacitor/issues/258): Fix UDP internal metrics, change subscriptions to use clusterID.
- [#240](https://github.com/influxdata/kapacitor/issues/240): BREAKING: Fix issues with Sensu integration. The breaking change is that the config no longer takes a `url` but rather a `host` option since the communication is raw TCP rather HTTP.
- [#270](https://github.com/influxdata/kapacitor/issues/270): The HTTP server will now gracefully stop.
- [#300](https://github.com/influxdata/kapacitor/issues/300): Add OPTIONS method to /recording endpoint for deletes.
- [#304](https://github.com/influxdata/kapacitor/issues/304): Fix panic if recording query but do not have an InfluxDB instance configured
- [#289](https://github.com/influxdata/kapacitor/issues/289): Add better error handling to batch node.
- [#142](https://github.com/influxdata/kapacitor/issues/142): Fixes bug when defining multiple influxdb hosts.
- [#266](https://github.com/influxdata/kapacitor/issues/266): Fixes error log for HipChat that is not an error.
- [#333](https://github.com/influxdata/kapacitor/issues/333): Fixes hang when replaying with .stats node. Fixes issues with batch and stats.
- [#340](https://github.com/influxdata/kapacitor/issues/340): BREAKING: Decouples global setting for alert handlers from the state changes only setting.
- [#348](https://github.com/influxdata/kapacitor/issues/348): config.go: refactor to simplify structure and fix support for array elements
- [#362](https://github.com/influxdata/kapacitor/issues/362): Fix bug with join tolerance and batches.

## v0.10.1 [2016-02-08]

### Release Notes

This is a bug fix release that fixes many issues releated to the recent 0.10.0 release.
The few additional features are focused on usability improvements from recent feedback.

Improved UDFs, lots of bug fixes and improvements on the API. There was a breaking change for UDFs protobuf messages, see #176.

There was a breaking change to the `define` command, see [#173](https://github.com/influxdata/kapacitor/issues/173) below.

### Features

- [#176](https://github.com/influxdata/kapacitor/issues/176): BREAKING: Improved UDFs and groups. Now it is easy to deal with groups from the UDF process.
    There is a breaking change in the BeginBatch protobuf message for this change.
- [#196](https://github.com/influxdata/kapacitor/issues/196): Adds a 'details' property to the alert node so that the email body can be defined. See also [#75](https://github.com/influxdata/kapacitor/issues/75).
- [#132](https://github.com/influxdata/kapacitor/issues/132): Make is so multiple calls to `where` simply `AND` expressions together instead of replacing or creating extra nodes in the pipeline.
- [#173](https://github.com/influxdata/kapacitor/issues/173): BREAKING: Added a `-no-reload` flag to the define command in the CLI. Now if the task is enabled define will automatically reload it unless `-no-reload` is passed.
- [#194](https://github.com/influxdata/kapacitor/pull/194): Adds Talk integration for alerts. Thanks @wutaizeng!
- [#320](https://github.com/influxdata/kapacitor/pull/320): Upgrade to go 1.6

### Bugfixes

- [#177](https://github.com/influxdata/kapacitor/issues/177): Fix panic for show command on batch tasks.
- [#185](https://github.com/influxdata/kapacitor/issues/185): Fix panic in define command with invalid dbrp value.
- [#195](https://github.com/influxdata/kapacitor/issues/195): Fix panic in where node.
- [#208](https://github.com/influxdata/kapacitor/issues/208): Add default stats dbrp to default subscription excludes.
- [#203](https://github.com/influxdata/kapacitor/issues/203): Fix hang when deleteing invalid batch task.
- [#182](https://github.com/influxdata/kapacitor/issues/182): Fix missing/incorrect Content-Type headers for various HTTP endpoints.
- [#187](https://github.com/influxdata/kapacitor/issues/187): Retry connecting to InfluxDB on startup for up to 5 minutes by default.

## v0.10.0 [2016-01-26]

### Release Notes

This release marks the next major release of Kapacitor.
With this release you can now run your own custom code for processing data within Kapacitor.
See [udf/agent/README.md](https://github.com/influxdata/kapacitor/blob/master/udf/agent/README.md) for more details.

With the addition of UDFs it is now possible to run custom anomaly detection alogrithms suited to your needs.
There are simple examples of how to use UDFs in [udf/agent/examples](https://github.com/influxdata/kapacitor/tree/master/udf/agent/examples/).

The version has jumped significantly so that it is inline with other projects in the TICK stack.
This way you can easily tell which versions of Telegraf, InfluxDB, Chronograf and Kapacitor work together.

See note on a breaking change in the HTTP API below. #163


### Features
- [#137](https://github.com/influxdata/kapacitor/issues/137): Add deadman's switch. Can be setup via TICKscript and globally via configuration.
- [#72](https://github.com/influxdata/kapacitor/issues/72): Add support for User Defined Functions (UDFs).
- [#139](https://github.com/influxdata/kapacitor/issues/139): Alerta.io support thanks! @md14454
- [#85](https://github.com/influxdata/kapacitor/issues/85): Sensu support using JIT clients. Thanks @sstarcher!
- [#141](https://github.com/influxdata/kapacitor/issues/141): Time of day expressions for silencing alerts.

### Bugfixes
- [#153](https://github.com/influxdata/kapacitor/issues/153): Fix panic if referencing non existant field in MapReduce function.
- [#138](https://github.com/influxdata/kapacitor/issues/138): Change over to influxdata github org.
- [#164](https://github.com/influxdata/kapacitor/issues/164): Update imports etc from InfluxDB as per the new meta store/client changes.
- [#163](https://github.com/influxdata/kapacitor/issues/163): BREAKING CHANGE: Removed the 'api/v1' pathing from the HTTP API so that Kapacitor is
    path compatible with InfluxDB. While this is a breaking change the kapacitor cli has been updated accordingly and you will not experience any distruptions unless you
    were calling the HTTP API directly.
- [#147](https://github.com/influxdata/kapacitor/issues/147): Compress .tar archives from builds.

## v0.2.4 [2016-01-07]

### Release Notes

### Features
- [#118](https://github.com/influxdata/kapacitor/issues/118): Can now define multiple handlers of the same type on an AlertNode.
- [#119](https://github.com/influxdata/kapacitor/issues/119): HipChat support thanks! @ericiles *2
- [#113](https://github.com/influxdata/kapacitor/issues/113): OpsGenie support thanks! @ericiles
- [#107](https://github.com/influxdata/kapacitor/issues/107): Enable TICKscript variables to be defined and then referenced from lambda expressions.
        Also fixes various bugs around using regexes.

### Bugfixes
- [#124](https://github.com/influxdata/kapacitor/issues/124): Fix panic where there is an error starting a task.
- [#122](https://github.com/influxdata/kapacitor/issues/122): Fixes panic when using WhereNode.
- [#128](https://github.com/influxdata/kapacitor/issues/128): Fix not sending emails when using recipient list from config.

## v0.2.3 [2015-12-22]

### Release Notes

Bugfix #106 made a breaking change to the internal HTTP API. This was to facilitate integration testing and overall better design.
Now POSTing a recording request will start the recording and immediately return. If you want to wait till it is complete do
a GET for the recording info and it will block until its complete. The kapacitor cli has been updated accordingly.

### Features
- [#96](https://github.com/influxdata/kapacitor/issues/96): Use KAPACITOR_URL env var for setting the kapacitord url in the client.
- [#109](https://github.com/influxdata/kapacitor/pull/109): Add throughput counts to DOT format in `kapacitor show` command, if task is executing.

### Bugfixes
- [#102](https://github.com/influxdata/kapacitor/issues/102): Fix race when start/stoping timeTicker in batch.go
- [#106](https://github.com/influxdata/kapacitor/pull/106): Fix hang when replaying stream recording.


## v0.2.2 [2015-12-16]

### Release Notes

Some bug fixes including one that cause Kapacitor to deadlock.

### Features
- [#83](https://github.com/influxdata/kapacitor/pull/83): Use enterprise usage client, remove deprecated enterprise register and reporting features.

### Bugfixes

- [#86](https://github.com/influxdata/kapacitor/issues/86): Fix dealock form errors in tasks. Also fixes issue where task failures did not get logged.
- [#95](https://github.com/influxdata/kapacitor/pull/95): Fix race in bolt usage when starting enabled tasks at startup.

## v0.2.0 [2015-12-8]

### Release Notes

Major public release.

<|MERGE_RESOLUTION|>--- conflicted
+++ resolved
@@ -3,10 +3,7 @@
 ## Unreleased
 
 ### Features
-<<<<<<< HEAD
-- [#1839](https://github.com/influxdata/kapacitor/pull/1839): Add Subscription
-path configuration option to allow Kapacitor to run behind a reverse proxy.
-=======
+- [#1839](https://github.com/influxdata/kapacitor/pull/1839): Add Subscription path configuration option to allow Kapacitor to run behind a reverse proxy, thanks @aspring
 - [#2055](https://github.com/influxdata/kapacitor/pull/2055): Add support for correlate in the Alerta AlertNode, thanks @nermolaev!
 - [#2409](https://github.com/influxdata/kapacitor/pull/2409): Optionally use kapacitor alert details as opsgenie description text,  thanks @JamesClonk!
 
@@ -103,7 +100,6 @@
 ### Features
 
 - [#1842](https://github.com/influxdata/kapacitor/pull/1842): Add alert inhibitors that allow an alert to suppress events from other matching alerts.
->>>>>>> 8a8d4b52
 - [#1833](https://github.com/influxdata/kapacitor/pull/1833): Config format updated to allow for more than one slack configuration.  
 - [#1844](https://github.com/influxdata/kapacitor/pull/1844): Added a new kapacitor node changeDetect that emits a value
     for each time a series field changes.
