--- conflicted
+++ resolved
@@ -47,13 +47,10 @@
 - [#1641](https://github.com/influxdata/kapacitor/issues/1641): Logs API writes multiple http headers.
 - [#1657](https://github.com/influxdata/kapacitor/issues/1657): Fix missing dependency in rpm package.
 - [#1660](https://github.com/influxdata/kapacitor/pull/1660): Force tar owner/group to be root.
-<<<<<<< HEAD
 - [#1663](https://github.com/influxdata/kapacitor/pull/1663): Fixed install/remove of kapacitor on non-systemd Debian/Ubuntu systems.
     Fixes packaging to not enable services on RHEL systems.
     Fixes issues with recusive symlinks on systemd systems.
-=======
 - [#1662](https://github.com/influxdata/kapacitor/issues/1662): Fix invalid default MQTT config.
->>>>>>> 396566c3
 
 ## v1.3.3 [2017-08-11]
 
