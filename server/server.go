// Provides a server type for starting and configuring a Kapacitor server.
package server

import (
	"crypto/tls"
	"fmt"
	"github.com/influxdata/kapacitor/services/alertmanager"
	"io/ioutil"
	"os"
	"path/filepath"
	"runtime"
	"runtime/pprof"
	"sync"
	"time"

	"go.uber.org/zap"

	"github.com/influxdata/influxdb/query"
	"github.com/influxdata/influxdb/services/collectd"
	"github.com/influxdata/influxdb/services/graphite"
	"github.com/influxdata/influxdb/services/meta"
	"github.com/influxdata/influxdb/services/opentsdb"
	"github.com/influxdata/influxql"
	"github.com/influxdata/kapacitor"
	"github.com/influxdata/kapacitor/auth"
	"github.com/influxdata/kapacitor/command"
	iclient "github.com/influxdata/kapacitor/influxdb"
	"github.com/influxdata/kapacitor/keyvalue"
	"github.com/influxdata/kapacitor/server/vars"
	"github.com/influxdata/kapacitor/services/alert"
	"github.com/influxdata/kapacitor/services/alerta"
	authservice "github.com/influxdata/kapacitor/services/auth"
	"github.com/influxdata/kapacitor/services/azure"
	"github.com/influxdata/kapacitor/services/bigpanda"
	"github.com/influxdata/kapacitor/services/config"
	"github.com/influxdata/kapacitor/services/consul"
	"github.com/influxdata/kapacitor/services/deadman"
	"github.com/influxdata/kapacitor/services/diagnostic"
	"github.com/influxdata/kapacitor/services/discord"
	"github.com/influxdata/kapacitor/services/dns"
	"github.com/influxdata/kapacitor/services/ec2"
	"github.com/influxdata/kapacitor/services/file_discovery"
	"github.com/influxdata/kapacitor/services/fluxtask"
	"github.com/influxdata/kapacitor/services/gce"
	"github.com/influxdata/kapacitor/services/hipchat"
	"github.com/influxdata/kapacitor/services/httpd"
	"github.com/influxdata/kapacitor/services/httppost"
	"github.com/influxdata/kapacitor/services/influxdb"
	"github.com/influxdata/kapacitor/services/k8s"
	"github.com/influxdata/kapacitor/services/kafka"
	"github.com/influxdata/kapacitor/services/load"
	"github.com/influxdata/kapacitor/services/marathon"
	"github.com/influxdata/kapacitor/services/mqtt"
	"github.com/influxdata/kapacitor/services/nerve"
	"github.com/influxdata/kapacitor/services/noauth"
	"github.com/influxdata/kapacitor/services/opsgenie"
	"github.com/influxdata/kapacitor/services/opsgenie2"
	"github.com/influxdata/kapacitor/services/pagerduty"
	"github.com/influxdata/kapacitor/services/pagerduty2"
	"github.com/influxdata/kapacitor/services/pushover"
	"github.com/influxdata/kapacitor/services/replay"
	"github.com/influxdata/kapacitor/services/reporting"
	"github.com/influxdata/kapacitor/services/scraper"
	"github.com/influxdata/kapacitor/services/sensu"
	"github.com/influxdata/kapacitor/services/serverset"
	"github.com/influxdata/kapacitor/services/servicenow"
	"github.com/influxdata/kapacitor/services/servicetest"
	"github.com/influxdata/kapacitor/services/sideload"
	"github.com/influxdata/kapacitor/services/slack"
	"github.com/influxdata/kapacitor/services/smtp"
	"github.com/influxdata/kapacitor/services/snmptrap"
	"github.com/influxdata/kapacitor/services/static_discovery"
	"github.com/influxdata/kapacitor/services/stats"
	"github.com/influxdata/kapacitor/services/storage"
	"github.com/influxdata/kapacitor/services/swarm"
	"github.com/influxdata/kapacitor/services/talk"
	"github.com/influxdata/kapacitor/services/task_store"
	"github.com/influxdata/kapacitor/services/teams"
	"github.com/influxdata/kapacitor/services/telegram"
	"github.com/influxdata/kapacitor/services/triton"
	"github.com/influxdata/kapacitor/services/udf"
	"github.com/influxdata/kapacitor/services/udp"
	"github.com/influxdata/kapacitor/services/victorops"
	"github.com/influxdata/kapacitor/services/zenoss"
	"github.com/influxdata/kapacitor/task/taskmodel"
	"github.com/influxdata/kapacitor/uuid"
	"github.com/influxdata/kapacitor/waiter"
	"github.com/pkg/errors"
	"go.uber.org/zap/zapcore"
)

const clusterIDFilename = "cluster.id"
const serverIDFilename = "server.id"

// BuildInfo represents the build details for the server code.
type BuildInfo struct {
	Version  string
	Commit   string
	Branch   string
	Platform string
}

type Diagnostic interface {
	Debug(msg string, ctx ...keyvalue.T)
	Info(msg string, ctx ...keyvalue.T)
	Error(msg string, err error, ctx ...keyvalue.T)
}

// Server represents a container for the metadata and storage data and services.
// It is built using a Config and it manages the startup and shutdown of all
// services in the proper order.
type Server struct {
	dataDir  string
	hostname string

	config    *Config
	tlsConfig *tls.Config

	err chan error

	// clusterIDChanged signals when the cluster ID has changed.
	clusterIDChanged *waiter.WaiterGroup

	Commander command.Commander

	TaskMaster       *kapacitor.TaskMaster
	TaskMasterLookup *kapacitor.TaskMasterLookup

	FluxTaskService taskmodel.TaskService

	// DisabledHandlers are the disabled alert handlers.
	DisabledHandlers map[string]struct{}

	LoadService           *load.Service
	SideloadService       *sideload.Service
	AuthService           auth.Interface
	HTTPDService          *httpd.Service
	StorageService        *storage.Service
	AlertService          *alert.Service
	TaskStore             *task_store.Service
	ReplayService         *replay.Service
	SessionService        *diagnostic.SessionService
	InfluxDBService       *influxdb.Service
	ConfigOverrideService *config.Service
	TesterService         *servicetest.Service
	StatsService          *stats.Service

	ScraperService *scraper.Service

	MetaClient    *kapacitor.NoopMetaClient
	QueryExecutor *Queryexecutor

	// List of services in startup order
	Services []Service
	// Map of service name to index in Services list
	ServicesByName map[string]int

	// Map of services capable of receiving dynamic configuration updates.
	DynamicServices map[string]Updater
	// Channel of incoming configuration updates.
	configUpdates chan config.ConfigUpdate

	BuildInfo   BuildInfo
	clusterIDMu sync.Mutex
	ClusterID   uuid.UUID
	ServerID    uuid.UUID

	// Profiling
	CPUProfile string
	MemProfile string

	DiagService *diagnostic.Service
	Diag        Diagnostic
}

// New returns a new instance of Server built from a config.
func New(c *Config, buildInfo BuildInfo, diagService *diagnostic.Service, disabledAlertHandlers map[string]struct{}) (*Server, error) {
	err := c.Validate()
	if err != nil {
		return nil, fmt.Errorf("invalid configuration: %s. To generate a valid configuration file run `kapacitord config > kapacitor.generated.conf`.", err)
	}
	// Setup base TLS config used for the Kapacitor API
	tlsConfig, err := c.TLS.Parse()
	if err != nil {
		return nil, errors.Wrap(err, "tls configuration")
	}
	if tlsConfig == nil {
		tlsConfig = new(tls.Config)
	}
	d := diagService.NewServerHandler()
	if disabledAlertHandlers == nil {
		disabledAlertHandlers = map[string]struct{}{}
	}
	s := &Server{
		config:           c,
		DisabledHandlers: disabledAlertHandlers,
		tlsConfig:        tlsConfig,
		BuildInfo:        buildInfo,
		dataDir:          c.DataDir,
		hostname:         c.Hostname,
		err:              make(chan error),
		configUpdates:    make(chan config.ConfigUpdate, 100),
		DiagService:      diagService,
		MetaClient:       &kapacitor.NoopMetaClient{},
		QueryExecutor:    &Queryexecutor{},
		Diag:             d,
		ServicesByName:   make(map[string]int),
		DynamicServices:  make(map[string]Updater),
		Commander:        c.Commander,
		clusterIDChanged: waiter.NewGroup(),
	}
	s.Diag.Info("listing Kapacitor hostname", keyvalue.KV("hostname", s.hostname))

	// Setup IDs
	err = s.setupIDs()
	if err != nil {
		return nil, err
	}

	// Set published vars
	vars.ClusterIDVar.Set(s.ClusterID)
	vars.ServerIDVar.Set(s.ServerID)
	vars.HostVar.Set(s.hostname)
	vars.ProductVar.Set(vars.Product)
	vars.PlatformVar.Set(s.BuildInfo.Platform)
	vars.VersionVar.Set(s.BuildInfo.Version)
	s.Diag.Info("listing ClusterID and ServerID",
		keyvalue.KV("cluster_id", s.ClusterID.String()), keyvalue.KV("server_id", s.ServerID.String()))

	// Start Task Master
	s.TaskMasterLookup = kapacitor.NewTaskMasterLookup()
	kd := diagService.NewKapacitorHandler()
	s.TaskMaster = kapacitor.NewTaskMaster(kapacitor.MainTaskMaster, vars.Info, kd)
	s.TaskMaster.DefaultRetentionPolicy = c.DefaultRetentionPolicy
	s.TaskMaster.Commander = s.Commander
	s.TaskMasterLookup.Set(s.TaskMaster)
	if err := s.TaskMaster.Open(); err != nil {
		return nil, err
	}

	// Append Kapacitor services.
	s.initHTTPDService()
	s.appendStorageService()

	if c.Auth.Enabled {
		if err := s.appendEnabledAuthService(); err != nil {
			return nil, err
		}
	} else {
		s.appendNoAuthService()
	}

	s.appendConfigOverrideService()
	s.appendTesterService()
	s.appendSideloadService()

	// Init alert service
	s.initAlertService()

	// Append all dynamic services after the config override and tester services.
	s.appendUDFService()
	s.appendDeadmanService()

	if err := s.appendInfluxDBService(); err != nil {
		return nil, errors.Wrap(err, "influxdb service")
	}

	if err := s.appendFluxTaskService(); err != nil {
		return nil, errors.Wrap(err, "fluxtask service")
	}

	if err := s.appendLoadService(); err != nil {
		return nil, errors.Wrap(err, "load service")
	}

	// Append Alert integration services
	s.appendAlertaService()
<<<<<<< HEAD
	if err := s.appendBigPandaService(); err != nil {
		return nil, errors.Wrap(err, "bigpanda service")
	}
	if err := s.appendDiscordService(); err != nil {
		return nil, errors.Wrap(err, "discord service")
	}
=======
	s.appendAlertManagerService()
>>>>>>> f28e4852
	s.appendHipChatService()
	s.appendKafkaService()
	if err := s.appendMQTTService(); err != nil {
		return nil, errors.Wrap(err, "mqtt service")
	}
	s.appendOpsGenieService()
	s.appendOpsGenie2Service()
	s.appendPagerDutyService()
	s.appendPagerDuty2Service()
	s.appendPushoverService()
	if err := s.appendHTTPPostService(); err != nil {
		return nil, errors.Wrap(err, "httppost service")
	}
	s.appendServiceNowService()
	s.appendSMTPService()
	s.appendTeamsService()
	s.appendTelegramService()
	if err := s.appendSlackService(); err != nil {
		return nil, errors.Wrap(err, "slack service")
	}
	s.appendSNMPTrapService()
	s.appendSensuService()
	s.appendTalkService()
	s.appendVictorOpsService()
	s.appendZenossService()

	// Append alert service
	s.appendAlertService()

	// Append these after InfluxDB because they depend on it
	s.appendTaskStoreService()
	s.appendReplayService()
	s.appendSessionService()

	// Append third-party integrations
	// Append extra input services
	if err := s.appendCollectdService(); err != nil {
		return nil, errors.Wrap(err, "collectd service")
	}
	s.appendUDPServices()
	if err := s.appendOpenTSDBService(); err != nil {
		return nil, errors.Wrap(err, "opentsdb service")
	}
	if err := s.appendGraphiteServices(); err != nil {
		return nil, errors.Wrap(err, "graphite service")
	}

	// Append Scraper and discovery services
	if err := s.appendScraperService(); err != nil {
		return nil, errors.Wrap(err, "scraper service")
	}

	if err := s.appendK8sService(); err != nil {
		return nil, errors.Wrap(err, "kubernetes service")
	}
	if err := s.appendSwarmService(); err != nil {
		return nil, errors.Wrap(err, "docker swarm service")
	}
	if err := s.appendEC2Service(); err != nil {
		return nil, errors.Wrap(err, "Aws service")
	}

	s.appendAzureService()
	s.appendConsulService()
	s.appendDNSService()
	s.appendFileService()
	s.appendGCEService()
	s.appendMarathonService()
	s.appendNerveService()
	s.appendServersetService()
	s.appendStaticService()
	s.appendTritonService()

	// Append StatsService and ReportingService after other services so all stats are ready
	// to be reported
	s.appendStatsService()
	s.appendReportingService()

	// Append HTTPD Service last so that the API is not listening till everything else succeeded.
	s.appendHTTPDService()

	return s, nil
}

func (s *Server) AppendService(name string, srv Service) {
	if _, ok := s.ServicesByName[name]; ok {
		// Should be unreachable code
		panic("cannot append service twice")
	}
	i := len(s.Services)
	s.Services = append(s.Services, srv)
	s.ServicesByName[name] = i
}

type dynamicService interface {
	Service
	Updater
	servicetest.Tester
}

func (s *Server) SetDynamicService(name string, srv dynamicService) {
	s.DynamicServices[name] = srv
	_ = s.TesterService.AddTester(name, srv)
}

func (s *Server) appendStorageService() {
	d := s.DiagService.NewStorageHandler()
	srv := storage.NewService(s.config.Storage, d)

	srv.HTTPDService = s.HTTPDService

	s.StorageService = srv
	s.AppendService("storage", srv)
}

func (s *Server) appendConfigOverrideService() {
	d := s.DiagService.NewConfigOverrideHandler()
	srv := config.NewService(s.config.ConfigOverride, s.config, d, s.configUpdates)
	srv.HTTPDService = s.HTTPDService
	srv.StorageService = s.StorageService

	s.ConfigOverrideService = srv
	s.AppendService("config", srv)
}

func (s *Server) initAlertService() {
	d := s.DiagService.NewAlertServiceHandler()
	srv := alert.NewService(d, s.DisabledHandlers, s.config.Alert.TopicBufferLength)

	srv.Commander = s.Commander
	srv.HTTPDService = s.HTTPDService
	srv.StorageService = s.StorageService
	srv.PersistTopics = s.config.Alert.PersistTopics
	s.AlertService = srv
	s.TaskMaster.AlertService = srv
}

func (s *Server) appendAlertService() {
	s.AppendService("alert", s.AlertService)
}

func (s *Server) appendFluxTaskService() error {
	// TODO: hook into correct logging level instead of assuming info
	logger := s.DiagService.NewZapLogger(zapcore.InfoLevel)
	srv := fluxtask.New(s.config.FluxTask, logger)
	srv.HTTPDService = s.HTTPDService
	srv.InfluxDBService = s.InfluxDBService
	srv.StorageService = s.StorageService
	s.AppendService("fluxtask", srv)
	return nil
}

func (s *Server) appendTesterService() {
	srv := servicetest.NewService(servicetest.NewConfig())
	srv.HTTPDService = s.HTTPDService

	s.TesterService = srv
	s.AppendService("tests", srv)
}

func (s *Server) appendSideloadService() {
	d := s.DiagService.NewSideloadHandler()
	srv := sideload.NewService(d)
	srv.HTTPDService = s.HTTPDService

	s.SideloadService = srv
	s.TaskMaster.SideloadService = srv
	s.AppendService("sideload", srv)
}

func (s *Server) appendSMTPService() {
	c := s.config.SMTP
	d := s.DiagService.NewSMTPHandler()
	srv := smtp.NewService(c, d)

	s.TaskMaster.SMTPService = srv
	s.AlertService.SMTPService = srv

	s.SetDynamicService("smtp", srv)
	s.AppendService("smtp", srv)
}

func (s *Server) appendLoadService() error {
	c := s.config.Load
	d := s.DiagService.NewLoadHandler()
	if s.HTTPDService == nil {
		return errors.New("httpd service must be set for load service")
	}
	if s.HTTPDService.LocalHandler == nil {
		return errors.New("httpd service handler must be set for load service")
	}
	srv, err := load.NewService(c, s.HTTPDService.LocalHandler, d)
	if err != nil {
		return err
	}

	srv.StorageService = s.StorageService

	s.LoadService = srv
	s.AppendService("load", srv)

	return nil
}

const (
	// Tokens for the InfluxDB clusters are generate with an expiration this far into the future.
	tokenExpirationDuration = 10 * time.Minute
)

func (s *Server) appendInfluxDBService() error {
	c := s.config.InfluxDB
	d := s.DiagService.NewInfluxDBHandler()
	httpPort, err := s.config.HTTP.Port()
	if err != nil {
		return errors.Wrap(err, "failed to get http port")
	}
	srv, err := influxdb.NewService(c, httpPort, s.config.Hostname, vars.Info, s.config.HTTP.AuthEnabled, d)
	if err != nil {
		return err
	}
	w, err := s.newClusterIDChangedWaiter()
	if err != nil {
		return err
	}
	srv.ClusterIDWaiter = w

	srv.HTTPDService = s.HTTPDService
	srv.PointsWriter = s.TaskMaster
	srv.AuthService = s.AuthService
	srv.ClientCreator = iclient.NewTokenClientCreator([]byte(s.config.HTTP.SharedSecret), tokenExpirationDuration, s.DiagService.NewInfluxDBHandler())

	s.InfluxDBService = srv
	s.TaskMaster.InfluxDBService = srv
	s.SetDynamicService("influxdb", srv)
	s.AppendService("influxdb", srv)
	return nil
}

func (s *Server) initHTTPDService() {
	d := s.DiagService.NewHTTPDHandler()
	srv := httpd.NewService(s.config.HTTP, s.hostname, s.tlsConfig, d)

	srv.LocalHandler.PointsWriter = s.TaskMaster
	srv.Handler.PointsWriter = s.TaskMaster

	srv.LocalHandler.DiagService = s.DiagService
	srv.Handler.DiagService = s.DiagService

	srv.LocalHandler.Version = s.BuildInfo.Version
	srv.Handler.Version = s.BuildInfo.Version

	s.HTTPDService = srv
	s.TaskMaster.HTTPDService = srv
}

func (s *Server) appendHTTPDService() {
	s.AppendService("httpd", s.HTTPDService)
}

func (s *Server) appendTaskStoreService() {
	d := s.DiagService.NewTaskStoreHandler()
	srv := task_store.NewService(s.config.Task, d)
	srv.StorageService = s.StorageService
	srv.HTTPDService = s.HTTPDService
	srv.TaskMasterLookup = s.TaskMasterLookup

	s.TaskStore = srv
	s.TaskMaster.TaskStore = srv
	s.AppendService("task_store", srv)
}

func (s *Server) appendSessionService() {
	srv := s.DiagService.SessionService
	srv.HTTPDService = s.HTTPDService

	s.AppendService("session", srv)
}

func (s *Server) appendReplayService() {
	d := s.DiagService.NewReplayHandler()
	srv := replay.NewService(s.config.Replay, d)
	srv.StorageService = s.StorageService
	srv.TaskStore = s.TaskStore
	srv.HTTPDService = s.HTTPDService
	srv.InfluxDBService = s.InfluxDBService
	srv.TaskMaster = s.TaskMaster
	srv.TaskMasterLookup = s.TaskMasterLookup

	s.ReplayService = srv
	s.AppendService("replay", srv)
}

func (s *Server) appendK8sService() error {
	c := s.config.Kubernetes
	d := s.DiagService.NewK8sHandler()
	srv, err := k8s.NewService(c, s.ScraperService, d)
	if err != nil {
		return err
	}

	s.TaskMaster.K8sService = srv
	s.SetDynamicService("kubernetes", srv)
	s.AppendService("kubernetes", srv)
	return nil
}
func (s *Server) appendSwarmService() error {
	c := s.config.Swarm
	d := s.DiagService.NewSwarmHandler()
	srv, err := swarm.NewService(c, d)
	if err != nil {
		return err
	}

	s.TaskMaster.SwarmService = srv
	s.SetDynamicService("swarm", srv)
	s.AppendService("swarm", srv)
	return nil
}
func (s *Server) appendEC2Service() error {
	c := s.config.EC2
	d := s.DiagService.NewEC2Handler()
	srv, err := ec2.NewService(c, s.ScraperService, d)
	if err != nil {
		return err
	}

	s.TaskMaster.EC2Service = srv
	s.SetDynamicService("ec2", srv)
	s.AppendService("ec2", srv)
	return nil
}
func (s *Server) appendDeadmanService() {
	d := s.DiagService.NewDeadmanHandler()
	srv := deadman.NewService(s.config.Deadman, d)

	s.TaskMaster.DeadmanService = srv
	s.AppendService("deadman", srv)
}

func (s *Server) appendUDFService() {
	d := s.DiagService.NewUDFServiceHandler()
	srv := udf.NewService(s.config.UDF, d)

	s.TaskMaster.UDFService = srv
	s.AppendService("udf", srv)
}

func (s *Server) appendNoAuthService() {
	d := s.DiagService.NewNoAuthHandler()
	srv := noauth.NewService(d)

	s.AuthService = srv
	s.HTTPDService.Handler.AuthService = srv
	s.AppendService("auth", srv)
}

func (s *Server) appendEnabledAuthService() error {
	d := s.DiagService.NewAuthHandler()

	srv, err := authservice.NewService(s.config.Auth, d)
	if err != nil {
		return err
	}
	srv.HTTPDService = s.HTTPDService
	srv.StorageService = s.StorageService

	s.AuthService = srv
	s.HTTPDService.Handler.AuthService = srv

	s.AppendService("auth", srv)
	return nil
}

func (s *Server) appendMQTTService() error {
	cs := s.config.MQTT
	d := s.DiagService.NewMQTTHandler()
	srv, err := mqtt.NewService(cs, d)
	if err != nil {
		return err
	}

	s.TaskMaster.MQTTService = srv
	s.AlertService.MQTTService = srv

	s.SetDynamicService("mqtt", srv)
	s.AppendService("mqtt", srv)
	return nil
}

func (s *Server) appendOpsGenieService() {
	c := s.config.OpsGenie
	d := s.DiagService.NewOpsGenieHandler()
	srv := opsgenie.NewService(c, d)

	s.TaskMaster.OpsGenieService = srv
	s.AlertService.OpsGenieService = srv

	s.SetDynamicService("opsgenie", srv)
	s.AppendService("opsgenie", srv)
}
func (s *Server) appendOpsGenie2Service() {
	c := s.config.OpsGenie2
	d := s.DiagService.NewOpsGenie2Handler()
	srv := opsgenie2.NewService(c, d)

	s.TaskMaster.OpsGenie2Service = srv
	s.AlertService.OpsGenie2Service = srv

	s.SetDynamicService("opsgenie2", srv)
	s.AppendService("opsgenie2", srv)
}

func (s *Server) appendVictorOpsService() {
	c := s.config.VictorOps
	d := s.DiagService.NewVictorOpsHandler()
	srv := victorops.NewService(c, d)

	s.TaskMaster.VictorOpsService = srv
	s.AlertService.VictorOpsService = srv

	s.SetDynamicService("victorops", srv)
	s.AppendService("victorops", srv)
}

func (s *Server) appendPagerDutyService() {
	c := s.config.PagerDuty
	d := s.DiagService.NewPagerDutyHandler()
	srv := pagerduty.NewService(c, d)
	srv.HTTPDService = s.HTTPDService

	s.TaskMaster.PagerDutyService = srv
	s.AlertService.PagerDutyService = srv

	s.SetDynamicService("pagerduty", srv)
	s.AppendService("pagerduty", srv)
}

func (s *Server) appendPagerDuty2Service() {
	c := s.config.PagerDuty2
	d := s.DiagService.NewPagerDuty2Handler()
	srv := pagerduty2.NewService(c, d)
	srv.HTTPDService = s.HTTPDService

	s.TaskMaster.PagerDuty2Service = srv
	s.AlertService.PagerDuty2Service = srv

	s.SetDynamicService("pagerduty2", srv)
	s.AppendService("pagerduty2", srv)
}

func (s *Server) appendPushoverService() {
	c := s.config.Pushover
	d := s.DiagService.NewPushoverHandler()
	srv := pushover.NewService(c, d)

	s.TaskMaster.PushoverService = srv
	s.AlertService.PushoverService = srv

	s.SetDynamicService("pushover", srv)
	s.AppendService("pushover", srv)
}

func (s *Server) appendHTTPPostService() error {
	c := s.config.HTTPPost
	d := s.DiagService.NewHTTPPostHandler()
	srv, err := httppost.NewService(c, d)
	if err != nil {
		return err
	}

	s.TaskMaster.HTTPPostService = srv
	s.AlertService.HTTPPostService = srv

	s.SetDynamicService("httppost", srv)
	s.AppendService("httppost", srv)
	return nil
}

func (s *Server) appendSensuService() {
	c := s.config.Sensu
	d := s.DiagService.NewSensuHandler()
	srv := sensu.NewService(c, d)

	s.TaskMaster.SensuService = srv
	s.AlertService.SensuService = srv

	s.SetDynamicService("sensu", srv)
	s.AppendService("sensu", srv)
}

func (s *Server) appendSlackService() error {
	c := s.config.Slack
	d := s.DiagService.NewSlackHandler()
	srv, err := slack.NewService(c, d)
	if err != nil {
		return err
	}

	s.TaskMaster.SlackService = srv
	s.AlertService.SlackService = srv

	s.SetDynamicService("slack", srv)
	s.AppendService("slack", srv)
	return nil
}

func (s *Server) appendSNMPTrapService() {
	c := s.config.SNMPTrap
	d := s.DiagService.NewSNMPTrapHandler()
	srv := snmptrap.NewService(c, d)

	s.TaskMaster.SNMPTrapService = srv
	s.AlertService.SNMPTrapService = srv

	s.SetDynamicService("snmptrap", srv)
	s.AppendService("snmptrap", srv)
}

func (s *Server) appendTelegramService() {
	c := s.config.Telegram
	d := s.DiagService.NewTelegramHandler()
	srv := telegram.NewService(c, d)

	s.TaskMaster.TelegramService = srv
	s.AlertService.TelegramService = srv

	s.SetDynamicService("telegram", srv)
	s.AppendService("telegram", srv)
}

func (s *Server) appendHipChatService() {
	c := s.config.HipChat
	d := s.DiagService.NewHipChatHandler()
	srv := hipchat.NewService(c, d)

	s.TaskMaster.HipChatService = srv
	s.AlertService.HipChatService = srv

	s.SetDynamicService("hipchat", srv)
	s.AppendService("hipchat", srv)
}

func (s *Server) appendKafkaService() {
	c := s.config.Kafka
	d := s.DiagService.NewKafkaHandler()
	srv := kafka.NewService(c, d)

	s.TaskMaster.KafkaService = srv
	s.AlertService.KafkaService = srv

	s.SetDynamicService("kafka", srv)
	s.AppendService("kafka", srv)
}

func (s *Server) appendAlertaService() {
	c := s.config.Alerta
	d := s.DiagService.NewAlertaHandler()
	srv := alerta.NewService(c, d)

	s.TaskMaster.AlertaService = srv
	s.AlertService.AlertaService = srv

	s.SetDynamicService("alerta", srv)
	s.AppendService("alerta", srv)
}

<<<<<<< HEAD
func (s *Server) appendBigPandaService() error {
	c := s.config.BigPanda
	d := s.DiagService.NewBigPandaHandler()
	srv, err := bigpanda.NewService(c, d)
	if err != nil {
		return err
	}

	s.TaskMaster.BigPandaService = srv
	s.AlertService.BigPandaService = srv

	s.SetDynamicService("bigpanda", srv)
	s.AppendService("bigpanda", srv)
	return nil
}

func (s *Server) appendDiscordService() error {
	c := s.config.Discord
	d := s.DiagService.NewDiscordHandler()
	srv, err := discord.NewService(c, d)
	if err != nil {
		return err
	}

	s.TaskMaster.DiscordService = srv
	s.AlertService.DiscordService = srv

	s.SetDynamicService("discord", srv)
	s.AppendService("discord", srv)
	return nil
=======
func (s *Server) appendAlertManagerService() {
	c := s.config.AlertManager
	d := s.DiagService.NewAlertManagerHandler()
	srv :=  alertmanager.NewService(c, d)

	s.TaskMaster.AlertManagerService = srv
	s.AlertService.AlertManagerService = srv

	s.SetDynamicService("alertmanager", srv)
	s.AppendService("alertmanager", srv)
>>>>>>> f28e4852
}

func (s *Server) appendTalkService() {
	c := s.config.Talk
	d := s.DiagService.NewTalkHandler()
	srv := talk.NewService(c, d)

	s.TaskMaster.TalkService = srv
	s.AlertService.TalkService = srv

	s.SetDynamicService("talk", srv)
	s.AppendService("talk", srv)
}

func (s *Server) appendCollectdService() error {
	c := s.config.Collectd
	if !c.Enabled {
		return nil
	}
	srv := collectd.NewService(c)
	srv.WithLogger(s.DiagService.NewZapLogger(zapcore.InfoLevel))

	srv.MetaClient = s.MetaClient
	srv.PointsWriter = s.TaskMaster
	s.AppendService("collectd", srv)

	return nil
}

func (s *Server) appendOpenTSDBService() error {
	c := s.config.OpenTSDB
	if !c.Enabled {
		return nil
	}
	srv, err := opentsdb.NewService(c)
	if err != nil {
		return err
	}
	srv.WithLogger(s.DiagService.NewZapLogger(zap.InfoLevel).With(zap.String("service", "opentsdb")))

	srv.PointsWriter = s.TaskMaster
	srv.MetaClient = s.MetaClient
	s.AppendService("opentsdb", srv)
	return nil
}

func (s *Server) appendGraphiteServices() error {
	for i, c := range s.config.Graphite {
		if !c.Enabled {
			continue
		}
		srv, err := graphite.NewService(c)
		if err != nil {
			return errors.Wrap(err, "creating new graphite service")
		}
		srv.WithLogger(s.DiagService.NewZapLogger(zap.InfoLevel).With(zap.String("service", "graphite")))

		srv.PointsWriter = s.TaskMaster
		srv.MetaClient = s.MetaClient
		s.AppendService(fmt.Sprintf("graphite%d", i), srv)
	}
	return nil
}

func (s *Server) appendUDPServices() {
	for i, c := range s.config.UDP {
		if !c.Enabled {
			continue
		}
		d := s.DiagService.NewUDPHandler()
		srv := udp.NewService(c, d)
		srv.PointsWriter = s.TaskMaster
		s.AppendService(fmt.Sprintf("udp%d", i), srv)
	}
}

func (s *Server) appendStatsService() {
	c := s.config.Stats
	if c.Enabled {
		d := s.DiagService.NewStatsHandler()
		srv := stats.NewService(c, d)
		srv.TaskMaster = s.TaskMaster

		s.StatsService = srv
		s.TaskMaster.TimingService = srv
		s.AppendService("stats", srv)
	}
}

func (s *Server) appendReportingService() {
	c := s.config.Reporting
	if c.Enabled {
		d := s.DiagService.NewReportingHandler()
		srv := reporting.NewService(c, vars.Info, d)

		s.AppendService("reporting", srv)
	}
}

func (s *Server) appendScraperService() error {
	c := s.config.Scraper
	d := s.DiagService.NewScraperHandler()
	srv := scraper.NewService(c, d)
	srv.PointsWriter = s.TaskMaster
	s.ScraperService = srv
	s.SetDynamicService("scraper", srv)
	s.AppendService("scraper", srv)
	return nil
}

func (s *Server) appendAzureService() {
	c := s.config.Azure
	d := s.DiagService.NewAzureHandler()
	srv := azure.NewService(c, s.ScraperService, d)
	s.SetDynamicService("azure", srv)
	s.AppendService("azure", srv)
}

func (s *Server) appendConsulService() {
	c := s.config.Consul
	d := s.DiagService.NewConsulHandler()
	srv := consul.NewService(c, s.ScraperService, d)
	s.SetDynamicService("consul", srv)
	s.AppendService("consul", srv)
}

func (s *Server) appendDNSService() {
	c := s.config.DNS
	d := s.DiagService.NewDNSHandler()
	srv := dns.NewService(c, s.ScraperService, d)
	s.SetDynamicService("dns", srv)
	s.AppendService("dns", srv)
}

func (s *Server) appendFileService() {
	c := s.config.FileDiscovery
	d := s.DiagService.NewFileDiscoveryHandler()
	srv := file_discovery.NewService(c, s.ScraperService, d)
	s.SetDynamicService("file-discovery", srv)
	s.AppendService("file-discovery", srv)
}

func (s *Server) appendGCEService() {
	c := s.config.GCE
	d := s.DiagService.NewGCEHandler()
	srv := gce.NewService(c, s.ScraperService, d)
	s.SetDynamicService("gce", srv)
	s.AppendService("gce", srv)
}

func (s *Server) appendMarathonService() {
	c := s.config.Marathon
	d := s.DiagService.NewMarathonHandler()
	srv := marathon.NewService(c, s.ScraperService, d)
	s.SetDynamicService("marathon", srv)
	s.AppendService("marathon", srv)
}

func (s *Server) appendNerveService() {
	c := s.config.Nerve
	d := s.DiagService.NewNerveHandler()
	srv := nerve.NewService(c, s.ScraperService, d)
	s.SetDynamicService("nerve", srv)
	s.AppendService("nerve", srv)
}

func (s *Server) appendServersetService() {
	c := s.config.Serverset
	d := s.DiagService.NewServersetHandler()
	srv := serverset.NewService(c, s.ScraperService, d)
	s.SetDynamicService("serverset", srv)
	s.AppendService("serverset", srv)
}

func (s *Server) appendStaticService() {
	c := s.config.StaticDiscovery
	d := s.DiagService.NewStaticDiscoveryHandler()
	srv := static_discovery.NewService(c, s.ScraperService, d)
	s.SetDynamicService("static-discovery", srv)
	s.AppendService("static-discovery", srv)
}

func (s *Server) appendTritonService() {
	c := s.config.Triton
	d := s.DiagService.NewTritonHandler()
	srv := triton.NewService(c, s.ScraperService, d)
	s.SetDynamicService("triton", srv)
	s.AppendService("triton", srv)
}

func (s *Server) appendTeamsService() {
	c := s.config.Teams
	d := s.DiagService.NewTeamsHandler()
	srv := teams.NewService(c, d)

	s.TaskMaster.TeamsService = srv
	s.AlertService.TeamsService = srv

	s.SetDynamicService("teams", srv)
	s.AppendService("teams", srv)
}

func (s *Server) appendServiceNowService() {
	c := s.config.ServiceNow
	d := s.DiagService.NewServiceNowHandler()
	srv := servicenow.NewService(c, d)

	s.TaskMaster.ServiceNowService = srv
	s.AlertService.ServiceNowService = srv

	s.SetDynamicService("servicenow", srv)
	s.AppendService("servicenow", srv)
}

func (s *Server) appendZenossService() {
	c := s.config.Zenoss
	d := s.DiagService.NewZenossHandler()
	srv := zenoss.NewService(c, d)

	s.TaskMaster.ZenossService = srv
	s.AlertService.ZenossService = srv

	s.SetDynamicService("zenoss", srv)
	s.AppendService("zenoss", srv)
}

// Err returns an error channel that multiplexes all out of band errors received from all services.
func (s *Server) Err() <-chan error { return s.err }

// Open opens all the services.
func (s *Server) Open() error {

	// Start profiling, if set.
	if err := s.startProfile(s.CPUProfile, s.MemProfile); err != nil {
		return err
	}

	if err := s.startServices(); err != nil {
		s.Close()
		return err
	}

	if err := s.LoadService.Load(); err != nil {
		return fmt.Errorf("failed to reload tasks/templates/handlers: %v", err)
	}

	go s.watchServices()
	go s.watchConfigUpdates()

	return nil
}

func (s *Server) startServices() error {
	for _, service := range s.Services {
		s.Diag.Debug("opening service", keyvalue.KV("service", fmt.Sprintf("%T", service)))
		if err := service.Open(); err != nil {
			return fmt.Errorf("open service %T: %s", service, err)
		}
		s.Diag.Debug("opened service", keyvalue.KV("service", fmt.Sprintf("%T", service)))

		// Apply config overrides after the config override service has been opened and before any dynamic services.
		if service == s.ConfigOverrideService && !s.config.SkipConfigOverrides && s.config.ConfigOverride.Enabled {
			// Apply initial config updates
			s.Diag.Debug("applying config overrides")
			configs, err := s.ConfigOverrideService.Config()
			if err != nil {
				return errors.Wrap(err, "failed to apply config overrides")
			}
			for service, config := range configs {
				if srv, ok := s.DynamicServices[service]; !ok {
					return fmt.Errorf("found configuration override for unknown service %q", service)
				} else {
					s.Diag.Debug("applying config overrides for service", keyvalue.KV("service", service))
					if err := srv.Update(config); err != nil {
						return errors.Wrapf(err, "failed to update configuration for service %s", service)
					}
				}
			}
		}
	}
	return nil
}

// Watch if something dies
func (s *Server) watchServices() {
	var err error
	select {
	case err = <-s.HTTPDService.Err():
	}
	s.err <- err
}

func (s *Server) watchConfigUpdates() {
	for cu := range s.configUpdates {
		if srv, ok := s.DynamicServices[cu.Name]; !ok {
			cu.ErrC <- fmt.Errorf("received configuration update for unknown dynamic service %s", cu.Name)
		} else {
			cu.ErrC <- srv.Update(cu.NewConfig)
		}
	}
}

// Close shuts down the meta and data stores and all services.
func (s *Server) Close() error {
	s.stopProfile()
	s.clusterIDChanged.Stop()

	// Close all services that write points first.
	if err := s.HTTPDService.Close(); err != nil {
		s.Diag.Error("error closing httpd service", err)
	}
	if s.StatsService != nil {
		if err := s.StatsService.Close(); err != nil {
			s.Diag.Error("error closing stats service", err)
		}
	}

	// Drain the in-flight writes and stop all tasks.
	s.TaskMaster.Drain()
	s.TaskMaster.StopTasks()

	// Close services now that all tasks are stopped.
	for i := len(s.Services) - 1; i >= 0; i-- {
		service := s.Services[i]
		s.Diag.Debug("closing service", keyvalue.KV("service", fmt.Sprintf("%T", service)))
		err := service.Close()
		if err != nil {
			s.Diag.Error("error closing service", err, keyvalue.KV("service", fmt.Sprintf("%T", service)))
		}
		s.Diag.Debug("closed service", keyvalue.KV("service", fmt.Sprintf("%T", service)))
	}

	// Finally close the task master
	return s.TaskMaster.Close()
}

func (s *Server) setupIDs() error {
	// Create the data dir if not exists
	if f, err := os.Stat(s.dataDir); err != nil {
		if os.IsNotExist(err) {
			if err := os.Mkdir(s.dataDir, 0755); err != nil {
				return errors.Wrapf(err, "data_dir %q does not exist, failed to create it", s.dataDir)
			}
		} else {
			return errors.Wrapf(err, "failed to stat data dir %q", s.dataDir)
		}
	} else if !f.IsDir() {
		return fmt.Errorf("path data_dir %s exists and is not a directory", s.dataDir)
	}
	clusterIDPath := filepath.Join(s.dataDir, clusterIDFilename)
	clusterID, err := s.readID(clusterIDPath)
	if err != nil && !os.IsNotExist(err) {
		return err
	}
	if clusterID == uuid.Nil {
		clusterID = uuid.New()
		if err := s.writeID(clusterIDPath, clusterID); err != nil {
			return errors.Wrap(err, "failed to save cluster ID")
		}
	}
	s.ClusterID = clusterID

	serverIDPath := filepath.Join(s.dataDir, serverIDFilename)
	serverID, err := s.readID(serverIDPath)
	if err != nil && !os.IsNotExist(err) {
		return err
	}
	if serverID == uuid.Nil {
		serverID = uuid.New()
		if err := s.writeID(serverIDPath, serverID); err != nil {
			return errors.Wrap(err, "failed to save server ID")
		}
	}
	s.ServerID = serverID

	return nil
}

func (s *Server) readID(file string) (uuid.UUID, error) {
	f, err := os.Open(file)
	if err != nil {
		return uuid.Nil, err
	}
	defer f.Close()
	b, err := ioutil.ReadAll(f)
	if err != nil {
		return uuid.Nil, err
	}
	return uuid.ParseBytes(b)
}

func (s *Server) writeID(file string, id uuid.UUID) error {
	f, err := os.Create(file)
	if err != nil {
		return err
	}
	defer f.Close()
	_, err = f.Write([]byte(id.String()))
	if err != nil {
		return err
	}
	return nil
}

func (s *Server) Reload() {
	if err := s.LoadService.Load(); err != nil {
		s.Diag.Error("failed to reload tasks/templates/handlers", err)
	}
	if err := s.SideloadService.Reload(); err != nil {
		s.Diag.Error("failed to reload sideload sources", err)
	}
}

func (s *Server) SetClusterID(clusterID uuid.UUID) error {
	s.clusterIDMu.Lock()
	defer s.clusterIDMu.Unlock()
	if s.ClusterID == clusterID {
		return nil
	}
	clusterIDPath := filepath.Join(s.dataDir, clusterIDFilename)
	if err := s.writeID(clusterIDPath, clusterID); err != nil {
		return errors.Wrap(err, "failed to save cluster ID")
	}
	s.ClusterID = clusterID
	vars.ClusterIDVar.Set(s.ClusterID)
	s.clusterIDChanged.Broadcast()
	return nil
}

func (s *Server) newClusterIDChangedWaiter() (waiter.Waiter, error) {
	return s.clusterIDChanged.NewWaiter()
}

// Service represents a service attached to the server.
type Service interface {
	Open() error
	Close() error
}

// Updater represents a service that can have its configuration updated while running.
type Updater interface {
	Update(c []interface{}) error
}

// prof stores the file locations of active profiles.
var prof struct {
	cpu *os.File
	mem *os.File
}

// StartProfile initializes the cpu and memory profile, if specified.
func (s *Server) startProfile(cpuprofile, memprofile string) error {
	if cpuprofile != "" {
		f, err := os.Create(cpuprofile)
		if err != nil {
			return fmt.Errorf("E! cpuprofile: %v", err)
		}
		s.Diag.Info("writing CPU profile", keyvalue.KV("file", cpuprofile))
		prof.cpu = f
		if err := pprof.StartCPUProfile(prof.cpu); err != nil {
			return fmt.Errorf("#! start cpu profile: %v", err)
		}
	}

	if memprofile != "" {
		f, err := os.Create(memprofile)
		if err != nil {
			return fmt.Errorf("E! memprofile: %v", err)
		}
		s.Diag.Info("writing mem profile", keyvalue.KV("file", memprofile))
		prof.mem = f
		runtime.MemProfileRate = 4096
	}
	return nil
}

// StopProfile closes the cpu and memory profiles if they are running.
func (s *Server) stopProfile() {
	if prof.cpu != nil {
		pprof.StopCPUProfile()
		prof.cpu.Close()
		s.Diag.Info("CPU profile stopped")
	}
	if prof.mem != nil {
		if err := pprof.Lookup("heap").WriteTo(prof.mem, 0); err != nil {
			s.Diag.Error("failed to write mem profile", err)
		}
		prof.mem.Close()
		s.Diag.Info("mem profile stopped")
	}
}

type tcpaddr struct{ host string }

func (a *tcpaddr) Network() string { return "tcp" }
func (a *tcpaddr) String() string  { return a.host }

type Queryexecutor struct{}

func (qe *Queryexecutor) Authorize(u *meta.UserInfo, q *influxql.Query, db string) error {
	return nil
}
func (qe *Queryexecutor) ExecuteQuery(q *influxql.Query, db string, chunkSize int) (<-chan *query.Result, error) {
	return nil, errors.New("cannot execute queries against Kapacitor")
}<|MERGE_RESOLUTION|>--- conflicted
+++ resolved
@@ -275,16 +275,13 @@
 
 	// Append Alert integration services
 	s.appendAlertaService()
-<<<<<<< HEAD
 	if err := s.appendBigPandaService(); err != nil {
 		return nil, errors.Wrap(err, "bigpanda service")
 	}
 	if err := s.appendDiscordService(); err != nil {
 		return nil, errors.Wrap(err, "discord service")
 	}
-=======
 	s.appendAlertManagerService()
->>>>>>> f28e4852
 	s.appendHipChatService()
 	s.appendKafkaService()
 	if err := s.appendMQTTService(); err != nil {
@@ -851,7 +848,6 @@
 	s.AppendService("alerta", srv)
 }
 
-<<<<<<< HEAD
 func (s *Server) appendBigPandaService() error {
 	c := s.config.BigPanda
 	d := s.DiagService.NewBigPandaHandler()
@@ -882,7 +878,7 @@
 	s.SetDynamicService("discord", srv)
 	s.AppendService("discord", srv)
 	return nil
-=======
+}
 func (s *Server) appendAlertManagerService() {
 	c := s.config.AlertManager
 	d := s.DiagService.NewAlertManagerHandler()
@@ -893,7 +889,6 @@
 
 	s.SetDynamicService("alertmanager", srv)
 	s.AppendService("alertmanager", srv)
->>>>>>> f28e4852
 }
 
 func (s *Server) appendTalkService() {
