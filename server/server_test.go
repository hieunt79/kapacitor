package server_test

import (
	"bytes"
	"context"
	"encoding/gob"
	"encoding/json"
	"fmt"
	"io"
	"io/ioutil"
	"math/rand"
	"net"
	"net/http"
	"net/http/httptest"
	"net/mail"
	"net/url"
	"os"
	"os/exec"
	"path"
	"path/filepath"
	"reflect"
	"runtime"
	"sort"
	"strconv"
	"strings"
	"testing"
	"time"

	"github.com/davecgh/go-spew/spew"
	jwt "github.com/golang-jwt/jwt"
	"github.com/google/go-cmp/cmp"
	"github.com/influxdata/flux/fluxinit"
	iclient "github.com/influxdata/influxdb/client/v2"
	imodels "github.com/influxdata/influxdb/models"
	"github.com/influxdata/influxdb/query"
	"github.com/influxdata/influxdb/toml"
	"github.com/influxdata/influxql"
	"github.com/influxdata/kapacitor/alert"
	"github.com/influxdata/kapacitor/client/v1"
	"github.com/influxdata/kapacitor/command"
	"github.com/influxdata/kapacitor/command/commandtest"
	"github.com/influxdata/kapacitor/models"
	"github.com/influxdata/kapacitor/server"
	"github.com/influxdata/kapacitor/services/alert/alerttest"
	"github.com/influxdata/kapacitor/services/alerta/alertatest"
<<<<<<< HEAD
	"github.com/influxdata/kapacitor/services/auth"
	"github.com/influxdata/kapacitor/services/auth/meta"
	"github.com/influxdata/kapacitor/services/bigpanda/bigpandatest"
	"github.com/influxdata/kapacitor/services/discord/discordtest"
=======
	"github.com/influxdata/kapacitor/services/alertmanager/alertmanagertest"
>>>>>>> f28e4852
	"github.com/influxdata/kapacitor/services/hipchat/hipchattest"
	"github.com/influxdata/kapacitor/services/httppost"
	"github.com/influxdata/kapacitor/services/httppost/httpposttest"
	"github.com/influxdata/kapacitor/services/k8s"
	"github.com/influxdata/kapacitor/services/kafka"
	"github.com/influxdata/kapacitor/services/kafka/kafkatest"
	"github.com/influxdata/kapacitor/services/mqtt"
	"github.com/influxdata/kapacitor/services/mqtt/mqtttest"
	"github.com/influxdata/kapacitor/services/opsgenie"
	"github.com/influxdata/kapacitor/services/opsgenie/opsgenietest"
	"github.com/influxdata/kapacitor/services/opsgenie2/opsgenie2test"
	"github.com/influxdata/kapacitor/services/pagerduty"
	"github.com/influxdata/kapacitor/services/pagerduty/pagerdutytest"
	"github.com/influxdata/kapacitor/services/pagerduty2"
	"github.com/influxdata/kapacitor/services/pagerduty2/pagerduty2test"
	"github.com/influxdata/kapacitor/services/pushover/pushovertest"
	"github.com/influxdata/kapacitor/services/sensu/sensutest"
	"github.com/influxdata/kapacitor/services/servicenow"
	"github.com/influxdata/kapacitor/services/servicenow/servicenowtest"
	"github.com/influxdata/kapacitor/services/slack"
	"github.com/influxdata/kapacitor/services/slack/slacktest"
	"github.com/influxdata/kapacitor/services/smtp/smtptest"
	"github.com/influxdata/kapacitor/services/snmptrap/snmptraptest"
	"github.com/influxdata/kapacitor/services/swarm"
	"github.com/influxdata/kapacitor/services/talk/talktest"
	"github.com/influxdata/kapacitor/services/teams"
	"github.com/influxdata/kapacitor/services/teams/teamstest"
	"github.com/influxdata/kapacitor/services/telegram"
	"github.com/influxdata/kapacitor/services/telegram/telegramtest"
	"github.com/influxdata/kapacitor/services/udf"
	"github.com/influxdata/kapacitor/services/victorops"
	"github.com/influxdata/kapacitor/services/victorops/victoropstest"
	"github.com/influxdata/kapacitor/services/zenoss"
	"github.com/influxdata/kapacitor/services/zenoss/zenosstest"
	"github.com/k-sone/snmpgo"
	"github.com/pkg/errors"
	"github.com/stretchr/testify/assert"
	"github.com/stretchr/testify/require"
	"golang.org/x/crypto/bcrypt"
)

var udfDir string

func init() {
	dir, _ := os.Getwd()
	udfDir = filepath.Clean(filepath.Join(dir, "../udf"))
	fluxinit.FluxInit()
}

func mustHash(hash []byte, err error) string {
	if err != nil {
		panic(err)
	}
	return string(hash)
}

func TestService_Authenticate(t *testing.T) {
	type Users struct {
		Users []meta.User `json:"users"`
	}
	newUsers := func(u ...meta.User) Users {
		return Users{
			Users: u,
		}
	}
	cases := []struct {
		name             string
		userResult       Users
		authorizedStatus int
		shouldErr        bool
		userName         string
		password         string
	}{{
		name: "ok",
		userResult: newUsers(meta.User{
			Name:        "fred",
			Hash:        mustHash(bcrypt.GenerateFromPassword([]byte(`fred_pw`), auth.NewEnabledConfig().BcryptCost)),
			Permissions: map[string][]meta.Permission{"": {meta.KapacitorAPIPermission}},
		}),
		authorizedStatus: http.StatusOK,
		shouldErr:        false,
		userName:         `fred`,
		password:         `fred_pw`,
	},
		{
			name: "ldap badpass",
			userResult: newUsers(meta.User{
				Name:        "fred2",
				Hash:        "",
				Permissions: map[string][]meta.Permission{"": {meta.KapacitorAPIPermission}},
			}),
			authorizedStatus: http.StatusUnauthorized,
			shouldErr:        true,
			userName:         `fred2`,
			password:         `badpass`,
		},
		{
			name: "ldap ok",
			userResult: newUsers(meta.User{
				Name:        "fred3",
				Hash:        "",
				Permissions: map[string][]meta.Permission{"": {meta.KapacitorAPIPermission}},
			}),
			authorizedStatus: http.StatusOK,
			shouldErr:        false,
			userName:         `fred3`,
			password:         `fred_pw`,
		},
		{
			name:             "user dos not exist",
			userResult:       newUsers(meta.User{}),
			authorizedStatus: http.StatusNotFound,
			shouldErr:        true,
			userName:         `fred_not_exists`,
			password:         `fred_pw`,
		},
	}
	for _, testCase := range cases {
		testCase := testCase
		t.Run(testCase.name, func(t *testing.T) {
			t.Parallel()
			srv := httptest.NewServer(http.HandlerFunc(func(w http.ResponseWriter, r *http.Request) {
				switch r.URL.Path {
				case "/user":
					if err := json.NewEncoder(w).Encode(testCase.userResult); err != nil {
						t.Error("bad encoding for testCase.userResult")
					}
					//w.Write(testCase.userResult)
				case "/authorized":
					w.WriteHeader(testCase.authorizedStatus)
				default:
					t.Errorf("bad path %s", r.URL.Path)
				}
			}))
			defer srv.Close()
			c := NewConfig(t)
			c.Auth = auth.NewEnabledConfig()
			kserver := OpenServer(c)
			url, err := url.Parse(srv.URL)
			if err != nil {
				t.Fatal(err)
			}
			kserver.Config.Auth.MetaAddr = url.Host
			kserver.Restart()
			defer kserver.Close()

			_, err = kserver.AuthService.Authenticate(testCase.userName, testCase.password)
			if (err != nil) != testCase.shouldErr {
				if err == nil {
					t.Log("expected an error but it didn't")
				}
				if err != nil {
					t.Logf("expected no error but got %s", err.Error())
				}
				t.FailNow()
			}
		})
	}
}

func TestServer_Ping(t *testing.T) {
	s, cli := OpenDefaultServer(t)
	defer s.Close()
	_, version, err := cli.Ping()
	if err != nil {
		t.Fatal(err)
	}
	if version != "testServer" {
		t.Fatal("unexpected version", version)
	}
}

func TestServer_Pprof_Index(t *testing.T) {
	s, _ := OpenDefaultServer(t)
	defer s.Close()
	testCases := []struct {
		path        string
		code        int
		contentType string
	}{
		{
			path:        "/debug/pprof/",
			code:        http.StatusOK,
			contentType: "text/html; charset=utf-8",
		},
		{
			path:        "/debug/pprof/block",
			code:        http.StatusOK,
			contentType: "application/octet-stream",
		},
		{
			path:        "/debug/pprof/goroutine",
			code:        http.StatusOK,
			contentType: "application/octet-stream",
		},
		{
			path:        "/debug/pprof/heap",
			code:        http.StatusOK,
			contentType: "application/octet-stream",
		},
		{
			path:        "/debug/pprof/threadcreate",
			code:        http.StatusOK,
			contentType: "application/octet-stream",
		},
	}
	for _, tc := range testCases {
		t.Run(tc.path, func(t *testing.T) {
			r, err := http.Get(s.URL() + tc.path)
			if err != nil {
				t.Fatal(err)
			}
			if got, exp := r.StatusCode, tc.code; got != exp {
				t.Errorf("unexpected status code got %d exp %d", got, exp)
			}
			if got, exp := r.Header.Get("Content-Type"), tc.contentType; got != exp {
				t.Errorf("unexpected content type got %s exp %s", got, exp)
			}
		})
	}
}
func TestServer_Authenticate_Fail(t *testing.T) {
	conf := NewConfig(t)
	conf.HTTP.AuthEnabled = true
	s := OpenServer(conf)
	cli, err := client.New(client.Config{
		URL: s.URL(),
	})
	if err != nil {
		t.Fatal(err)
	}
	defer s.Close()
	_, _, err = cli.Ping()
	if err == nil {
		t.Error("expected authentication error")
	} else if exp, got := "unable to parse authentication credentials", err.Error(); got != exp {
		t.Errorf("unexpected error message: got %q exp %q", got, exp)
	}
}

func TestServer_Authenticate_User(t *testing.T) {
	conf := NewConfig(t)
	conf.HTTP.AuthEnabled = true
	s := OpenServer(conf)
	cli, err := client.New(client.Config{
		URL: s.URL(),
		Credentials: &client.Credentials{
			Method:   client.UserAuthentication,
			Username: "bob",
			Password: "bob's secure password",
		},
	})
	if err != nil {
		t.Fatal(err)
	}
	defer s.Close()
	_, version, err := cli.Ping()
	if err != nil {
		t.Fatal(err)
	}
	if version != "testServer" {
		t.Fatal("unexpected version", version)
	}
}

func TestServer_Authenticate_Bearer_Fail(t *testing.T) {
	secret := "secret"
	// Create a new token object, specifying signing method and the claims
	// you would like it to contain.
	token := jwt.NewWithClaims(jwt.SigningMethodHS512, jwt.MapClaims{
		"username": "bob",
		"exp":      time.Now().Add(10 * time.Second).Unix(),
	})

	// Sign and get the complete encoded token as a string using the secret
	tokenString, err := token.SignedString([]byte(secret))
	if err != nil {
		t.Fatal(err)
	}

	conf := NewConfig(t)
	conf.HTTP.AuthEnabled = true
	// Use a different secret so the token is invalid
	conf.HTTP.SharedSecret = secret + "extra secret"
	s := OpenServer(conf)
	cli, err := client.New(client.Config{
		URL: s.URL(),
		Credentials: &client.Credentials{
			Method: client.BearerAuthentication,
			Token:  tokenString,
		},
	})
	if err != nil {
		t.Fatal(err)
	}
	defer s.Close()
	_, _, err = cli.Ping()
	if err == nil {
		t.Error("expected authentication error")
	} else if exp, got := "invalid token: signature is invalid", err.Error(); got != exp {
		t.Errorf("unexpected error message: got %q exp %q", got, exp)
	}
}

func TestServer_Authenticate_Bearer_Expired(t *testing.T) {
	secret := "secret"
	// Create a new token object, specifying signing method and the claims
	// you would like it to contain.
	token := jwt.NewWithClaims(jwt.SigningMethodHS512, jwt.MapClaims{
		"username": "bob",
		"exp":      time.Now().Add(-10 * time.Second).Unix(),
	})

	// Sign and get the complete encoded token as a string using the secret
	tokenString, err := token.SignedString([]byte(secret))
	if err != nil {
		t.Fatal(err)
	}

	conf := NewConfig(t)
	conf.HTTP.AuthEnabled = true
	conf.HTTP.SharedSecret = secret
	s := OpenServer(conf)
	cli, err := client.New(client.Config{
		URL: s.URL(),
		Credentials: &client.Credentials{
			Method: client.BearerAuthentication,
			Token:  tokenString,
		},
	})
	if err != nil {
		t.Fatal(err)
	}
	defer s.Close()
	_, _, err = cli.Ping()
	if err == nil {
		t.Error("expected authentication error")
	} else if exp, got := "invalid token: Token is expired", err.Error(); got != exp {
		t.Errorf("unexpected error message: got %q exp %q", got, exp)
	}
}

func TestServer_Authenticate_Bearer(t *testing.T) {
	secret := "secret"
	// Create a new token object, specifying signing method and the claims
	// you would like it to contain.
	token := jwt.NewWithClaims(jwt.SigningMethodHS512, jwt.MapClaims{
		"username": "bob",
		"exp":      time.Now().Add(10 * time.Second).Unix(),
	})

	// Sign and get the complete encoded token as a string using the secret
	tokenString, err := token.SignedString([]byte(secret))
	if err != nil {
		t.Fatal(err)
	}

	conf := NewConfig(t)
	conf.HTTP.AuthEnabled = true
	conf.HTTP.SharedSecret = secret
	s := OpenServer(conf)
	cli, err := client.New(client.Config{
		URL: s.URL(),
		Credentials: &client.Credentials{
			Method: client.BearerAuthentication,
			Token:  tokenString,
		},
	})
	if err != nil {
		t.Fatal(err)
	}
	defer s.Close()
	_, version, err := cli.Ping()
	if err != nil {
		t.Fatal(err)
	}
	if version != "testServer" {
		t.Fatal("unexpected version", version)
	}
}

func TestServer_CreateUser(t *testing.T) {
	t.Parallel()
	config := NewConfig(t)
	config.Auth = auth.NewEnabledConfig()
	s := OpenServer(config)
	cli := Client(s)
	defer s.Close()

	username := "bob"
	utype := client.NormalUser
	permissions := []client.Permission{
		client.APIPermission,
	}
	user, err := cli.CreateUser(client.CreateUserOptions{
		Name:        username,
		Password:    "hunter2",
		Type:        utype,
		Permissions: permissions,
	})
	if err != nil {
		t.Fatal(err)
	}
	if got, exp := user.Name, username; got != exp {
		t.Fatalf("unexpected username got %s exp %s", got, exp)
	}
	if got, exp := user.Link.Href, "/kapacitor/v1/users/bob"; got != exp {
		t.Fatalf("unexpected link got %s exp %s", got, exp)
	}
	if got, exp := user.Type, utype; got != exp {
		t.Fatalf("unexpected type got %v exp %v", got, exp)
	}
	if !reflect.DeepEqual(user.Permissions, permissions) {
		t.Fatalf("unexpected permissions got %s exp %s", user.Permissions, permissions)
	}

	user, err = cli.User(user.Link)
	if err != nil {
		t.Fatal(err)
	}
	if got, exp := user.Name, username; got != exp {
		t.Fatalf("unexpected username got %s exp %s", got, exp)
	}
	if got, exp := user.Link.Href, "/kapacitor/v1/users/bob"; got != exp {
		t.Fatalf("unexpected link got %s exp %s", got, exp)
	}
	if got, exp := user.Type, utype; got != exp {
		t.Fatalf("unexpected type got %v exp %v", got, exp)
	}
	if !reflect.DeepEqual(user.Permissions, permissions) {
		t.Fatalf("unexpected permissions got %s exp %s", user.Permissions, permissions)
	}
}
func TestServer_CreateTask(t *testing.T) {
	s, cli := OpenDefaultServer(t)
	defer s.Close()

	id := "testTaskID"
	ttype := client.StreamTask
	dbrps := []client.DBRP{
		{
			Database:        "mydb",
			RetentionPolicy: "myrp",
		},
		{
			Database:        "otherdb",
			RetentionPolicy: "default",
		},
	}
	tick := `stream
    |from()
        .measurement('test')
`
	task, err := cli.CreateTask(client.CreateTaskOptions{
		ID:         id,
		Type:       ttype,
		DBRPs:      dbrps,
		TICKscript: tick,
		Status:     client.Disabled,
	})
	if err != nil {
		t.Fatal(err)
	}

	ti, err := cli.Task(task.Link, nil)
	if err != nil {
		t.Fatal(err)
	}

	if ti.Error != "" {
		t.Fatal(ti.Error)
	}
	if ti.ID != id {
		t.Fatalf("unexpected id got %s exp %s", ti.ID, id)
	}
	if ti.Type != client.StreamTask {
		t.Fatalf("unexpected type got %v exp %v", ti.Type, client.StreamTask)
	}
	if ti.Status != client.Disabled {
		t.Fatalf("unexpected status got %v exp %v", ti.Status, client.Disabled)
	}
	if !reflect.DeepEqual(ti.DBRPs, dbrps) {
		t.Fatalf("unexpected dbrps got %s exp %s", ti.DBRPs, dbrps)
	}
	if ti.TICKscript != tick {
		t.Fatalf("unexpected TICKscript got %s exp %s", ti.TICKscript, tick)
	}
	dot := "digraph testTaskID {\nstream0 -> from1;\n}"
	if ti.Dot != dot {
		t.Fatalf("unexpected dot\ngot\n%s\nexp\n%s\n", ti.Dot, dot)
	}
}

func TestServer_CreateTask_Quiet(t *testing.T) {
	s, cli := OpenDefaultServer(t)
	defer s.Close()

	id := "testTaskID"
	ttype := client.StreamTask
	dbrps := []client.DBRP{
		{
			Database:        "mydb",
			RetentionPolicy: "myrp",
		},
		{
			Database:        "otherdb",
			RetentionPolicy: "default",
		},
	}
	tick := `stream
    |from()
        .measurement('test')
        .quiet()
`
	task, err := cli.CreateTask(client.CreateTaskOptions{
		ID:         id,
		Type:       ttype,
		DBRPs:      dbrps,
		TICKscript: tick,
		Status:     client.Disabled,
	})
	if err != nil {
		t.Fatal(err)
	}

	ti, err := cli.Task(task.Link, nil)
	if err != nil {
		t.Fatal(err)
	}

	if ti.Error != "" {
		t.Fatal(ti.Error)
	}
	if ti.ID != id {
		t.Fatalf("unexpected id got %s exp %s", ti.ID, id)
	}
	if ti.Type != client.StreamTask {
		t.Fatalf("unexpected type got %v exp %v", ti.Type, client.StreamTask)
	}
	if ti.Status != client.Disabled {
		t.Fatalf("unexpected status got %v exp %v", ti.Status, client.Disabled)
	}
	if !reflect.DeepEqual(ti.DBRPs, dbrps) {
		t.Fatalf("unexpected dbrps got %s exp %s", ti.DBRPs, dbrps)
	}
	if ti.TICKscript != tick {
		t.Fatalf("unexpected TICKscript got %s exp %s", ti.TICKscript, tick)
	}
	dot := "digraph testTaskID {\nstream0 -> from1;\n}"
	if ti.Dot != dot {
		t.Fatalf("unexpected dot\ngot\n%s\nexp\n%s\n", ti.Dot, dot)
	}
}

func TestServer_CreateTaskImplicitStream(t *testing.T) {
	s, cli := OpenDefaultServer(t)
	defer s.Close()

	id := "testTaskID"
	dbrps := []client.DBRP{
		{
			Database:        "mydb",
			RetentionPolicy: "myrp",
		},
		{
			Database:        "otherdb",
			RetentionPolicy: "default",
		},
	}
	tick := `dbrp "mydb"."myrp"

dbrp "otherdb"."default"

stream
    |from()
        .measurement('test')
`
	task, err := cli.CreateTask(client.CreateTaskOptions{
		ID:         id,
		TICKscript: tick,
		Status:     client.Disabled,
	})
	if err != nil {
		t.Fatal(err)
	}

	ti, err := cli.Task(task.Link, nil)
	if err != nil {
		t.Fatal(err)
	}

	if ti.Error != "" {
		t.Fatal(ti.Error)
	}
	if ti.ID != id {
		t.Fatalf("unexpected id got %s exp %s", ti.ID, id)
	}
	if ti.Type != client.StreamTask {
		t.Fatalf("unexpected type got %v exp %v", ti.Type, client.StreamTask)
	}
	if ti.Status != client.Disabled {
		t.Fatalf("unexpected status got %v exp %v", ti.Status, client.Disabled)
	}
	if !reflect.DeepEqual(ti.DBRPs, dbrps) {
		t.Fatalf("unexpected dbrps got %s exp %s", ti.DBRPs, dbrps)
	}
	if ti.TICKscript != tick {
		t.Fatalf("unexpected TICKscript got %s exp %s", ti.TICKscript, tick)
	}
	dot := "digraph testTaskID {\nstream0 -> from1;\n}"
	if ti.Dot != dot {
		t.Fatalf("unexpected dot\ngot\n%s\nexp\n%s\n", ti.Dot, dot)
	}
}

func TestServer_CreateTaskBatch(t *testing.T) {
	s, cli := OpenDefaultServer(t)
	defer s.Close()

	id := "testTaskID"
	dbrps := []client.DBRP{
		{
			Database:        "mydb",
			RetentionPolicy: "myrp",
		},
	}
	tick := `dbrp "mydb"."myrp"

batch
    |query('SELECT * from mydb.myrp.mymeas')
    |log()
`
	task, err := cli.CreateTask(client.CreateTaskOptions{
		ID:         id,
		TICKscript: tick,
		Status:     client.Disabled,
	})
	if err != nil {
		t.Fatal(err)
	}

	ti, err := cli.Task(task.Link, nil)
	if err != nil {
		t.Fatal(err)
	}

	if ti.Error != "" {
		t.Fatal(ti.Error)
	}
	if ti.ID != id {
		t.Fatalf("unexpected id got %s exp %s", ti.ID, id)
	}
	if ti.Type != client.BatchTask {
		t.Fatalf("unexpected type got %v exp %v", ti.Type, client.BatchTask)
	}
	if ti.Status != client.Disabled {
		t.Fatalf("unexpected status got %v exp %v", ti.Status, client.Disabled)
	}
	if !reflect.DeepEqual(ti.DBRPs, dbrps) {
		t.Fatalf("unexpected dbrps got %s exp %s", ti.DBRPs, dbrps)
	}
	if ti.TICKscript != tick {
		t.Fatalf("unexpected TICKscript got %s exp %s", ti.TICKscript, tick)
	}
	dot := "digraph testTaskID {\nquery1 -> log2;\n}"
	if ti.Dot != dot {
		t.Fatalf("unexpected dot\ngot\n%s\nexp\n%s\n", ti.Dot, dot)
	}
}

func TestServer_CreateTaskImplicitAndExplicit(t *testing.T) {
	s, cli := OpenDefaultServer(t)
	defer s.Close()

	id := "testTaskID"
	dbrps := []client.DBRP{
		{
			Database:        "mydb",
			RetentionPolicy: "myrp",
		},
	}
	tick := `dbrp "mydb"."myrp"

dbrp "otherdb"."default"

stream
    |from()
        .measurement('test')
`
	_, err := cli.CreateTask(client.CreateTaskOptions{
		ID:         id,
		DBRPs:      dbrps,
		TICKscript: tick,
		Status:     client.Disabled,
	})

	// It is expected that error should be non nil
	if err == nil {
		t.Fatal("expected task to fail to be created")
	}
}

func TestServer_CreateTaskExplicitUpdateImplicit(t *testing.T) {
	s, cli := OpenDefaultServer(t)
	defer s.Close()

	id := "testTaskID"
	createDBRPs := []client.DBRP{
		{
			Database:        "mydb",
			RetentionPolicy: "myrp",
		},
		{
			Database:        "otherdb",
			RetentionPolicy: "default",
		},
	}
	createTick := `stream
    |from()
        .measurement('test')
`
	updateDBRPs := []client.DBRP{
		{
			Database:        "mydb",
			RetentionPolicy: "myrp",
		},
	}
	updateTick := `dbrp "mydb"."myrp"

stream
    |from()
        .measurement('test')
`
	task, err := cli.CreateTask(client.CreateTaskOptions{
		ID:         id,
		DBRPs:      createDBRPs,
		TICKscript: createTick,
		Status:     client.Disabled,
	})
	if err != nil {
		t.Fatal(err)
	}

	ti, err := cli.Task(task.Link, nil)
	if err != nil {
		t.Fatal(err)
	}

	if ti.Error != "" {
		t.Fatal(ti.Error)
	}
	if ti.ID != id {
		t.Fatalf("unexpected id got %s exp %s", ti.ID, id)
	}
	if ti.Type != client.StreamTask {
		t.Fatalf("unexpected type got %v exp %v", ti.Type, client.StreamTask)
	}
	if ti.Status != client.Disabled {
		t.Fatalf("unexpected status got %v exp %v", ti.Status, client.Disabled)
	}
	if !reflect.DeepEqual(ti.DBRPs, createDBRPs) {
		t.Fatalf("unexpected dbrps got %s exp %s", ti.DBRPs, createDBRPs)
	}
	if ti.TICKscript != createTick {
		t.Fatalf("unexpected TICKscript got %s exp %s", ti.TICKscript, createTick)
	}
	dot := "digraph testTaskID {\nstream0 -> from1;\n}"
	if ti.Dot != dot {
		t.Fatalf("unexpected dot\ngot\n%s\nexp\n%s\n", ti.Dot, dot)
	}

	_, err = cli.UpdateTask(task.Link, client.UpdateTaskOptions{
		TICKscript: updateTick,
	})
	if err != nil {
		t.Fatal(err)
	}

	ti, err = cli.Task(task.Link, nil)
	if err != nil {
		t.Fatal(err)
	}

	if ti.Error != "" {
		t.Fatal(ti.Error)
	}
	if ti.ID != id {
		t.Fatalf("unexpected id got %s exp %s", ti.ID, id)
	}
	if ti.Type != client.StreamTask {
		t.Fatalf("unexpected type got %v exp %v", ti.Type, client.StreamTask)
	}
	if ti.Status != client.Disabled {
		t.Fatalf("unexpected status got %v exp %v", ti.Status, client.Disabled)
	}
	if !reflect.DeepEqual(ti.DBRPs, updateDBRPs) {
		t.Fatalf("unexpected dbrps got %s exp %s", ti.DBRPs, updateDBRPs)
	}
	if ti.TICKscript != updateTick {
		t.Fatalf("unexpected TICKscript got %s exp %s", ti.TICKscript, updateTick)
	}
	dot = "digraph testTaskID {\nstream0 -> from1;\n}"
	if ti.Dot != dot {
		t.Fatalf("unexpected dot\ngot\n%s\nexp\n%s\n", ti.Dot, dot)
	}
}

func TestServer_EnableTask(t *testing.T) {
	s, cli := OpenDefaultServer(t)
	defer s.Close()

	id := "testTaskID"
	ttype := client.StreamTask
	dbrps := []client.DBRP{
		{
			Database:        "mydb",
			RetentionPolicy: "myrp",
		},
		{
			Database:        "otherdb",
			RetentionPolicy: "default",
		},
	}
	tick := `stream
    |from()
        .measurement('test')
`
	task, err := cli.CreateTask(client.CreateTaskOptions{
		ID:         id,
		Type:       ttype,
		DBRPs:      dbrps,
		TICKscript: tick,
		Status:     client.Disabled,
	})
	if err != nil {
		t.Fatal(err)
	}

	_, err = cli.UpdateTask(task.Link, client.UpdateTaskOptions{
		Status: client.Enabled,
	})
	if err != nil {
		t.Fatal(err)
	}

	ti, err := cli.Task(task.Link, nil)
	if err != nil {
		t.Fatal(err)
	}

	if ti.Error != "" {
		t.Fatal(ti.Error)
	}
	if ti.ID != id {
		t.Fatalf("unexpected id got %s exp %s", ti.ID, id)
	}
	if ti.Type != client.StreamTask {
		t.Fatalf("unexpected type got %v exp %v", ti.Type, client.StreamTask)
	}
	if ti.Status != client.Enabled {
		t.Fatalf("unexpected status got %v exp %v", ti.Status, client.Enabled)
	}
	if ti.Executing != true {
		t.Fatalf("unexpected executing got %v exp %v", ti.Executing, true)
	}
	if !reflect.DeepEqual(ti.DBRPs, dbrps) {
		t.Fatalf("unexpected dbrps got %s exp %s", ti.DBRPs, dbrps)
	}
	if ti.TICKscript != tick {
		t.Fatalf("unexpected TICKscript got %s exp %s", ti.TICKscript, tick)
	}
	dot := `digraph testTaskID {
graph [throughput="0.00 points/s"];

stream0 [avg_exec_time_ns="0s" errors="0" working_cardinality="0" ];
stream0 -> from1 [processed="0"];

from1 [avg_exec_time_ns="0s" errors="0" working_cardinality="0" ];
}`
	if ti.Dot != dot {
		t.Fatalf("unexpected dot\ngot\n%s\nexp\n%s\n", ti.Dot, dot)
	}
}

func TestServer_EnableTaskOnCreate(t *testing.T) {
	s, cli := OpenDefaultServer(t)
	defer s.Close()

	id := "testTaskID"
	ttype := client.StreamTask
	dbrps := []client.DBRP{
		{
			Database:        "mydb",
			RetentionPolicy: "myrp",
		},
		{
			Database:        "otherdb",
			RetentionPolicy: "default",
		},
	}
	tick := `stream
    |from()
        .measurement('test')
`
	task, err := cli.CreateTask(client.CreateTaskOptions{
		ID:         id,
		Type:       ttype,
		DBRPs:      dbrps,
		TICKscript: tick,
		Status:     client.Enabled,
	})
	if err != nil {
		t.Fatal(err)
	}

	ti, err := cli.Task(task.Link, nil)
	if err != nil {
		t.Fatal(err)
	}

	if ti.Error != "" {
		t.Fatal(ti.Error)
	}
	if ti.ID != id {
		t.Fatalf("unexpected id got %s exp %s", ti.ID, id)
	}
	if ti.Type != client.StreamTask {
		t.Fatalf("unexpected type got %v exp %v", ti.Type, client.StreamTask)
	}
	if ti.Status != client.Enabled {
		t.Fatalf("unexpected status got %v exp %v", ti.Status, client.Enabled)
	}
	if ti.Executing != true {
		t.Fatalf("unexpected executing got %v exp %v", ti.Executing, true)
	}
	if !reflect.DeepEqual(ti.DBRPs, dbrps) {
		t.Fatalf("unexpected dbrps got %s exp %s", ti.DBRPs, dbrps)
	}
	if ti.TICKscript != tick {
		t.Fatalf("unexpected TICKscript got %s exp %s", ti.TICKscript, tick)
	}
	dot := `digraph testTaskID {
graph [throughput="0.00 points/s"];

stream0 [avg_exec_time_ns="0s" errors="0" working_cardinality="0" ];
stream0 -> from1 [processed="0"];

from1 [avg_exec_time_ns="0s" errors="0" working_cardinality="0" ];
}`
	if ti.Dot != dot {
		t.Fatalf("unexpected dot\ngot\n%s\nexp\n%s\n", ti.Dot, dot)
	}
}

func TestServer_DisableTask(t *testing.T) {
	s, cli := OpenDefaultServer(t)
	defer s.Close()

	id := "testTaskID"
	ttype := client.StreamTask
	dbrps := []client.DBRP{
		{
			Database:        "mydb",
			RetentionPolicy: "myrp",
		},
		{
			Database:        "otherdb",
			RetentionPolicy: "default",
		},
	}
	tick := `stream
    |from()
        .measurement('test')
`
	task, err := cli.CreateTask(client.CreateTaskOptions{
		ID:         id,
		Type:       ttype,
		DBRPs:      dbrps,
		TICKscript: tick,
		Status:     client.Disabled,
	})
	if err != nil {
		t.Fatal(err)
	}

	_, err = cli.UpdateTask(task.Link, client.UpdateTaskOptions{
		Status: client.Enabled,
	})
	if err != nil {
		t.Fatal(err)
	}

	_, err = cli.UpdateTask(task.Link, client.UpdateTaskOptions{
		Status: client.Disabled,
	})
	if err != nil {
		t.Fatal(err)
	}

	ti, err := cli.Task(task.Link, nil)
	if err != nil {
		t.Fatal(err)
	}

	if ti.Error != "" {
		t.Fatal(ti.Error)
	}
	if ti.ID != id {
		t.Fatalf("unexpected id got %s exp %s", ti.ID, id)
	}
	if ti.Type != client.StreamTask {
		t.Fatalf("unexpected type got %v exp %v", ti.Type, client.StreamTask)
	}
	if ti.Status != client.Disabled {
		t.Fatalf("unexpected status got %v exp %v", ti.Status, client.Disabled)
	}
	if !reflect.DeepEqual(ti.DBRPs, dbrps) {
		t.Fatalf("unexpected dbrps got %s exp %s", ti.DBRPs, dbrps)
	}
	if ti.TICKscript != tick {
		t.Fatalf("unexpected TICKscript got %s exp %s", ti.TICKscript, tick)
	}
	dot := "digraph testTaskID {\nstream0 -> from1;\n}"
	if ti.Dot != dot {
		t.Fatalf("unexpected dot\ngot\n%s\nexp\n%s\n", ti.Dot, dot)
	}
}

func TestServer_DeleteTask(t *testing.T) {
	s, cli := OpenDefaultServer(t)
	defer s.Close()

	id := "testTaskID"
	ttype := client.StreamTask
	dbrps := []client.DBRP{
		{
			Database:        "mydb",
			RetentionPolicy: "myrp",
		},
		{
			Database:        "otherdb",
			RetentionPolicy: "default",
		},
	}
	tick := `stream
    |from()
        .measurement('test')
`
	task, err := cli.CreateTask(client.CreateTaskOptions{
		ID:         id,
		Type:       ttype,
		DBRPs:      dbrps,
		TICKscript: tick,
		Status:     client.Disabled,
	})
	if err != nil {
		t.Fatal(err)
	}

	err = cli.DeleteTask(task.Link)
	if err != nil {
		t.Fatal(err)
	}

	ti, err := cli.Task(task.Link, nil)
	if err == nil {
		t.Fatal("unexpected task:", ti)
	}
}

func TestServer_TaskNums(t *testing.T) {
	s, cli := OpenDefaultServer(t)
	defer s.Close()

	id := "testTaskID"
	ttype := client.StreamTask
	dbrps := []client.DBRP{
		{
			Database:        "mydb",
			RetentionPolicy: "myrp",
		},
	}
	tick := `stream
    |from()
        .measurement('test')
`

	// Create a bunch of tasks with every 3rd task enabled
	count := 100
	enabled := 0
	tasks := make([]client.Task, count)
	for i := 0; i < count; i++ {
		status := client.Disabled
		if i%3 == 0 {
			enabled++
			status = client.Enabled
		}
		task, err := cli.CreateTask(client.CreateTaskOptions{
			ID:         fmt.Sprintf("%s-%d", id, i),
			Type:       ttype,
			DBRPs:      dbrps,
			TICKscript: tick,
			Status:     status,
		})
		if err != nil {
			t.Fatal(err)
		}
		tasks[i] = task
	}
	if stats, err := s.Stats(); err != nil {
		t.Fatal(err)
	} else {
		if got, exp := stats.NumTasks, count; got != exp {
			t.Errorf("unexpected num_tasks got %d exp %d", got, exp)
		}
		if got, exp := stats.NumEnabledTasks, enabled; got != exp {
			t.Errorf("unexpected num_enabled_tasks got %d exp %d", got, exp)
		}
	}

	// Enable a bunch of tasks
	for i, task := range tasks {
		if i%2 == 0 && task.Status != client.Enabled {
			enabled++
			tasks[i].Status = client.Enabled
			if _, err := cli.UpdateTask(task.Link, client.UpdateTaskOptions{
				Status: client.Enabled,
			}); err != nil {
				t.Fatal(err)
			}
		}
	}

	if stats, err := s.Stats(); err != nil {
		t.Fatal(err)
	} else {
		if got, exp := stats.NumTasks, count; got != exp {
			t.Errorf("unexpected num_tasks got %d exp %d", got, exp)
		}
		if got, exp := stats.NumEnabledTasks, enabled; got != exp {
			t.Errorf("unexpected num_enabled_tasks got %d exp %d", got, exp)
		}
	}

	// Disable a bunch of tasks
	for i, task := range tasks {
		if i%5 == 0 && task.Status != client.Disabled {
			enabled--
			tasks[i].Status = client.Disabled
			if _, err := cli.UpdateTask(task.Link, client.UpdateTaskOptions{
				Status: client.Disabled,
			}); err != nil {
				t.Fatal(err)
			}
		}
	}

	if stats, err := s.Stats(); err != nil {
		t.Fatal(err)
	} else {
		if got, exp := stats.NumTasks, count; got != exp {
			t.Errorf("unexpected num_tasks got %d exp %d", got, exp)
		}
		if got, exp := stats.NumEnabledTasks, enabled; got != exp {
			t.Errorf("unexpected num_enabled_tasks got %d exp %d", got, exp)
		}
	}

	// Delete a bunch of tasks
	for i, task := range tasks {
		if i%6 == 0 {
			count--
			if task.Status == client.Enabled {
				enabled--
			}
			if err := cli.DeleteTask(task.Link); err != nil {
				t.Fatal(err)
			}
		}
	}

	if stats, err := s.Stats(); err != nil {
		t.Fatal(err)
	} else {
		if got, exp := stats.NumTasks, count; got != exp {
			t.Errorf("unexpected num_tasks got %d exp %d", got, exp)
		}
		if got, exp := stats.NumEnabledTasks, enabled; got != exp {
			t.Errorf("unexpected num_enabled_tasks got %d exp %d", got, exp)
		}
	}

}
func TestServer_ListTasks(t *testing.T) {
	s, cli := OpenDefaultServer(t)
	defer s.Close()
	count := 10

	ttype := client.StreamTask
	tick := `stream
    |from()
        .measurement('test')
`

	dbrps := []client.DBRP{
		{
			Database:        "mydb",
			RetentionPolicy: "myrp",
		},
		{
			Database:        "otherdb",
			RetentionPolicy: "default",
		},
	}
	for i := 0; i < count; i++ {
		id := fmt.Sprintf("testTaskID%d", i)
		status := client.Disabled
		if i%2 == 0 {
			status = client.Enabled
		}
		_, err := cli.CreateTask(client.CreateTaskOptions{
			ID:         id,
			Type:       ttype,
			DBRPs:      dbrps,
			TICKscript: tick,
			Status:     status,
		})
		if err != nil {
			t.Fatal(err)
		}
	}
	tasks, err := cli.ListTasks(nil)
	if err != nil {
		t.Fatal(err)
	}
	if exp, got := count, len(tasks); exp != got {
		t.Fatalf("unexpected number of tasks: exp:%d got:%d", exp, got)
	}
	for i, task := range tasks {
		if exp, got := fmt.Sprintf("testTaskID%d", i), task.ID; exp != got {
			t.Errorf("unexpected task.ID i:%d exp:%s got:%s", i, exp, got)
		}
		if exp, got := client.StreamTask, task.Type; exp != got {
			t.Errorf("unexpected task.Type i:%d exp:%v got:%v", i, exp, got)
		}
		if !reflect.DeepEqual(task.DBRPs, dbrps) {
			t.Fatalf("unexpected dbrps i:%d exp:%s got:%s", i, dbrps, task.DBRPs)
		}
		exp := client.Disabled
		if i%2 == 0 {
			exp = client.Enabled
		}
		if got := task.Status; exp != got {
			t.Errorf("unexpected task.Status i:%d exp:%v got:%v", i, exp, got)
		}
		if exp, got := i%2 == 0, task.Executing; exp != got {
			t.Errorf("unexpected task.Executing i:%d exp:%v got:%v", i, exp, got)
		}
		if exp, got := true, len(task.Dot) != 0; exp != got {
			t.Errorf("unexpected task.Dot i:%d exp:\n%v\ngot:\n%v\n", i, exp, got)
		}
		if exp, got := tick, task.TICKscript; exp != got {
			t.Errorf("unexpected task.TICKscript i:%d exp:%v got:%v", i, exp, got)
		}
		if exp, got := "", task.Error; exp != got {
			t.Errorf("unexpected task.Error i:%d exp:%v got:%v", i, exp, got)
		}
	}

}

func TestServer_ListTasks_Fields(t *testing.T) {
	s, cli := OpenDefaultServer(t)
	defer s.Close()
	count := 100

	ttype := client.StreamTask
	tick := `stream
    |from()
        .measurement('test')
`
	dbrps := []client.DBRP{
		{
			Database:        "mydb",
			RetentionPolicy: "myrp",
		},
		{
			Database:        "otherdb",
			RetentionPolicy: "default",
		},
	}
	for i := 0; i < count; i++ {
		id := fmt.Sprintf("testTaskID%d", i)
		_, err := cli.CreateTask(client.CreateTaskOptions{
			ID:         id,
			Type:       ttype,
			DBRPs:      dbrps,
			TICKscript: tick,
			Status:     client.Enabled,
		})
		if err != nil {
			t.Fatal(err)
		}
	}
	tasks, err := cli.ListTasks(&client.ListTasksOptions{
		Pattern: "testTaskID1*",
		Fields:  []string{"type", "status"},
		Offset:  1,
		Limit:   5,
	})
	if err != nil {
		t.Fatal(err)
	}
	if exp, got := 5, len(tasks); exp != got {
		t.Fatalf("unexpected number of tasks: exp:%d got:%d", exp, got)
	}
	for i, task := range tasks {
		if exp, got := fmt.Sprintf("testTaskID1%d", i), task.ID; exp != got {
			t.Errorf("unexpected task.ID i:%d exp:%s got:%s", i, exp, got)
		}
		if exp, got := client.StreamTask, task.Type; exp != got {
			t.Errorf("unexpected task.Type i:%d exp:%v got:%v", i, exp, got)
		}
		if exp, got := client.Enabled, task.Status; exp != got {
			t.Errorf("unexpected task.Status i:%d exp:%v got:%v", i, exp, got)
		}
		// We didn't request these fields so they should be default zero values
		if exp, got := 0, len(task.DBRPs); exp != got {
			t.Fatalf("unexpected dbrps i:%d exp:%d got:%d", i, exp, got)
		}
		if exp, got := false, task.Executing; exp != got {
			t.Errorf("unexpected task.Executing i:%d exp:%v got:%v", i, exp, got)
		}
		if exp, got := "", task.Dot; exp != got {
			t.Errorf("unexpected task.Dot i:%d exp:%v got:%v", i, exp, got)
		}
		if exp, got := "", task.TICKscript; exp != got {
			t.Errorf("unexpected task.TICKscript i:%d exp:%v got:%v", i, exp, got)
		}
		if exp, got := "", task.Error; exp != got {
			t.Errorf("unexpected task.Error i:%d exp:%v got:%v", i, exp, got)
		}
	}
}

func TestServer_CreateTemplate(t *testing.T) {
	s, cli := OpenDefaultServer(t)
	defer s.Close()

	id := "testTemplateID"
	ttype := client.StreamTask
	tick := `var x = 5

stream
    |from()
        .measurement('test')
`
	template, err := cli.CreateTemplate(client.CreateTemplateOptions{
		ID:         id,
		Type:       ttype,
		TICKscript: tick,
	})
	if err != nil {
		t.Fatal(err)
	}

	ti, err := cli.Template(template.Link, nil)
	if err != nil {
		t.Fatal(err)
	}

	if ti.Error != "" {
		t.Fatal(ti.Error)
	}
	if ti.ID != id {
		t.Fatalf("unexpected id got %s exp %s", ti.ID, id)
	}
	if ti.Type != client.StreamTask {
		t.Fatalf("unexpected type got %v exp %v", ti.Type, client.StreamTask)
	}
	if ti.TICKscript != tick {
		t.Fatalf("unexpected TICKscript got\n%s\nexp\n%s\n", ti.TICKscript, tick)
	}
	dot := "digraph testTemplateID {\nstream0 -> from1;\n}"
	if ti.Dot != dot {
		t.Fatalf("unexpected dot\ngot\n%s\nexp\n%s\n", ti.Dot, dot)
	}
	vars := client.Vars{"x": {Value: int64(5), Type: client.VarInt}}
	if !reflect.DeepEqual(vars, ti.Vars) {
		t.Fatalf("unexpected vars\ngot\n%s\nexp\n%s\n", ti.Vars, vars)
	}
}
func TestServer_UpdateTemplateID(t *testing.T) {
	s, cli := OpenDefaultServer(t)
	defer s.Close()

	id := "testTemplateID"
	ttype := client.StreamTask
	tick := `var x = 5

stream
    |from()
        .measurement('test')
`
	template, err := cli.CreateTemplate(client.CreateTemplateOptions{
		ID:         id,
		Type:       ttype,
		TICKscript: tick,
	})
	if err != nil {
		t.Fatal(err)
	}

	ti, err := cli.Template(template.Link, nil)
	if err != nil {
		t.Fatal(err)
	}

	if ti.Error != "" {
		t.Fatal(ti.Error)
	}
	if ti.ID != id {
		t.Fatalf("unexpected id got %s exp %s", ti.ID, id)
	}
	if ti.Type != client.StreamTask {
		t.Fatalf("unexpected type got %v exp %v", ti.Type, client.StreamTask)
	}
	if ti.TICKscript != tick {
		t.Fatalf("unexpected TICKscript got\n%s\nexp\n%s\n", ti.TICKscript, tick)
	}
	dot := "digraph testTemplateID {\nstream0 -> from1;\n}"
	if ti.Dot != dot {
		t.Fatalf("unexpected dot\ngot\n%s\nexp\n%s\n", ti.Dot, dot)
	}
	vars := client.Vars{"x": {Value: int64(5), Type: client.VarInt}}
	if !reflect.DeepEqual(vars, ti.Vars) {
		t.Fatalf("unexpected vars\ngot\n%s\nexp\n%s\n", ti.Vars, vars)
	}

	newID := "newTemplateID"
	template, err = cli.UpdateTemplate(template.Link, client.UpdateTemplateOptions{
		ID: newID,
	})
	if err != nil {
		t.Fatal(err)
	}

	if got, exp := template.Link.Href, "/kapacitor/v1/templates/newTemplateID"; got != exp {
		t.Fatalf("unexpected template link got %s exp %s", got, exp)
	}

	ti, err = cli.Template(template.Link, nil)
	if err != nil {
		t.Fatal(err)
	}

	if ti.Error != "" {
		t.Fatal(ti.Error)
	}
	if ti.ID != newID {
		t.Fatalf("unexpected id got %s exp %s", ti.ID, newID)
	}
	if ti.Type != client.StreamTask {
		t.Fatalf("unexpected type got %v exp %v", ti.Type, client.StreamTask)
	}
	if ti.TICKscript != tick {
		t.Fatalf("unexpected TICKscript got\n%s\nexp\n%s\n", ti.TICKscript, tick)
	}
	dot = "digraph newTemplateID {\nstream0 -> from1;\n}"
	if ti.Dot != dot {
		t.Fatalf("unexpected dot\ngot\n%s\nexp\n%s\n", ti.Dot, dot)
	}
	if !reflect.DeepEqual(vars, ti.Vars) {
		t.Fatalf("unexpected vars\ngot\n%s\nexp\n%s\n", ti.Vars, vars)
	}
}

func TestServer_CreateTemplateImplicitAndUpdateExplicitWithTasks(t *testing.T) {
	s, cli := OpenDefaultServer(t)
	defer s.Close()

	id := "testTemplateID"
	implicitTick := `dbrp "telegraf"."autogen"

var x = 5

stream
    |from()
        .measurement('test')
`
	template, err := cli.CreateTemplate(client.CreateTemplateOptions{
		ID:         id,
		TICKscript: implicitTick,
	})
	if err != nil {
		t.Fatal(err)
	}

	ti, err := cli.Template(template.Link, nil)
	if err != nil {
		t.Fatal(err)
	}

	if ti.Error != "" {
		t.Fatal(ti.Error)
	}
	if ti.ID != id {
		t.Fatalf("unexpected id got %s exp %s", ti.ID, id)
	}
	if ti.Type != client.StreamTask {
		t.Fatalf("unexpected type got %v exp %v", ti.Type, client.StreamTask)
	}
	if ti.TICKscript != implicitTick {
		t.Fatalf("unexpected TICKscript got\n%s\nexp\n%s\n", ti.TICKscript, implicitTick)
	}
	dot := "digraph testTemplateID {\nstream0 -> from1;\n}"
	if ti.Dot != dot {
		t.Fatalf("unexpected dot\ngot\n%s\nexp\n%s\n", ti.Dot, dot)
	}
	vars := client.Vars{"x": {Value: int64(5), Type: client.VarInt}}
	if !reflect.DeepEqual(vars, ti.Vars) {
		t.Fatalf("unexpected vars\ngot\n%s\nexp\n%s\n", ti.Vars, vars)
	}

	implicitDBRPs := []client.DBRP{
		{
			Database:        "telegraf",
			RetentionPolicy: "autogen",
		},
	}

	count := 1
	tasks := make([]client.Task, count)
	for i := 0; i < count; i++ {
		task, err := cli.CreateTask(client.CreateTaskOptions{
			TemplateID: template.ID,
			Status:     client.Enabled,
		})
		if err != nil {
			t.Fatal(err)
		}
		tasks[i] = task

		ti, err := cli.Task(task.Link, nil)
		if err != nil {
			t.Fatal(err)
		}

		if !reflect.DeepEqual(ti.DBRPs, implicitDBRPs) {
			t.Fatalf("unexpected dbrps got %s exp %s", ti.DBRPs, implicitDBRPs)
		}
	}

	updateTick := `var x = 5

	stream
	    |from()
	        .measurement('test')
	`

	_, err = cli.UpdateTemplate(template.Link, client.UpdateTemplateOptions{
		ID:         id,
		TICKscript: updateTick,
	})
	// Expects error
	if err == nil {
		t.Fatal(err)
	}

	finalTick := `dbrp "telegraf"."autogen"

	dbrp "telegraf"."not_autogen"

	var x = 5

	stream
	    |from()
	        .measurement('test')
	`

	finalDBRPs := []client.DBRP{
		{
			Database:        "telegraf",
			RetentionPolicy: "autogen",
		},
		{
			Database:        "telegraf",
			RetentionPolicy: "not_autogen",
		},
	}
	template, err = cli.UpdateTemplate(template.Link, client.UpdateTemplateOptions{
		ID:         id,
		TICKscript: finalTick,
	})
	if err != nil {
		t.Fatal(err)
	}

	for _, task := range tasks {
		ti, err := cli.Task(task.Link, nil)
		if err != nil {
			t.Fatal(err)
		}

		if !reflect.DeepEqual(ti.DBRPs, finalDBRPs) {
			t.Fatalf("unexpected dbrps got %s exp %s", ti.DBRPs, finalDBRPs)
		}
	}
}
func TestServer_UpdateTemplateID_WithTasks(t *testing.T) {
	s, cli := OpenDefaultServer(t)
	defer s.Close()

	id := "testTemplateID"
	ttype := client.StreamTask
	tick := `var x = 5

stream
    |from()
        .measurement('test')
`
	dbrps := []client.DBRP{
		{
			Database:        "mydb",
			RetentionPolicy: "myrp",
		},
		{
			Database:        "otherdb",
			RetentionPolicy: "default",
		},
	}

	template, err := cli.CreateTemplate(client.CreateTemplateOptions{
		ID:         id,
		Type:       ttype,
		TICKscript: tick,
	})
	if err != nil {
		t.Fatal(err)
	}

	count := 100
	tasks := make([]client.Task, count)
	for i := 0; i < count; i++ {
		task, err := cli.CreateTask(client.CreateTaskOptions{
			TemplateID: template.ID,
			DBRPs:      dbrps,
			Status:     client.Enabled,
		})
		if err != nil {
			t.Fatal(err)
		}
		tasks[i] = task
	}

	newID := "newTemplateID"
	template, err = cli.UpdateTemplate(template.Link, client.UpdateTemplateOptions{
		ID: newID,
	})
	if err != nil {
		t.Fatal(err)
	}

	for _, task := range tasks {
		got, err := cli.Task(task.Link, nil)
		if err != nil {
			t.Fatal(err)
		}
		if got.TemplateID != newID {
			t.Errorf("unexpected task TemplateID got %s exp %s", got.TemplateID, newID)
		}
		if got.TICKscript != tick {
			t.Errorf("unexpected task TICKscript got %s exp %s", got.TICKscript, tick)
		}
	}
}
func TestServer_UpdateTemplateID_Fail(t *testing.T) {
	s, cli := OpenDefaultServer(t)
	defer s.Close()

	id := "testTemplateID"
	newID := "anotherTemplateID"
	ttype := client.StreamTask
	tick := `var x = 5

stream
    |from()
        .measurement('test')
`
	template, err := cli.CreateTemplate(client.CreateTemplateOptions{
		ID:         id,
		Type:       ttype,
		TICKscript: tick,
	})
	if err != nil {
		t.Fatal(err)
	}

	ti, err := cli.Template(template.Link, nil)
	if err != nil {
		t.Fatal(err)
	}

	if ti.Error != "" {
		t.Fatal(ti.Error)
	}
	if ti.ID != id {
		t.Fatalf("unexpected id got %s exp %s", ti.ID, id)
	}
	if ti.Type != client.StreamTask {
		t.Fatalf("unexpected type got %v exp %v", ti.Type, client.StreamTask)
	}
	if ti.TICKscript != tick {
		t.Fatalf("unexpected TICKscript got\n%s\nexp\n%s\n", ti.TICKscript, tick)
	}
	dot := "digraph testTemplateID {\nstream0 -> from1;\n}"
	if ti.Dot != dot {
		t.Fatalf("unexpected dot\ngot\n%s\nexp\n%s\n", ti.Dot, dot)
	}
	vars := client.Vars{"x": {Value: int64(5), Type: client.VarInt}}
	if !reflect.DeepEqual(vars, ti.Vars) {
		t.Fatalf("unexpected vars\ngot\n%s\nexp\n%s\n", ti.Vars, vars)
	}

	// Create conflicting template
	if _, err := cli.CreateTemplate(client.CreateTemplateOptions{
		ID:         newID,
		Type:       ttype,
		TICKscript: tick,
	}); err != nil {
		t.Fatal(err)
	}
	if _, err = cli.UpdateTemplate(template.Link, client.UpdateTemplateOptions{
		ID: newID,
	}); err == nil {
		t.Fatal("expected update template to fail on name conflict")
	}

	// Can still get old template
	ti, err = cli.Template(template.Link, nil)
	if err != nil {
		t.Fatal(err)
	}

	if ti.Error != "" {
		t.Fatal(ti.Error)
	}
	if ti.ID != id {
		t.Fatalf("unexpected id got %s exp %s", ti.ID, id)
	}
	if ti.Type != client.StreamTask {
		t.Fatalf("unexpected type got %v exp %v", ti.Type, client.StreamTask)
	}
	if ti.TICKscript != tick {
		t.Fatalf("unexpected TICKscript got\n%s\nexp\n%s\n", ti.TICKscript, tick)
	}
	if ti.Dot != dot {
		t.Fatalf("unexpected dot\ngot\n%s\nexp\n%s\n", ti.Dot, dot)
	}
	if !reflect.DeepEqual(vars, ti.Vars) {
		t.Fatalf("unexpected vars\ngot\n%s\nexp\n%s\n", ti.Vars, vars)
	}
}
func TestServer_UpdateTemplateID_WithTasks_Fail(t *testing.T) {
	s, cli := OpenDefaultServer(t)
	defer s.Close()

	id := "testTemplateID"
	ttype := client.StreamTask
	tick := `var x = 5

stream
    |from()
        .measurement('test')
`
	dbrps := []client.DBRP{
		{
			Database:        "mydb",
			RetentionPolicy: "myrp",
		},
		{
			Database:        "otherdb",
			RetentionPolicy: "default",
		},
	}

	template, err := cli.CreateTemplate(client.CreateTemplateOptions{
		ID:         id,
		Type:       ttype,
		TICKscript: tick,
	})
	if err != nil {
		t.Fatal(err)
	}

	count := 100
	tasks := make([]client.Task, count)
	for i := 0; i < count; i++ {
		task, err := cli.CreateTask(client.CreateTaskOptions{
			TemplateID: template.ID,
			DBRPs:      dbrps,
			Status:     client.Enabled,
		})
		if err != nil {
			t.Fatal(err)
		}
		tasks[i] = task
	}

	// Create conflicting template
	newID := "newTemplateID"
	if _, err := cli.CreateTemplate(client.CreateTemplateOptions{
		ID:         newID,
		Type:       ttype,
		TICKscript: tick,
	}); err != nil {
		t.Fatal(err)
	}
	if _, err = cli.UpdateTemplate(template.Link, client.UpdateTemplateOptions{
		ID:         newID,
		TICKscript: "stream",
	}); err == nil {
		t.Fatal("expected update template to fail on conflicting name")
	}

	for _, task := range tasks {
		got, err := cli.Task(task.Link, nil)
		if err != nil {
			t.Fatal(err)
		}
		if got.TemplateID != id {
			t.Errorf("unexpected task TemplateID got %s exp %s", got.TemplateID, id)
		}
		if got.TICKscript != tick {
			t.Errorf("unexpected task TICKscript got %s exp %s", got.TICKscript, tick)
		}
	}
}

func TestServer_DeleteTemplate(t *testing.T) {
	s, cli := OpenDefaultServer(t)
	defer s.Close()

	id := "testTemplateID"
	ttype := client.StreamTask
	tick := `stream
    |from()
        .measurement('test')
`
	template, err := cli.CreateTemplate(client.CreateTemplateOptions{
		ID:         id,
		Type:       ttype,
		TICKscript: tick,
	})
	if err != nil {
		t.Fatal(err)
	}

	err = cli.DeleteTemplate(template.Link)
	if err != nil {
		t.Fatal(err)
	}

	ti, err := cli.Template(template.Link, nil)
	if err == nil {
		t.Fatal("unexpected template:", ti)
	}
}

func TestServer_CreateTaskFromTemplate(t *testing.T) {
	s, cli := OpenDefaultServer(t)
	defer s.Close()

	id := "testTemplateID"
	ttype := client.StreamTask
	tick := `// Configurable measurement
var measurement = 'test'

stream
    |from()
        .measurement(measurement)
`
	template, err := cli.CreateTemplate(client.CreateTemplateOptions{
		ID:         id,
		Type:       ttype,
		TICKscript: tick,
	})
	if err != nil {
		t.Fatal(err)
	}

	templateInfo, err := cli.Template(template.Link, nil)
	if err != nil {
		t.Fatal(err)
	}

	if templateInfo.Error != "" {
		t.Fatal(templateInfo.Error)
	}
	if templateInfo.ID != id {
		t.Fatalf("unexpected template.id got %s exp %s", templateInfo.ID, id)
	}
	if templateInfo.Type != client.StreamTask {
		t.Fatalf("unexpected template.type got %v exp %v", templateInfo.Type, client.StreamTask)
	}
	if templateInfo.TICKscript != tick {
		t.Fatalf("unexpected template.TICKscript got %s exp %s", templateInfo.TICKscript, tick)
	}
	dot := "digraph testTemplateID {\nstream0 -> from1;\n}"
	if templateInfo.Dot != dot {
		t.Fatalf("unexpected template.dot\ngot\n%s\nexp\n%s\n", templateInfo.Dot, dot)
	}
	expVars := client.Vars{
		"measurement": {
			Value:       "test",
			Type:        client.VarString,
			Description: "Configurable measurement",
		},
	}
	if got, exp := templateInfo.Vars, expVars; !reflect.DeepEqual(exp, got) {
		t.Errorf("unexpected template vars: got %v exp %v", got, exp)
	}

	dbrps := []client.DBRP{
		{
			Database:        "mydb",
			RetentionPolicy: "myrp",
		},
		{
			Database:        "otherdb",
			RetentionPolicy: "default",
		},
	}
	vars := client.Vars{
		"measurement": {
			Value: "another_measurement",
			Type:  client.VarString,
		},
	}

	task, err := cli.CreateTask(client.CreateTaskOptions{
		ID:         "taskid",
		TemplateID: id,
		DBRPs:      dbrps,
		Vars:       vars,
	})
	if err != nil {
		t.Fatal(err)
	}

	taskInfo, err := cli.Task(task.Link, nil)
	if err != nil {
		t.Fatal(err)
	}

	if taskInfo.Error != "" {
		t.Fatal(taskInfo.Error)
	}
	if taskInfo.ID != "taskid" {
		t.Fatalf("unexpected task.id got %s exp %s", taskInfo.ID, "taskid")
	}
	if taskInfo.Type != client.StreamTask {
		t.Fatalf("unexpected task.type got %v exp %v", taskInfo.Type, client.StreamTask)
	}
	if taskInfo.TICKscript != tick {
		t.Fatalf("unexpected task.TICKscript got %s exp %s", taskInfo.TICKscript, tick)
	}
	dot = "digraph taskid {\nstream0 -> from1;\n}"
	if taskInfo.Dot != dot {
		t.Fatalf("unexpected task.dot\ngot\n%s\nexp\n%s\n", taskInfo.Dot, dot)
	}
	if taskInfo.Status != client.Disabled {
		t.Fatalf("unexpected task.status got %v exp %v", taskInfo.Status, client.Disabled)
	}
	if !reflect.DeepEqual(taskInfo.DBRPs, dbrps) {
		t.Fatalf("unexpected task.dbrps got %s exp %s", taskInfo.DBRPs, dbrps)
	}
	if !reflect.DeepEqual(taskInfo.Vars, vars) {
		t.Fatalf("unexpected task.vars got %s exp %s", taskInfo.Vars, vars)
	}
}

func TestServer_DynamicStreamTask(t *testing.T) {
	s, cli := OpenDefaultServer(t)
	defer s.Close()

	testCases := []struct {
		name string
		tick string
		want client.TaskType
	}{
		{
			name: "stream",
			tick: `
dbrp "db"."rp"
stream
    |from()
         .measurement('test')
`,
			want: client.StreamTask,
		},
		{
			name: "stream_through_var",
			tick: `
dbrp "db"."rp"
var s = stream
s
    |from()
         .measurement('test')
`,
			want: client.StreamTask,
		},
		{
			name: "batch",
			tick: `
dbrp "db"."rp"
batch
    |query('select * from db.rp.m')
`,
			want: client.BatchTask,
		},
		{
			name: "batch_through_var",
			tick: `
dbrp "db"."rp"
var b = batch
b
    |query('select * from db.rp.m')
`,
			want: client.BatchTask,
		},
	}

	for _, tc := range testCases {
		tc := tc
		t.Run(tc.name, func(t *testing.T) {
			task, err := cli.CreateTask(client.CreateTaskOptions{
				ID:         tc.name,
				TICKscript: tc.tick,
				Status:     client.Disabled,
			})
			if err != nil {
				t.Fatal(err)
			}

			if task.Type != tc.want {
				t.Fatalf("unexpected task type: got: %v want: %v", task.Type, tc.want)
			}
		})
	}
}

func TestServer_StreamTask(t *testing.T) {
	s, cli := OpenDefaultServer(t)
	defer s.Close()

	id := "testStreamTask"
	ttype := client.StreamTask
	dbrps := []client.DBRP{{
		Database:        "mydb",
		RetentionPolicy: "myrp",
	}}
	tick := `stream
    |from()
        .measurement('test')
    |window()
        .period(10s)
        .every(10s)
    |count('value')
    |httpOut('count')
`

	task, err := cli.CreateTask(client.CreateTaskOptions{
		ID:         id,
		Type:       ttype,
		DBRPs:      dbrps,
		TICKscript: tick,
		Status:     client.Disabled,
	})
	if err != nil {
		t.Fatal(err)
	}

	_, err = cli.UpdateTask(task.Link, client.UpdateTaskOptions{
		Status: client.Enabled,
	})
	if err != nil {
		t.Fatal(err)
	}

	endpoint := fmt.Sprintf("%s/tasks/%s/count", s.URL(), id)

	// Request data before any writes and expect null responses
	nullResponse := `{"series":null}`
	err = s.HTTPGetRetry(endpoint, nullResponse, 100, time.Millisecond*5)
	if err != nil {
		t.Error(err)
	}

	points := `test value=1 0000000000
test value=1 0000000001
test value=1 0000000001
test value=1 0000000002
test value=1 0000000002
test value=1 0000000003
test value=1 0000000003
test value=1 0000000004
test value=1 0000000005
test value=1 0000000005
test value=1 0000000005
test value=1 0000000006
test value=1 0000000007
test value=1 0000000008
test value=1 0000000009
test value=1 0000000010
test value=1 0000000011
`
	v := url.Values{}
	v.Add("precision", "s")
	s.MustWrite("mydb", "myrp", points, v)

	exp := `{"series":[{"name":"test","columns":["time","count"],"values":[["1970-01-01T00:00:10Z",15]]}]}`
	err = s.HTTPGetRetry(endpoint, exp, 100, time.Millisecond*5)
	if err != nil {
		t.Error(err)
	}
}

func TestServer_StreamTask_NoRP(t *testing.T) {
	conf := NewConfig(t)
	conf.DefaultRetentionPolicy = "myrp"
	s := OpenServer(conf)
	defer s.Close()
	cli := Client(s)

	id := "testStreamTask"
	ttype := client.StreamTask
	dbrps := []client.DBRP{{
		Database:        "mydb",
		RetentionPolicy: "myrp",
	}}
	tick := `stream
    |from()
        .measurement('test')
    |window()
        .period(10s)
        .every(10s)
    |count('value')
    |httpOut('count')
`

	task, err := cli.CreateTask(client.CreateTaskOptions{
		ID:         id,
		Type:       ttype,
		DBRPs:      dbrps,
		TICKscript: tick,
		Status:     client.Disabled,
	})
	if err != nil {
		t.Fatal(err)
	}

	_, err = cli.UpdateTask(task.Link, client.UpdateTaskOptions{
		Status: client.Enabled,
	})
	if err != nil {
		t.Fatal(err)
	}

	endpoint := fmt.Sprintf("%s/tasks/%s/count", s.URL(), id)

	// Request data before any writes and expect null responses
	nullResponse := `{"series":null}`
	err = s.HTTPGetRetry(endpoint, nullResponse, 100, time.Millisecond*5)
	if err != nil {
		t.Error(err)
	}

	points := `test value=1 0000000000
test value=1 0000000001
test value=1 0000000001
test value=1 0000000002
test value=1 0000000002
test value=1 0000000003
test value=1 0000000003
test value=1 0000000004
test value=1 0000000005
test value=1 0000000005
test value=1 0000000005
test value=1 0000000006
test value=1 0000000007
test value=1 0000000008
test value=1 0000000009
test value=1 0000000010
test value=1 0000000011
`
	v := url.Values{}
	v.Add("precision", "s")
	s.MustWrite("mydb", "", points, v)

	exp := `{"series":[{"name":"test","columns":["time","count"],"values":[["1970-01-01T00:00:10Z",15]]}]}`
	err = s.HTTPGetRetry(endpoint, exp, 100, time.Millisecond*5)
	if err != nil {
		t.Error(err)
	}
}

func TestServer_StreamTemplateTask(t *testing.T) {
	s, cli := OpenDefaultServer(t)
	defer s.Close()

	templateId := "testStreamTemplate"
	taskId := "testStreamTask"
	ttype := client.StreamTask
	dbrps := []client.DBRP{{
		Database:        "mydb",
		RetentionPolicy: "myrp",
	}}
	tick := `
var field = 'nonexistent'
stream
    |from()
        .measurement('test')
    |window()
        .period(10s)
        .every(10s)
    |count(field)
    |httpOut('count')
`
	if _, err := cli.CreateTemplate(client.CreateTemplateOptions{
		ID:         templateId,
		Type:       ttype,
		TICKscript: tick,
	}); err != nil {
		t.Fatal(err)
	}

	if _, err := cli.CreateTask(client.CreateTaskOptions{
		ID:         taskId,
		TemplateID: templateId,
		DBRPs:      dbrps,
		Status:     client.Enabled,
		Vars: client.Vars{
			"field": {
				Value: "value",
				Type:  client.VarString,
			},
		},
	}); err != nil {
		t.Fatal(err)
	}

	endpoint := fmt.Sprintf("%s/tasks/%s/count", s.URL(), taskId)

	// Request data before any writes and expect null responses
	nullResponse := `{"series":null}`
	if err := s.HTTPGetRetry(endpoint, nullResponse, 100, time.Millisecond*5); err != nil {
		t.Error(err)
	}

	points := `test value=1 0000000000
test value=1 0000000001
test value=1 0000000001
test value=1 0000000002
test value=1 0000000002
test value=1 0000000003
test value=1 0000000003
test value=1 0000000004
test value=1 0000000005
test value=1 0000000005
test value=1 0000000005
test value=1 0000000006
test value=1 0000000007
test value=1 0000000008
test value=1 0000000009
test value=1 0000000010
test value=1 0000000011
`
	v := url.Values{}
	v.Add("precision", "s")
	s.MustWrite("mydb", "myrp", points, v)

	exp := `{"series":[{"name":"test","columns":["time","count"],"values":[["1970-01-01T00:00:10Z",15]]}]}`
	if err := s.HTTPGetRetry(endpoint, exp, 100, time.Millisecond*5); err != nil {
		t.Error(err)
	}
}
func TestServer_StreamTemplateTask_MissingVar(t *testing.T) {
	s, cli := OpenDefaultServer(t)
	defer s.Close()

	templateId := "testStreamTemplate"
	taskId := "testStreamTask"
	ttype := client.StreamTask
	dbrps := []client.DBRP{{
		Database:        "mydb",
		RetentionPolicy: "myrp",
	}}
	tick := `
var field string
stream
    |from()
        .measurement('test')
    |window()
        .period(10s)
        .every(10s)
    |count(field)
    |httpOut('count')
`
	if _, err := cli.CreateTemplate(client.CreateTemplateOptions{
		ID:         templateId,
		Type:       ttype,
		TICKscript: tick,
	}); err != nil {
		t.Fatal(err)
	}

	if _, err := cli.CreateTask(client.CreateTaskOptions{
		ID:         taskId,
		TemplateID: templateId,
		DBRPs:      dbrps,
		Status:     client.Enabled,
	}); err == nil {
		t.Error("expected error for missing task vars")
	} else if exp, got := "invalid TICKscript: missing value for var \"field\".", err.Error(); got != exp {
		t.Errorf("unexpected error message: got %s exp %s", got, exp)
	}
}
func TestServer_StreamTemplateTask_AllTypes(t *testing.T) {
	s, cli := OpenDefaultServer(t)
	defer s.Close()

	templateId := "testStreamTemplate"
	taskId := "testStreamTask"
	ttype := client.StreamTask
	dbrps := []client.DBRP{{
		Database:        "mydb",
		RetentionPolicy: "myrp",
	}}
	tick := `
var bool bool
var count_threshold int
var value_threshold float
var window duration
var field string
var tagMatch regex
var match lambda
var eval lambda
var groups list
var secondGroup list
stream
    |from()
        .measurement('test')
        .where(lambda: match AND "tag" =~ tagMatch AND bool AND "value" >= value_threshold)
        .groupBy(groups)
        |log().prefix('FROM')
    |window()
        .period(window)
        .every(window)
        |log().prefix('WINDOW')
    |count(field)
        |log().prefix('COUNT')
    |groupBy(secondGroup)
    |sum('count')
        .as('count')
        |log().prefix('SUM')
    |where(lambda: "count" >= count_threshold)
        |log().prefix('WHERE')
    |eval(eval)
        .as('count')
    |httpOut('count')
`
	if _, err := cli.CreateTemplate(client.CreateTemplateOptions{
		ID:         templateId,
		Type:       ttype,
		TICKscript: tick,
	}); err != nil {
		t.Fatal(err)
	}

	if _, err := cli.CreateTask(client.CreateTaskOptions{
		ID:         taskId,
		TemplateID: templateId,
		DBRPs:      dbrps,
		Status:     client.Enabled,
		Vars: client.Vars{
			"bool": {
				Value: true,
				Type:  client.VarBool,
			},
			"count_threshold": {
				Value: int64(1),
				Type:  client.VarInt,
			},
			"value_threshold": {
				Value: float64(1.0),
				Type:  client.VarFloat,
			},
			"window": {
				Value: 10 * time.Second,
				Type:  client.VarDuration,
			},
			"field": {
				Value: "value",
				Type:  client.VarString,
			},
			"tagMatch": {
				Value: "^a.*",
				Type:  client.VarRegex,
			},
			"match": {
				Value: `"value" == 1.0`,
				Type:  client.VarLambda,
			},
			"eval": {
				Value: `"count" * 2`,
				Type:  client.VarLambda,
			},
			"groups": {
				Value: []client.Var{client.Var{Type: client.VarStar}},
				Type:  client.VarList,
			},
			"secondGroup": {
				Value: []client.Var{client.Var{Value: "tag", Type: client.VarString}},
				Type:  client.VarList,
			},
		},
	}); err != nil {
		t.Fatal(err)
	}

	endpoint := fmt.Sprintf("%s/tasks/%s/count", s.URL(), taskId)

	// Request data before any writes and expect null responses
	nullResponse := `{"series":null}`
	if err := s.HTTPGetRetry(endpoint, nullResponse, 100, time.Millisecond*5); err != nil {
		t.Error(err)
	}

	points := `test,tag=abc,other=a value=1 0000000000
test,tag=abc,other=b value=1 0000000000
test,tag=abc,other=a value=1 0000000001
test,tag=bbc,other=b value=1 0000000001
test,tag=abc,other=a value=1 0000000002
test,tag=abc,other=a value=0 0000000002
test,tag=abc,other=b value=1 0000000003
test,tag=abc,other=a value=1 0000000003
test,tag=abc,other=a value=1 0000000004
test,tag=abc,other=b value=1 0000000005
test,tag=abc,other=a value=1 0000000005
test,tag=bbc,other=a value=1 0000000005
test,tag=abc,other=b value=1 0000000006
test,tag=abc,other=a value=1 0000000007
test,tag=abc,other=b value=0 0000000008
test,tag=abc,other=a value=1 0000000009
test,tag=abc,other=a value=1 0000000010
test,tag=abc,other=a value=1 0000000011
test,tag=abc,other=b value=1 0000000011
test,tag=bbc,other=a value=1 0000000011
test,tag=bbc,other=b value=1 0000000011
test,tag=abc,other=a value=1 0000000021
`
	v := url.Values{}
	v.Add("precision", "s")
	s.MustWrite("mydb", "myrp", points, v)

	exp := `{"series":[{"name":"test","tags":{"tag":"abc"},"columns":["time","count"],"values":[["1970-01-01T00:00:10Z",24]]}]}`
	if err := s.HTTPGetRetry(endpoint, exp, 100, time.Millisecond*5); err != nil {
		t.Error(err)
	}
}

func TestServer_StreamTemplateTaskFromUpdate(t *testing.T) {
	s, cli := OpenDefaultServer(t)
	defer s.Close()

	templateId := "testStreamTemplate"
	taskId := "testStreamTask"
	ttype := client.StreamTask
	dbrps := []client.DBRP{{
		Database:        "mydb",
		RetentionPolicy: "myrp",
	}}
	tick := `
var field = 'nonexistent'
stream
    |from()
        .measurement('test')
    |window()
        .period(10s)
        .every(10s)
    |count(field)
    |httpOut('count')
`
	if _, err := cli.CreateTemplate(client.CreateTemplateOptions{
		ID:         templateId,
		Type:       ttype,
		TICKscript: tick,
	}); err != nil {
		t.Fatal(err)
	}

	task, err := cli.CreateTask(client.CreateTaskOptions{
		ID:         taskId,
		TemplateID: templateId,
		DBRPs:      dbrps,
		Status:     client.Disabled,
		Vars: client.Vars{
			"field": {
				Value: "value",
				Type:  client.VarString,
			},
		},
	})
	if err != nil {
		t.Fatal(err)
	}

	if _, err := cli.UpdateTask(task.Link, client.UpdateTaskOptions{
		Status: client.Enabled,
	}); err != nil {
		t.Fatal(err)
	}

	endpoint := fmt.Sprintf("%s/tasks/%s/count", s.URL(), taskId)

	// Request data before any writes and expect null responses
	nullResponse := `{"series":null}`
	if err := s.HTTPGetRetry(endpoint, nullResponse, 100, time.Millisecond*5); err != nil {
		t.Error(err)
	}

	points := `test value=1 0000000000
test value=1 0000000001
test value=1 0000000001
test value=1 0000000002
test value=1 0000000002
test value=1 0000000003
test value=1 0000000003
test value=1 0000000004
test value=1 0000000005
test value=1 0000000005
test value=1 0000000005
test value=1 0000000006
test value=1 0000000007
test value=1 0000000008
test value=1 0000000009
test value=1 0000000010
test value=1 0000000011
`
	v := url.Values{}
	v.Add("precision", "s")
	s.MustWrite("mydb", "myrp", points, v)

	exp := `{"series":[{"name":"test","columns":["time","count"],"values":[["1970-01-01T00:00:10Z",15]]}]}`
	if err := s.HTTPGetRetry(endpoint, exp, 100, time.Millisecond*5); err != nil {
		t.Error(err)
	}
}
func TestServer_StreamTemplateTask_UpdateTemplate(t *testing.T) {
	s, cli := OpenDefaultServer(t)
	defer s.Close()

	templateId := "testStreamTemplate"
	taskId := "testStreamTask"
	ttype := client.StreamTask
	dbrps := []client.DBRP{{
		Database:        "mydb",
		RetentionPolicy: "myrp",
	}}
	tickWrong := `
stream
    |from()
        .measurement('test')
    |window()
        .period(10s)
        .every(10s)
    |count('wrong')
    |httpOut('count')
`
	tickCorrect := `
var field string
stream
    |from()
        .measurement('test')
    |window()
        .period(10s)
        .every(10s)
    |count(field)
    |httpOut('count')
`
	template, err := cli.CreateTemplate(client.CreateTemplateOptions{
		ID:         templateId,
		Type:       ttype,
		TICKscript: tickWrong,
	})
	if err != nil {
		t.Fatal(err)
	}

	if _, err = cli.CreateTask(client.CreateTaskOptions{
		ID:         taskId,
		TemplateID: templateId,
		DBRPs:      dbrps,
		Status:     client.Enabled,
		Vars: client.Vars{
			"field": {
				Value: "value",
				Type:  client.VarString,
			},
		},
	}); err != nil {
		t.Fatal(err)
	}

	if _, err := cli.UpdateTemplate(template.Link, client.UpdateTemplateOptions{
		TICKscript: tickCorrect,
	}); err != nil {
		t.Fatal(err)
	}

	endpoint := fmt.Sprintf("%s/tasks/%s/count", s.URL(), taskId)

	// Request data before any writes and expect null responses
	nullResponse := `{"series":null}`
	if err := s.HTTPGetRetry(endpoint, nullResponse, 100, time.Millisecond*5); err != nil {
		t.Error(err)
	}

	points := `test value=1 0000000000
test value=1 0000000001
test value=1 0000000001
test value=1 0000000002
test value=1 0000000002
test value=1 0000000003
test value=1 0000000003
test value=1 0000000004
test value=1 0000000005
test value=1 0000000005
test value=1 0000000005
test value=1 0000000006
test value=1 0000000007
test value=1 0000000008
test value=1 0000000009
test value=1 0000000010
test value=1 0000000011
`
	v := url.Values{}
	v.Add("precision", "s")
	s.MustWrite("mydb", "myrp", points, v)

	exp := `{"series":[{"name":"test","columns":["time","count"],"values":[["1970-01-01T00:00:10Z",15]]}]}`
	if err := s.HTTPGetRetry(endpoint, exp, 100, time.Millisecond*5); err != nil {
		t.Error(err)
	}
}
func TestServer_StreamTemplateTask_UpdateTemplate_Rollback(t *testing.T) {
	s, cli := OpenDefaultServer(t)
	defer s.Close()

	templateId := "testStreamTemplate"
	taskId := "testStreamTask"
	ttype := client.StreamTask
	dbrps := []client.DBRP{{
		Database:        "mydb",
		RetentionPolicy: "myrp",
	}}
	tickCorrect := `
var field string
stream
    |from()
        .measurement('test')
    |window()
        .period(10s)
        .every(10s)
    |count(field)
    |httpOut('count')
`
	tickNewVar := `
var field string
var period duration
stream
    |from()
        .measurement('test')
    |window()
        .period(period)
        .every(period)
    |count(field)
    |httpOut('count')
`
	template, err := cli.CreateTemplate(client.CreateTemplateOptions{
		ID:         templateId,
		Type:       ttype,
		TICKscript: tickCorrect,
	})
	if err != nil {
		t.Fatal(err)
	}

	// Create several tasks
	count := 5
	tasks := make([]client.Task, count)
	for i := 0; i < count; i++ {
		if task, err := cli.CreateTask(client.CreateTaskOptions{
			ID:         fmt.Sprintf("%s-%d", taskId, i),
			TemplateID: templateId,
			DBRPs:      dbrps,
			Status:     client.Enabled,
			Vars: client.Vars{
				"field": {
					Value: "value",
					Type:  client.VarString,
				},
			},
		}); err != nil {
			t.Fatal(err)
		} else {
			tasks[i] = task
		}
	}

	if _, err := cli.UpdateTemplate(template.Link, client.UpdateTemplateOptions{
		TICKscript: tickNewVar,
	}); err == nil {
		t.Error("expected error for breaking template update, got nil")
	} else if got, exp := err.Error(), `error reloading associated task testStreamTask-0: missing value for var "period".`; exp != got {
		t.Errorf("unexpected error for breaking template update, got %s exp %s", got, exp)
	}

	// Get all tasks and make sure their TICKscript has the original value
	for _, task := range tasks {
		if gotTask, err := cli.Task(task.Link, &client.TaskOptions{ScriptFormat: "raw"}); err != nil {
			t.Fatal(err)
		} else if got, exp := gotTask.TICKscript, tickCorrect; got != exp {
			t.Errorf("unexpected task TICKscript:\ngot\n%s\nexp\n%s\n", got, exp)
		}
	}

	// Update all tasks with new var
	for _, task := range tasks {
		if _, err := cli.UpdateTask(task.Link, client.UpdateTaskOptions{
			Vars: client.Vars{
				"field": {
					Value: "value",
					Type:  client.VarString,
				},
				"period": {
					Value: 10 * time.Second,
					Type:  client.VarDuration,
				},
			},
		}); err != nil {
			t.Fatal(err)
		}
	}

	// Now update template should succeed since the tasks are updated too.
	if _, err := cli.UpdateTemplate(template.Link, client.UpdateTemplateOptions{
		TICKscript: tickNewVar,
	}); err != nil {
		t.Fatal(err)
	}

	for _, task := range tasks {
		taskId := task.ID
		endpoint := fmt.Sprintf("%s/tasks/%s/count", s.URL(), taskId)

		// Request data before any writes and expect null responses
		nullResponse := `{"series":null}`
		if err := s.HTTPGetRetry(endpoint, nullResponse, 100, time.Millisecond*5); err != nil {
			t.Error(err)
		}
	}

	points := `test value=1 0000000000
test value=1 0000000001
test value=1 0000000001
test value=1 0000000002
test value=1 0000000002
test value=1 0000000003
test value=1 0000000003
test value=1 0000000004
test value=1 0000000005
test value=1 0000000005
test value=1 0000000005
test value=1 0000000006
test value=1 0000000007
test value=1 0000000008
test value=1 0000000009
test value=1 0000000010
test value=1 0000000011
`
	v := url.Values{}
	v.Add("precision", "s")
	s.MustWrite("mydb", "myrp", points, v)

	for _, task := range tasks {
		taskId := task.ID
		endpoint := fmt.Sprintf("%s/tasks/%s/count", s.URL(), taskId)

		exp := `{"series":[{"name":"test","columns":["time","count"],"values":[["1970-01-01T00:00:10Z",15]]}]}`
		if err := s.HTTPGetRetry(endpoint, exp, 100, time.Millisecond*5); err != nil {
			t.Error(err)
		}
	}
}

func TestServer_UpdateTaskID(t *testing.T) {
	s, cli := OpenDefaultServer(t)
	defer s.Close()

	id := "testTaskID"
	ttype := client.StreamTask
	dbrps := []client.DBRP{
		{
			Database:        "mydb",
			RetentionPolicy: "myrp",
		},
		{
			Database:        "otherdb",
			RetentionPolicy: "default",
		},
	}
	tick := `stream
    |from()
        .measurement('test')
`
	task, err := cli.CreateTask(client.CreateTaskOptions{
		ID:         id,
		Type:       ttype,
		DBRPs:      dbrps,
		TICKscript: tick,
		Status:     client.Disabled,
	})
	if err != nil {
		t.Fatal(err)
	}

	ti, err := cli.Task(task.Link, nil)
	if err != nil {
		t.Fatal(err)
	}

	if ti.Error != "" {
		t.Fatal(ti.Error)
	}
	if ti.ID != id {
		t.Fatalf("unexpected id got %s exp %s", ti.ID, id)
	}
	if ti.Type != client.StreamTask {
		t.Fatalf("unexpected type got %v exp %v", ti.Type, client.StreamTask)
	}
	if ti.Status != client.Disabled {
		t.Fatalf("unexpected status got %v exp %v", ti.Status, client.Disabled)
	}
	if !reflect.DeepEqual(ti.DBRPs, dbrps) {
		t.Fatalf("unexpected dbrps got %s exp %s", ti.DBRPs, dbrps)
	}
	if ti.TICKscript != tick {
		t.Fatalf("unexpected TICKscript got %s exp %s", ti.TICKscript, tick)
	}
	dot := "digraph testTaskID {\nstream0 -> from1;\n}"
	if ti.Dot != dot {
		t.Fatalf("unexpected dot\ngot\n%s\nexp\n%s\n", ti.Dot, dot)
	}

	newID := "newTaskID"
	task, err = cli.UpdateTask(task.Link, client.UpdateTaskOptions{
		ID: newID,
	})
	if err != nil {
		t.Fatal(err)
	}

	if got, exp := task.Link.Href, "/kapacitor/v1/tasks/newTaskID"; got != exp {
		t.Fatalf("unexpected task link got %s exp %s", got, exp)
	}

	ti, err = cli.Task(task.Link, nil)
	if err != nil {
		t.Fatal(err)
	}

	if ti.Error != "" {
		t.Fatal(ti.Error)
	}
	if ti.ID != newID {
		t.Fatalf("unexpected id got %s exp %s", ti.ID, newID)
	}
	if ti.Type != client.StreamTask {
		t.Fatalf("unexpected type got %v exp %v", ti.Type, client.StreamTask)
	}
	if ti.Status != client.Disabled {
		t.Fatalf("unexpected status got %v exp %v", ti.Status, client.Disabled)
	}
	if !reflect.DeepEqual(ti.DBRPs, dbrps) {
		t.Fatalf("unexpected dbrps got %s exp %s", ti.DBRPs, dbrps)
	}
	if ti.TICKscript != tick {
		t.Fatalf("unexpected TICKscript got %s exp %s", ti.TICKscript, tick)
	}
	dot = "digraph newTaskID {\nstream0 -> from1;\n}"
	if ti.Dot != dot {
		t.Fatalf("unexpected dot\ngot\n%s\nexp\n%s\n", ti.Dot, dot)
	}
}
func TestServer_UpdateTaskID_Fail(t *testing.T) {
	s, cli := OpenDefaultServer(t)
	defer s.Close()

	id := "testTaskID"
	newID := "anotherTaskID"
	ttype := client.StreamTask
	dbrps := []client.DBRP{
		{
			Database:        "mydb",
			RetentionPolicy: "myrp",
		},
		{
			Database:        "otherdb",
			RetentionPolicy: "default",
		},
	}
	tick := `stream
    |from()
        .measurement('test')
`
	task, err := cli.CreateTask(client.CreateTaskOptions{
		ID:         id,
		Type:       ttype,
		DBRPs:      dbrps,
		TICKscript: tick,
		Status:     client.Disabled,
	})
	if err != nil {
		t.Fatal(err)
	}

	ti, err := cli.Task(task.Link, nil)
	if err != nil {
		t.Fatal(err)
	}

	if ti.Error != "" {
		t.Fatal(ti.Error)
	}
	if ti.ID != id {
		t.Fatalf("unexpected id got %s exp %s", ti.ID, id)
	}
	if ti.Type != client.StreamTask {
		t.Fatalf("unexpected type got %v exp %v", ti.Type, client.StreamTask)
	}
	if ti.Status != client.Disabled {
		t.Fatalf("unexpected status got %v exp %v", ti.Status, client.Disabled)
	}
	if !reflect.DeepEqual(ti.DBRPs, dbrps) {
		t.Fatalf("unexpected dbrps got %s exp %s", ti.DBRPs, dbrps)
	}
	if ti.TICKscript != tick {
		t.Fatalf("unexpected TICKscript got %s exp %s", ti.TICKscript, tick)
	}
	dot := "digraph testTaskID {\nstream0 -> from1;\n}"
	if ti.Dot != dot {
		t.Fatalf("unexpected dot\ngot\n%s\nexp\n%s\n", ti.Dot, dot)
	}

	// Create conflicting task
	if _, err := cli.CreateTask(client.CreateTaskOptions{
		ID:         newID,
		Type:       ttype,
		DBRPs:      dbrps,
		TICKscript: tick,
		Status:     client.Disabled,
	}); err != nil {
		t.Fatal(err)
	}

	if _, err := cli.UpdateTask(task.Link, client.UpdateTaskOptions{
		ID: newID,
	}); err == nil {
		t.Fatal("expected error on name conflict")
	}

	// Can still get old task
	ti, err = cli.Task(task.Link, nil)
	if err != nil {
		t.Fatal(err)
	}

	if ti.Error != "" {
		t.Fatal(ti.Error)
	}
	if ti.ID != id {
		t.Fatalf("unexpected id got %s exp %s", ti.ID, id)
	}
	if ti.Type != client.StreamTask {
		t.Fatalf("unexpected type got %v exp %v", ti.Type, client.StreamTask)
	}
	if ti.Status != client.Disabled {
		t.Fatalf("unexpected status got %v exp %v", ti.Status, client.Disabled)
	}
	if !reflect.DeepEqual(ti.DBRPs, dbrps) {
		t.Fatalf("unexpected dbrps got %s exp %s", ti.DBRPs, dbrps)
	}
	if ti.TICKscript != tick {
		t.Fatalf("unexpected TICKscript got %s exp %s", ti.TICKscript, tick)
	}
	if ti.Dot != dot {
		t.Fatalf("unexpected dot\ngot\n%s\nexp\n%s\n", ti.Dot, dot)
	}
}
func TestServer_UpdateTaskID_Enabled(t *testing.T) {
	s, cli := OpenDefaultServer(t)
	defer s.Close()

	id := "testTaskID"
	ttype := client.StreamTask
	dbrps := []client.DBRP{
		{
			Database:        "mydb",
			RetentionPolicy: "myrp",
		},
		{
			Database:        "otherdb",
			RetentionPolicy: "default",
		},
	}
	tick := `stream
    |from()
        .measurement('test')
`
	task, err := cli.CreateTask(client.CreateTaskOptions{
		ID:         id,
		Type:       ttype,
		DBRPs:      dbrps,
		TICKscript: tick,
		Status:     client.Enabled,
	})
	if err != nil {
		t.Fatal(err)
	}

	ti, err := cli.Task(task.Link, nil)
	if err != nil {
		t.Fatal(err)
	}

	if ti.Error != "" {
		t.Fatal(ti.Error)
	}
	if ti.ID != id {
		t.Fatalf("unexpected id got %s exp %s", ti.ID, id)
	}
	if ti.Type != client.StreamTask {
		t.Fatalf("unexpected type got %v exp %v", ti.Type, client.StreamTask)
	}
	if ti.Status != client.Enabled {
		t.Fatalf("unexpected status got %v exp %v", ti.Status, client.Enabled)
	}
	if !reflect.DeepEqual(ti.DBRPs, dbrps) {
		t.Fatalf("unexpected dbrps got %s exp %s", ti.DBRPs, dbrps)
	}
	if ti.TICKscript != tick {
		t.Fatalf("unexpected TICKscript got %s exp %s", ti.TICKscript, tick)
	}
	if !ti.Executing {
		t.Fatal("expected task to be executing")
	}

	newID := "newTaskID"
	task, err = cli.UpdateTask(task.Link, client.UpdateTaskOptions{
		ID: newID,
	})
	if err != nil {
		t.Fatal(err)
	}

	if got, exp := task.Link.Href, "/kapacitor/v1/tasks/newTaskID"; got != exp {
		t.Fatalf("unexpected task link got %s exp %s", got, exp)
	}

	ti, err = cli.Task(task.Link, nil)
	if err != nil {
		t.Fatal(err)
	}

	if ti.Error != "" {
		t.Fatal(ti.Error)
	}
	if ti.ID != newID {
		t.Fatalf("unexpected id got %s exp %s", ti.ID, newID)
	}
	if ti.Type != client.StreamTask {
		t.Fatalf("unexpected type got %v exp %v", ti.Type, client.StreamTask)
	}
	if ti.Status != client.Enabled {
		t.Fatalf("unexpected status got %v exp %v", ti.Status, client.Enabled)
	}
	if !reflect.DeepEqual(ti.DBRPs, dbrps) {
		t.Fatalf("unexpected dbrps got %s exp %s", ti.DBRPs, dbrps)
	}
	if ti.TICKscript != tick {
		t.Fatalf("unexpected TICKscript got %s exp %s", ti.TICKscript, tick)
	}
	if !ti.Executing {
		t.Fatal("expected task to be executing")
	}
}

func TestServer_StreamTask_AllMeasurements(t *testing.T) {
	s, cli := OpenDefaultServer(t)
	defer s.Close()

	id := "testStreamTask"
	ttype := client.StreamTask
	dbrps := []client.DBRP{{
		Database:        "mydb",
		RetentionPolicy: "myrp",
	}}
	tick := `stream
    |from()
    |window()
        .period(10s)
        .every(10s)
    |count('value')
    |httpOut('count')
`

	task, err := cli.CreateTask(client.CreateTaskOptions{
		ID:         id,
		Type:       ttype,
		DBRPs:      dbrps,
		TICKscript: tick,
		Status:     client.Disabled,
	})
	if err != nil {
		t.Fatal(err)
	}

	_, err = cli.UpdateTask(task.Link, client.UpdateTaskOptions{
		Status: client.Enabled,
	})
	if err != nil {
		t.Fatal(err)
	}

	endpoint := fmt.Sprintf("%s/tasks/%s/count", s.URL(), id)

	// Request data before any writes and expect null responses
	nullResponse := `{"series":null}`
	err = s.HTTPGetRetry(endpoint, nullResponse, 100, time.Millisecond*5)
	if err != nil {
		t.Error(err)
	}

	points := `test0 value=1 0000000000
test1 value=1 0000000001
test0 value=1 0000000001
test1 value=1 0000000002
test0 value=1 0000000002
test1 value=1 0000000003
test0 value=1 0000000003
test1 value=1 0000000004
test0 value=1 0000000005
test1 value=1 0000000005
test0 value=1 0000000005
test1 value=1 0000000006
test0 value=1 0000000007
test1 value=1 0000000008
test0 value=1 0000000009
test1 value=1 0000000010
test0 value=1 0000000011
`
	v := url.Values{}
	v.Add("precision", "s")
	s.MustWrite("mydb", "myrp", points, v)

	exp := `{"series":[{"name":"test0","columns":["time","count"],"values":[["1970-01-01T00:00:10Z",15]]}]}`
	err = s.HTTPGetRetry(endpoint, exp, 100, time.Millisecond*5)
	if err != nil {
		t.Error(err)
	}
}

func TestServer_BatchTask(t *testing.T) {
	c := NewConfig(t)
	c.InfluxDB[0].Enabled = true
	count := 0
	stopTimeC := make(chan time.Time, 1)

	db := NewInfluxDB(func(q string) *iclient.Response {
		stmt, err := influxql.ParseStatement(q)
		if err != nil {
			return &iclient.Response{Err: err.Error()}
		}
		slct, ok := stmt.(*influxql.SelectStatement)
		if !ok {
			return nil
		}
		cond, ok := slct.Condition.(*influxql.BinaryExpr)
		if !ok {
			return &iclient.Response{Err: "expected select condition to be binary expression"}
		}
		stopTimeExpr, ok := cond.RHS.(*influxql.BinaryExpr)
		if !ok {
			return &iclient.Response{Err: "expected select condition rhs to be binary expression"}
		}
		stopTL, ok := stopTimeExpr.RHS.(*influxql.StringLiteral)
		if !ok {
			return &iclient.Response{Err: "expected select condition rhs to be string literal"}
		}
		count++
		switch count {
		case 1:
			stopTime, err := time.Parse(time.RFC3339Nano, stopTL.Val)
			if err != nil {
				return &iclient.Response{Err: err.Error()}
			}
			stopTimeC <- stopTime
			return &iclient.Response{
				Results: []iclient.Result{{
					Series: []imodels.Row{{
						Name:    "cpu",
						Columns: []string{"time", "value"},
						Values: [][]interface{}{
							{
								stopTime.Add(-2 * time.Millisecond).Format(time.RFC3339Nano),
								1.0,
							},
							{
								stopTime.Add(-1 * time.Millisecond).Format(time.RFC3339Nano),
								1.0,
							},
						},
					}},
				}},
			}
		default:
			return &iclient.Response{
				Results: []iclient.Result{{
					Series: []imodels.Row{{
						Name:    "cpu",
						Columns: []string{"time", "value"},
						Values:  [][]interface{}{},
					}},
				}},
			}
		}
	})
	c.InfluxDB[0].URLs = []string{db.URL()}
	s := OpenServer(c)
	defer s.Close()
	cli := Client(s)

	id := "testBatchTask"
	ttype := client.BatchTask
	dbrps := []client.DBRP{{
		Database:        "mydb",
		RetentionPolicy: "myrp",
	}}
	tick := `batch
    |query('SELECT value from mydb.myrp.cpu')
        .period(5ms)
        .every(5ms)
        .align()
    |count('value')
    |where(lambda: "count" == 2)
    |httpOut('count')
`

	task, err := cli.CreateTask(client.CreateTaskOptions{
		ID:         id,
		Type:       ttype,
		DBRPs:      dbrps,
		TICKscript: tick,
		Status:     client.Disabled,
	})
	if err != nil {
		t.Fatal(err)
	}

	_, err = cli.UpdateTask(task.Link, client.UpdateTaskOptions{
		Status: client.Enabled,
	})
	if err != nil {
		t.Fatal(err)
	}

	endpoint := fmt.Sprintf("%s/tasks/%s/count", s.URL(), id)

	timeout := time.NewTicker(100 * time.Millisecond)
	defer timeout.Stop()
	select {
	case <-timeout.C:
		t.Fatal("timedout waiting for query")
	case stopTime := <-stopTimeC:
		exp := fmt.Sprintf(`{"series":[{"name":"cpu","columns":["time","count"],"values":[["%s",2]]}]}`, stopTime.Local().Format(time.RFC3339Nano))
		err = s.HTTPGetRetry(endpoint, exp, 100, time.Millisecond*5)
		if err != nil {
			t.Error(err)
		}
		_, err = cli.UpdateTask(task.Link, client.UpdateTaskOptions{
			Status: client.Disabled,
		})
		if err != nil {
			t.Fatal(err)
		}
	}
}
func TestServer_BatchTask_InfluxDBConfigUpdate(t *testing.T) {
	c := NewConfig(t)
	c.InfluxDB[0].Enabled = true
	count := 0
	stopTimeC := make(chan time.Time, 1)

	badCount := 0

	dbBad := NewInfluxDB(func(q string) *iclient.Response {
		badCount++
		// Return empty results
		return &iclient.Response{
			Results: []iclient.Result{},
		}
	})
	defer dbBad.Close()
	db := NewInfluxDB(func(q string) *iclient.Response {
		stmt, err := influxql.ParseStatement(q)
		if err != nil {
			return &iclient.Response{Err: err.Error()}
		}
		slct, ok := stmt.(*influxql.SelectStatement)
		if !ok {
			return nil
		}
		cond, ok := slct.Condition.(*influxql.BinaryExpr)
		if !ok {
			return &iclient.Response{Err: "expected select condition to be binary expression"}
		}
		stopTimeExpr, ok := cond.RHS.(*influxql.BinaryExpr)
		if !ok {
			return &iclient.Response{Err: "expected select condition rhs to be binary expression"}
		}
		stopTL, ok := stopTimeExpr.RHS.(*influxql.StringLiteral)
		if !ok {
			return &iclient.Response{Err: "expected select condition rhs to be string literal"}
		}
		count++
		switch count {
		case 1:
			stopTime, err := time.Parse(time.RFC3339Nano, stopTL.Val)
			if err != nil {
				return &iclient.Response{Err: err.Error()}
			}
			stopTimeC <- stopTime
			return &iclient.Response{
				Results: []iclient.Result{{
					Series: []imodels.Row{{
						Name:    "cpu",
						Columns: []string{"time", "value"},
						Values: [][]interface{}{
							{
								stopTime.Add(-2 * time.Millisecond).Format(time.RFC3339Nano),
								1.0,
							},
							{
								stopTime.Add(-1 * time.Millisecond).Format(time.RFC3339Nano),
								1.0,
							},
						},
					}},
				}},
			}
		default:
			return &iclient.Response{
				Results: []iclient.Result{{
					Series: []imodels.Row{{
						Name:    "cpu",
						Columns: []string{"time", "value"},
						Values:  [][]interface{}{},
					}},
				}},
			}
		}
	})
	defer db.Close()

	// Set bad URL first
	c.InfluxDB[0].URLs = []string{dbBad.URL()}
	s := OpenServer(c)
	defer s.Close()
	cli := Client(s)

	id := "testBatchTask"
	ttype := client.BatchTask
	dbrps := []client.DBRP{{
		Database:        "mydb",
		RetentionPolicy: "myrp",
	}}
	tick := `batch
    |query('SELECT value from mydb.myrp.cpu')
        .period(5ms)
        .every(5ms)
        .align()
    |count('value')
    |where(lambda: "count" == 2)
    |httpOut('count')
`

	task, err := cli.CreateTask(client.CreateTaskOptions{
		ID:         id,
		Type:       ttype,
		DBRPs:      dbrps,
		TICKscript: tick,
		Status:     client.Disabled,
	})
	if err != nil {
		t.Fatal(err)
	}

	_, err = cli.UpdateTask(task.Link, client.UpdateTaskOptions{
		Status: client.Enabled,
	})
	if err != nil {
		t.Fatal(err)
	}

	// Update InfluxDB config, while task is running
	influxdbDefault := cli.ConfigElementLink("influxdb", "default")
	if err := cli.ConfigUpdate(influxdbDefault, client.ConfigUpdateAction{
		Set: map[string]interface{}{
			"urls": []string{db.URL()},
		},
	}); err != nil {
		t.Fatal(err)
	}

	endpoint := fmt.Sprintf("%s/tasks/%s/count", s.URL(), id)
	timeout := time.NewTicker(100 * time.Millisecond)
	defer timeout.Stop()
	select {
	case <-timeout.C:
		t.Fatal("timedout waiting for query")
	case stopTime := <-stopTimeC:
		exp := fmt.Sprintf(`{"series":[{"name":"cpu","columns":["time","count"],"values":[["%s",2]]}]}`, stopTime.Local().Format(time.RFC3339Nano))
		err = s.HTTPGetRetry(endpoint, exp, 100, time.Millisecond*5)
		if err != nil {
			t.Error(err)
		}
		_, err = cli.UpdateTask(task.Link, client.UpdateTaskOptions{
			Status: client.Disabled,
		})
		if err != nil {
			t.Fatal(err)
		}
	}
	if badCount == 0 {
		t.Error("expected bad influxdb to be queried at least once")
	}
}

func TestServer_InvalidBatchTask(t *testing.T) {
	c := NewConfig(t)
	c.InfluxDB[0].Enabled = true
	db := NewInfluxDB(func(q string) *iclient.Response {
		return nil
	})
	c.InfluxDB[0].URLs = []string{db.URL()}
	s := OpenServer(c)
	defer s.Close()
	cli := Client(s)

	id := "testInvalidBatchTask"
	ttype := client.BatchTask
	dbrps := []client.DBRP{{
		Database:        "mydb",
		RetentionPolicy: "myrp",
	}}
	tick := `batch
    |query(' SELECT value from unknowndb.unknownrp.cpu ')
        .period(5ms)
        .every(5ms)
    |count('value')
    |httpOut('count')
`

	task, err := cli.CreateTask(client.CreateTaskOptions{
		ID:         id,
		Type:       ttype,
		DBRPs:      dbrps,
		TICKscript: tick,
		Status:     client.Disabled,
	})
	if err != nil {
		t.Fatal(err)
	}

	_, err = cli.UpdateTask(task.Link, client.UpdateTaskOptions{
		Status: client.Enabled,
	})
	expErr := `batch query is not allowed to request data from "unknowndb"."unknownrp"`
	if err != nil && err.Error() != expErr {
		t.Fatalf("unexpected err: got %v exp %s", err, expErr)
	}

	err = cli.DeleteTask(task.Link)
	if err != nil {
		t.Fatal(err)
	}
}

func TestServer_RecordReplayStream(t *testing.T) {
	s, cli := OpenDefaultServer(t)
	defer s.Close()

	id := "testStreamTask"
	ttype := client.StreamTask
	dbrps := []client.DBRP{{
		Database:        "mydb",
		RetentionPolicy: "myrp",
	}}

	tmpDir := t.TempDir()
	tick := `stream
    |from()
        .measurement('test')
    |window()
        .period(10s)
        .every(10s)
    |count('value')
    |alert()
        .id('test-count')
        .message('{{ .ID }} got: {{ index .Fields "count" }}')
        .crit(lambda: TRUE)
        .log('` + tmpDir + `/alert.log')
`

	task, err := cli.CreateTask(client.CreateTaskOptions{
		ID:         id,
		Type:       ttype,
		DBRPs:      dbrps,
		TICKscript: tick,
		Status:     client.Disabled,
	})
	if err != nil {
		t.Fatal(err)
	}
	recording, err := cli.RecordStream(client.RecordStreamOptions{
		ID:   "recordingid",
		Task: task.ID,
		Stop: time.Date(1970, 1, 1, 0, 0, 10, 0, time.UTC),
	})
	if err != nil {
		t.Fatal(err)
	}
	if exp, got := "/kapacitor/v1/recordings/recordingid", recording.Link.Href; exp != got {
		t.Errorf("unexpected recording.Link.Href got %s exp %s", got, exp)
	}

	points := `test value=1 0000000000
test value=1 0000000001
test value=1 0000000001
test value=1 0000000002
test value=1 0000000002
test value=1 0000000003
test value=1 0000000003
test value=1 0000000004
test value=1 0000000005
test value=1 0000000005
test value=1 0000000005
test value=1 0000000006
test value=1 0000000007
test value=1 0000000008
test value=1 0000000009
test value=1 0000000010
test value=1 0000000011
test value=1 0000000012
`
	v := url.Values{}
	v.Add("precision", "s")
	s.MustWrite("mydb", "myrp", points, v)

	retry := 0
	for recording.Status == client.Running {
		time.Sleep(100 * time.Millisecond)
		recording, err = cli.Recording(recording.Link)
		if err != nil {
			t.Fatal(err)
		}
		retry++
		if retry > 100 {
			t.Fatal("failed to finish recording")
		}
	}
	if recording.Status != client.Finished || recording.Error != "" {
		t.Errorf("recording failed: %s", recording.Error)
	}

	replay, err := cli.CreateReplay(client.CreateReplayOptions{
		ID:            "replayid",
		Task:          id,
		Recording:     recording.ID,
		Clock:         client.Fast,
		RecordingTime: true,
	})
	if err != nil {
		t.Fatal(err)
	}
	if exp, got := "/kapacitor/v1/replays/replayid", replay.Link.Href; exp != got {
		t.Errorf("unexpected replay.Link.Href got %s exp %s", got, exp)
	}
	if exp, got := id, replay.Task; exp != got {
		t.Errorf("unexpected replay.Task got %s exp %s", got, exp)
	}

	retry = 0
	for replay.Status == client.Running {
		time.Sleep(100 * time.Millisecond)
		replay, err = cli.Replay(replay.Link)
		if err != nil {
			t.Fatal(err)
		}
		retry++
		if retry > 10 {
			t.Fatal("failed to finish replay")
		}
	}
	if replay.Status != client.Finished || replay.Error != "" {
		t.Errorf("replay failed: %s", replay.Error)
	}

	f, err := os.Open(filepath.Join(tmpDir, "alert.log"))
	if err != nil {
		t.Fatal(err)
	}
	defer f.Close()
	type response struct {
		ID      string       `json:"id"`
		Message string       `json:"message"`
		Time    time.Time    `json:"time"`
		Level   string       `json:"level"`
		Data    query.Result `json:"data"`
	}
	exp := response{
		ID:      "test-count",
		Message: "test-count got: 15",
		Time:    time.Date(1970, 1, 1, 0, 0, 10, 0, time.UTC),
		Level:   "CRITICAL",
		Data: query.Result{
			Series: imodels.Rows{
				{
					Name:    "test",
					Columns: []string{"time", "count"},
					Values: [][]interface{}{
						{
							time.Date(1970, 1, 1, 0, 0, 10, 0, time.UTC).Format(time.RFC3339Nano),
							15.0,
						},
					},
				},
			},
		},
	}
	got := response{}
	d := json.NewDecoder(f)
	d.Decode(&got)
	if !reflect.DeepEqual(exp, got) {
		t.Errorf("unexpected alert log:\ngot %v\nexp %v", got, exp)
	}

	recordings, err := cli.ListRecordings(nil)
	if err != nil {
		t.Error(err)
	}
	if exp, got := 1, len(recordings); exp != got {
		t.Fatalf("unexpected recordings list:\ngot %v\nexp %v\nrecordings %v", got, exp, recordings)
	}

	err = cli.DeleteRecording(recordings[0].Link)
	if err != nil {
		t.Error(err)
	}

	recordings, err = cli.ListRecordings(nil)
	if err != nil {
		t.Error(err)
	}
	if exp, got := 0, len(recordings); exp != got {
		t.Errorf("unexpected recordings list after delete:\ngot %v\nexp %v\nrecordings %v", got, exp, recordings)
	}

	replays, err := cli.ListReplays(nil)
	if err != nil {
		t.Error(err)
	}
	if exp, got := 1, len(replays); exp != got {
		t.Fatalf("unexpected replays list:\ngot %v\nexp %v\nreplays %v", got, exp, replays)
	}

	err = cli.DeleteReplay(replays[0].Link)
	if err != nil {
		t.Error(err)
	}

	replays, err = cli.ListReplays(nil)
	if err != nil {
		t.Error(err)
	}
	if exp, got := 0, len(replays); exp != got {
		t.Errorf("unexpected replays list after delete:\ngot %v\nexp %v\nreplays %v", got, exp, replays)
	}
}

func TestServer_RecordReplayStreamWithPost(t *testing.T) {
	s, cli := OpenDefaultServer(t)
	defer s.Close()

	id := "testStreamTask"
	ttype := client.StreamTask
	dbrps := []client.DBRP{{
		Database:        "mydb",
		RetentionPolicy: "myrp",
	}}

	tmpDir := t.TempDir()
	tick := `stream
    |from()
        .measurement('test')
    |window()
        .period(10s)
        .every(10s)
    |count('value')
    |alert()
        .id('test-count')
        .message('{{ .ID }} got: {{ index .Fields "count" }}')
        .crit(lambda: TRUE)
        .post('http://localhost:8080')
        .log('` + tmpDir + `/alert.log')
`

	task, err := cli.CreateTask(client.CreateTaskOptions{
		ID:         id,
		Type:       ttype,
		DBRPs:      dbrps,
		TICKscript: tick,
		Status:     client.Disabled,
	})
	if err != nil {
		t.Fatal(err)
	}
	recording, err := cli.RecordStream(client.RecordStreamOptions{
		ID:   "recordingid",
		Task: task.ID,
		Stop: time.Date(1970, 1, 1, 0, 0, 10, 0, time.UTC),
	})
	if err != nil {
		t.Fatal(err)
	}
	if exp, got := "/kapacitor/v1/recordings/recordingid", recording.Link.Href; exp != got {
		t.Errorf("unexpected recording.Link.Href got %s exp %s", got, exp)
	}

	points := `test value=1 0000000000
test value=1 0000000001
test value=1 0000000001
test value=1 0000000002
test value=1 0000000002
test value=1 0000000003
test value=1 0000000003
test value=1 0000000004
test value=1 0000000005
test value=1 0000000005
test value=1 0000000005
test value=1 0000000006
test value=1 0000000007
test value=1 0000000008
test value=1 0000000009
test value=1 0000000010
test value=1 0000000011
test value=1 0000000012
`
	v := url.Values{}
	v.Add("precision", "s")
	s.MustWrite("mydb", "myrp", points, v)

	retry := 0
	for recording.Status == client.Running {
		time.Sleep(100 * time.Millisecond)
		recording, err = cli.Recording(recording.Link)
		if err != nil {
			t.Fatal(err)
		}
		retry++
		if retry > 100 {
			t.Fatal("failed to finish recording")
		}
	}
	if recording.Status != client.Finished || recording.Error != "" {
		t.Errorf("recording failed: %s", recording.Error)
	}

	replay, err := cli.CreateReplay(client.CreateReplayOptions{
		ID:            "replayid",
		Task:          id,
		Recording:     recording.ID,
		Clock:         client.Fast,
		RecordingTime: true,
	})
	if err != nil {
		t.Fatal(err)
	}
	if exp, got := "/kapacitor/v1/replays/replayid", replay.Link.Href; exp != got {
		t.Errorf("unexpected replay.Link.Href got %s exp %s", got, exp)
	}
	if exp, got := id, replay.Task; exp != got {
		t.Errorf("unexpected replay.Task got %s exp %s", got, exp)
	}

	retry = 0
	for replay.Status == client.Running {
		time.Sleep(100 * time.Millisecond)
		replay, err = cli.Replay(replay.Link)
		if err != nil {
			t.Fatal(err)
		}
		retry++
		if retry > 10 {
			t.Fatal("failed to finish replay")
		}
	}
	if replay.Status != client.Finished || replay.Error != "" {
		t.Errorf("replay failed: %s", replay.Error)
	}

	f, err := os.Open(filepath.Join(tmpDir, "alert.log"))
	if err != nil {
		t.Fatal(err)
	}
	defer f.Close()
	type response struct {
		ID      string       `json:"id"`
		Message string       `json:"message"`
		Time    time.Time    `json:"time"`
		Level   string       `json:"level"`
		Data    query.Result `json:"data"`
	}
	exp := response{
		ID:      "test-count",
		Message: "test-count got: 15",
		Time:    time.Date(1970, 1, 1, 0, 0, 10, 0, time.UTC),
		Level:   "CRITICAL",
		Data: query.Result{
			Series: imodels.Rows{
				{
					Name:    "test",
					Columns: []string{"time", "count"},
					Values: [][]interface{}{
						{
							time.Date(1970, 1, 1, 0, 0, 10, 0, time.UTC).Format(time.RFC3339Nano),
							15.0,
						},
					},
				},
			},
		},
	}
	got := response{}
	d := json.NewDecoder(f)
	d.Decode(&got)
	if !reflect.DeepEqual(exp, got) {
		t.Errorf("unexpected alert log:\ngot %v\nexp %v", got, exp)
	}

	recordings, err := cli.ListRecordings(nil)
	if err != nil {
		t.Error(err)
	}
	if exp, got := 1, len(recordings); exp != got {
		t.Fatalf("unexpected recordings list:\ngot %v\nexp %v\nrecordings %v", got, exp, recordings)
	}

	err = cli.DeleteRecording(recordings[0].Link)
	if err != nil {
		t.Error(err)
	}

	recordings, err = cli.ListRecordings(nil)
	if err != nil {
		t.Error(err)
	}
	if exp, got := 0, len(recordings); exp != got {
		t.Errorf("unexpected recordings list after delete:\ngot %v\nexp %v\nrecordings %v", got, exp, recordings)
	}

	replays, err := cli.ListReplays(nil)
	if err != nil {
		t.Error(err)
	}
	if exp, got := 1, len(replays); exp != got {
		t.Fatalf("unexpected replays list:\ngot %v\nexp %v\nreplays %v", got, exp, replays)
	}

	err = cli.DeleteReplay(replays[0].Link)
	if err != nil {
		t.Error(err)
	}

	replays, err = cli.ListReplays(nil)
	if err != nil {
		t.Error(err)
	}
	if exp, got := 0, len(replays); exp != got {
		t.Errorf("unexpected replays list after delete:\ngot %v\nexp %v\nreplays %v", got, exp, replays)
	}
}

func TestServer_RecordReplayBatch(t *testing.T) {
	c := NewConfig(t)
	c.InfluxDB[0].Enabled = true
	value := 0
	db := NewInfluxDB(func(q string) *iclient.Response {
		if len(q) > 6 && q[:6] == "SELECT" {
			r := &iclient.Response{
				Results: []iclient.Result{{
					Series: []imodels.Row{{
						Name:    "cpu",
						Columns: []string{"time", "value"},
						Values: [][]interface{}{
							{
								time.Date(1971, 1, 1, 0, 0, value, 0, time.UTC).Format(time.RFC3339Nano),
								float64(value),
							},
							{
								time.Date(1971, 1, 1, 0, 0, value+1, 0, time.UTC).Format(time.RFC3339Nano),
								float64(value + 1),
							},
						},
					}},
				}},
			}
			value += 2
			return r
		}
		return nil
	})
	c.InfluxDB[0].URLs = []string{db.URL()}
	s := OpenServer(c)
	defer s.Close()
	cli := Client(s)

	id := "testBatchTask"
	ttype := client.BatchTask
	dbrps := []client.DBRP{{
		Database:        "mydb",
		RetentionPolicy: "myrp",
	}}

	tmpDir := t.TempDir()
	tick := `batch
    |query('SELECT value from mydb.myrp.cpu')
        .period(2s)
        .every(2s)
    |alert()
        .id('test-batch')
        .message('{{ .ID }} got: {{ index .Fields "value" }}')
        .crit(lambda: "value" > 2.0)
        .log('` + tmpDir + `/alert.log')
`

	_, err := cli.CreateTask(client.CreateTaskOptions{
		ID:         id,
		Type:       ttype,
		DBRPs:      dbrps,
		TICKscript: tick,
		Status:     client.Disabled,
	})
	if err != nil {
		t.Fatal(err)
	}

	recording, err := cli.RecordBatch(client.RecordBatchOptions{
		ID:    "recordingid",
		Task:  id,
		Start: time.Date(1971, 1, 1, 0, 0, 0, 0, time.UTC),
		Stop:  time.Date(1971, 1, 1, 0, 0, 6, 0, time.UTC),
	})
	if err != nil {
		t.Fatal(err)
	}
	if exp, got := "/kapacitor/v1/recordings/recordingid", recording.Link.Href; exp != got {
		t.Errorf("unexpected recording.Link.Href got %s exp %s", got, exp)
	}
	// Wait for recording to finish.
	retry := 0
	for recording.Status == client.Running {
		time.Sleep(100 * time.Millisecond)
		recording, err = cli.Recording(recording.Link)
		if err != nil {
			t.Fatal(err)
		}
		retry++
		if retry > 10 {
			t.Fatal("failed to perfom recording")
		}
	}

	replay, err := cli.CreateReplay(client.CreateReplayOptions{
		Task:          id,
		Recording:     recording.ID,
		Clock:         client.Fast,
		RecordingTime: true,
	})
	if err != nil {
		t.Fatal(err)
	}
	if exp, got := id, replay.Task; exp != got {
		t.Errorf("unexpected replay.Task got %s exp %s", got, exp)
	}

	// Wait for replay to finish.
	retry = 0
	for replay.Status == client.Running {
		time.Sleep(100 * time.Millisecond)
		replay, err = cli.Replay(replay.Link)
		if err != nil {
			t.Fatal(err)
		}
		retry++
		if retry > 10 {
			t.Fatal("failed to perform replay")
		}
	}

	f, err := os.Open(filepath.Join(tmpDir, "alert.log"))
	if err != nil {
		t.Fatal(err)
	}
	defer f.Close()
	type response struct {
		ID      string       `json:"id"`
		Message string       `json:"message"`
		Time    time.Time    `json:"time"`
		Level   string       `json:"level"`
		Data    query.Result `json:"data"`
	}
	exp := []response{
		{
			ID:      "test-batch",
			Message: "test-batch got: 3",
			Time:    time.Date(1971, 1, 1, 0, 0, 3, 0, time.UTC),
			Level:   "CRITICAL",
			Data: query.Result{
				Series: imodels.Rows{
					{
						Name:    "cpu",
						Columns: []string{"time", "value"},
						Values: [][]interface{}{
							{
								time.Date(1971, 1, 1, 0, 0, 2, 0, time.UTC).Format(time.RFC3339Nano),
								2.0,
							},
							{
								time.Date(1971, 1, 1, 0, 0, 3, 0, time.UTC).Format(time.RFC3339Nano),
								3.0,
							},
						},
					},
				},
			},
		},
		{
			ID:      "test-batch",
			Message: "test-batch got: 4",
			Time:    time.Date(1971, 1, 1, 0, 0, 4, 0, time.UTC),
			Level:   "CRITICAL",
			Data: query.Result{
				Series: imodels.Rows{
					{
						Name:    "cpu",
						Columns: []string{"time", "value"},
						Values: [][]interface{}{
							{
								time.Date(1971, 1, 1, 0, 0, 4, 0, time.UTC).Format(time.RFC3339Nano),
								4.0,
							},
							{
								time.Date(1971, 1, 1, 0, 0, 5, 0, time.UTC).Format(time.RFC3339Nano),
								5.0,
							},
						},
					},
				},
			},
		},
	}
	dec := json.NewDecoder(f)
	got := make([]response, 0)
	for dec.More() {
		g := response{}
		dec.Decode(&g)
		got = append(got, g)
	}
	if !reflect.DeepEqual(exp, got) {
		t.Errorf("unexpected alert log:\ngot %v\nexp %v", got, exp)
		t.Errorf("unexpected alert log:\ngot %v\nexp %v", got[0].Data.Series[0], exp[0].Data.Series[0])
		t.Errorf("unexpected alert log:\ngot %v\nexp %v", got[1].Data.Series[0], exp[1].Data.Series[0])
	}

	recordings, err := cli.ListRecordings(nil)
	if err != nil {
		t.Error(err)
	}
	if exp, got := 1, len(recordings); exp != got {
		t.Fatalf("unexpected recordings list:\ngot %v\nexp %v", got, exp)
	}

	err = cli.DeleteRecording(recordings[0].Link)
	if err != nil {
		t.Error(err)
	}

	recordings, err = cli.ListRecordings(nil)
	if err != nil {
		t.Error(err)
	}
	if exp, got := 0, len(recordings); exp != got {
		t.Errorf("unexpected recordings list:\ngot %v\nexp %v", got, exp)
	}

	replays, err := cli.ListReplays(nil)
	if err != nil {
		t.Error(err)
	}
	if exp, got := 1, len(replays); exp != got {
		t.Fatalf("unexpected replays list:\ngot %v\nexp %v", got, exp)
	}

	err = cli.DeleteReplay(replays[0].Link)
	if err != nil {
		t.Error(err)
	}

	replays, err = cli.ListReplays(nil)
	if err != nil {
		t.Error(err)
	}
	if exp, got := 0, len(replays); exp != got {
		t.Errorf("unexpected replays list:\ngot %v\nexp %v", got, exp)
	}
}
func TestServer_ReplayBatch(t *testing.T) {
	c := NewConfig(t)
	c.InfluxDB[0].Enabled = true
	value := 0
	db := NewInfluxDB(func(q string) *iclient.Response {
		if len(q) > 6 && q[:6] == "SELECT" {
			r := &iclient.Response{
				Results: []iclient.Result{{
					Series: []imodels.Row{{
						Name:    "cpu",
						Columns: []string{"time", "value"},
						Values: [][]interface{}{
							{
								time.Date(1971, 1, 1, 0, 0, value, 0, time.UTC).Format(time.RFC3339Nano),
								float64(value),
							},
							{
								time.Date(1971, 1, 1, 0, 0, value+1, 0, time.UTC).Format(time.RFC3339Nano),
								float64(value + 1),
							},
						},
					}},
				}},
			}
			value += 2
			return r
		}
		return nil
	})
	c.InfluxDB[0].URLs = []string{db.URL()}
	s := OpenServer(c)
	defer s.Close()
	cli := Client(s)

	id := "testBatchTask"
	ttype := client.BatchTask
	dbrps := []client.DBRP{{
		Database:        "mydb",
		RetentionPolicy: "myrp",
	}}

	tmpDir := t.TempDir()
	tick := `batch
    |query('SELECT value from mydb.myrp.cpu')
        .period(2s)
        .every(2s)
    |alert()
        .id('test-batch')
        .message('{{ .ID }} got: {{ index .Fields "value" }}')
        .crit(lambda: "value" > 2.0)
        .log('` + tmpDir + `/alert.log')
`

	_, err := cli.CreateTask(client.CreateTaskOptions{
		ID:         id,
		Type:       ttype,
		DBRPs:      dbrps,
		TICKscript: tick,
		Status:     client.Disabled,
	})
	if err != nil {
		t.Fatal(err)
	}

	replay, err := cli.ReplayBatch(client.ReplayBatchOptions{
		ID:            "replayid",
		Task:          id,
		Start:         time.Date(1971, 1, 1, 0, 0, 0, 0, time.UTC),
		Stop:          time.Date(1971, 1, 1, 0, 0, 6, 0, time.UTC),
		Clock:         client.Fast,
		RecordingTime: true,
	})
	if err != nil {
		t.Fatal(err)
	}
	if exp, got := "/kapacitor/v1/replays/replayid", replay.Link.Href; exp != got {
		t.Errorf("unexpected replay.Link.Href got %s exp %s", got, exp)
	}
	// Wait for replay to finish.
	retry := 0
	for replay.Status == client.Running {
		time.Sleep(100 * time.Millisecond)
		replay, err = cli.Replay(replay.Link)
		if err != nil {
			t.Fatal(err)
		}
		retry++
		if retry > 10 {
			t.Fatal("failed to perfom replay")
		}
	}

	f, err := os.Open(filepath.Join(tmpDir, "alert.log"))
	if err != nil {
		t.Fatal(err)
	}
	defer f.Close()
	type response struct {
		ID      string       `json:"id"`
		Message string       `json:"message"`
		Time    time.Time    `json:"time"`
		Level   string       `json:"level"`
		Data    query.Result `json:"data"`
	}
	exp := []response{
		{
			ID:      "test-batch",
			Message: "test-batch got: 3",
			Time:    time.Date(1971, 1, 1, 0, 0, 3, 0, time.UTC),
			Level:   "CRITICAL",
			Data: query.Result{
				Series: imodels.Rows{
					{
						Name:    "cpu",
						Columns: []string{"time", "value"},
						Values: [][]interface{}{
							{
								time.Date(1971, 1, 1, 0, 0, 2, 0, time.UTC).Format(time.RFC3339Nano),
								2.0,
							},
							{
								time.Date(1971, 1, 1, 0, 0, 3, 0, time.UTC).Format(time.RFC3339Nano),
								3.0,
							},
						},
					},
				},
			},
		},
		{
			ID:      "test-batch",
			Message: "test-batch got: 4",
			Time:    time.Date(1971, 1, 1, 0, 0, 4, 0, time.UTC),
			Level:   "CRITICAL",
			Data: query.Result{
				Series: imodels.Rows{
					{
						Name:    "cpu",
						Columns: []string{"time", "value"},
						Values: [][]interface{}{
							{
								time.Date(1971, 1, 1, 0, 0, 4, 0, time.UTC).Format(time.RFC3339Nano),
								4.0,
							},
							{
								time.Date(1971, 1, 1, 0, 0, 5, 0, time.UTC).Format(time.RFC3339Nano),
								5.0,
							},
						},
					},
				},
			},
		},
	}
	dec := json.NewDecoder(f)
	got := make([]response, 0)
	for dec.More() {
		g := response{}
		dec.Decode(&g)
		got = append(got, g)
	}
	if !reflect.DeepEqual(exp, got) {
		t.Errorf("unexpected alert log:\ngot %v\nexp %v", got, exp)
		t.Errorf("unexpected alert log:\ngot %v\nexp %v", got[0].Data.Series[0], exp[0].Data.Series[0])
		t.Errorf("unexpected alert log:\ngot %v\nexp %v", got[1].Data.Series[0], exp[1].Data.Series[0])
	}

	recordings, err := cli.ListRecordings(nil)
	if err != nil {
		t.Error(err)
	}
	if exp, got := 0, len(recordings); exp != got {
		t.Fatalf("unexpected recordings list:\ngot %v\nexp %v", got, exp)
	}

	replays, err := cli.ListReplays(nil)
	if err != nil {
		t.Error(err)
	}
	if exp, got := 1, len(replays); exp != got {
		t.Fatalf("unexpected replays list:\ngot %v\nexp %v", got, exp)
	}

	err = cli.DeleteReplay(replays[0].Link)
	if err != nil {
		t.Error(err)
	}

	replays, err = cli.ListReplays(nil)
	if err != nil {
		t.Error(err)
	}
	if exp, got := 0, len(replays); exp != got {
		t.Errorf("unexpected replays list:\ngot %v\nexp %v", got, exp)
	}
}

func TestServer_RecordReplayQuery(t *testing.T) {
	c := NewConfig(t)
	c.InfluxDB[0].Enabled = true
	db := NewInfluxDB(func(q string) *iclient.Response {
		if len(q) > 6 && q[:6] == "SELECT" {
			r := &iclient.Response{
				Results: []iclient.Result{{
					Series: []imodels.Row{
						{
							Name:    "cpu",
							Columns: []string{"time", "value"},
							Values: [][]interface{}{
								{
									time.Date(1971, 1, 1, 0, 0, 0, 0, time.UTC).Format(time.RFC3339Nano),
									0.0,
								},
								{
									time.Date(1971, 1, 1, 0, 0, 1, 0, time.UTC).Format(time.RFC3339Nano),
									1.0,
								},
							},
						},
						{
							Name:    "cpu",
							Columns: []string{"time", "value"},
							Values: [][]interface{}{
								{
									time.Date(1971, 1, 1, 0, 0, 2, 0, time.UTC).Format(time.RFC3339Nano),
									2.0,
								},
								{
									time.Date(1971, 1, 1, 0, 0, 3, 0, time.UTC).Format(time.RFC3339Nano),
									3.0,
								},
							},
						},
						{
							Name:    "cpu",
							Columns: []string{"time", "value"},
							Values: [][]interface{}{
								{
									time.Date(1971, 1, 1, 0, 0, 4, 0, time.UTC).Format(time.RFC3339Nano),
									4.0,
								},
								{
									time.Date(1971, 1, 1, 0, 0, 5, 0, time.UTC).Format(time.RFC3339Nano),
									5.0,
								},
							},
						},
					},
				}},
			}
			return r
		}
		return nil
	})
	c.InfluxDB[0].URLs = []string{db.URL()}
	s := OpenServer(c)
	defer s.Close()
	cli := Client(s)

	id := "testBatchTask"
	ttype := client.BatchTask
	dbrps := []client.DBRP{{
		Database:        "mydb",
		RetentionPolicy: "myrp",
	}}

	tmpDir := t.TempDir()
	tick := `batch
    |query('SELECT value from mydb.myrp.cpu')
        .period(2s)
        .every(2s)
    |alert()
        .id('test-batch')
        .message('{{ .ID }} got: {{ index .Fields "value" }}')
        .crit(lambda: "value" > 2.0)
        .log('` + tmpDir + `/alert.log')
`

	_, err := cli.CreateTask(client.CreateTaskOptions{
		ID:         id,
		Type:       ttype,
		DBRPs:      dbrps,
		TICKscript: tick,
		Status:     client.Disabled,
	})
	if err != nil {
		t.Fatal(err)
	}

	recording, err := cli.RecordQuery(client.RecordQueryOptions{
		ID:    "recordingid",
		Query: "SELECT value from mydb.myrp.cpu",
		Type:  client.BatchTask,
	})
	if err != nil {
		t.Fatal(err)
	}
	if exp, got := "/kapacitor/v1/recordings/recordingid", recording.Link.Href; exp != got {
		t.Errorf("unexpected recording.Link.Href got %s exp %s", got, exp)
	}
	// Wait for recording to finish.
	retry := 0
	for recording.Status == client.Running {
		time.Sleep(100 * time.Millisecond)
		recording, err = cli.Recording(recording.Link)
		if err != nil {
			t.Fatal(err)
		}
		retry++
		if retry > 10 {
			t.Fatal("failed to perfom recording")
		}
	}

	replay, err := cli.CreateReplay(client.CreateReplayOptions{
		Task:          id,
		Recording:     recording.ID,
		Clock:         client.Fast,
		RecordingTime: true,
	})
	if err != nil {
		t.Fatal(err)
	}
	if exp, got := id, replay.Task; exp != got {
		t.Errorf("unexpected replay.Task got %s exp %s", got, exp)
	}

	// Wait for replay to finish.
	retry = 0
	for replay.Status == client.Running {
		time.Sleep(100 * time.Millisecond)
		replay, err = cli.Replay(replay.Link)
		if err != nil {
			t.Fatal(err)
		}
		retry++
		if retry > 10 {
			t.Fatal("failed to perfom replay")
		}
	}

	f, err := os.Open(filepath.Join(tmpDir, "alert.log"))
	if err != nil {
		t.Fatal(err)
	}
	defer f.Close()
	type response struct {
		ID      string       `json:"id"`
		Message string       `json:"message"`
		Time    time.Time    `json:"time"`
		Level   string       `json:"level"`
		Data    query.Result `json:"data"`
	}
	exp := []response{
		{
			ID:      "test-batch",
			Message: "test-batch got: 3",
			Time:    time.Date(1971, 1, 1, 0, 0, 3, 0, time.UTC),
			Level:   "CRITICAL",
			Data: query.Result{
				Series: imodels.Rows{
					{
						Name:    "cpu",
						Columns: []string{"time", "value"},
						Values: [][]interface{}{
							{
								time.Date(1971, 1, 1, 0, 0, 2, 0, time.UTC).Format(time.RFC3339Nano),
								2.0,
							},
							{
								time.Date(1971, 1, 1, 0, 0, 3, 0, time.UTC).Format(time.RFC3339Nano),
								3.0,
							},
						},
					},
				},
			},
		},
		{
			ID:      "test-batch",
			Message: "test-batch got: 4",
			Time:    time.Date(1971, 1, 1, 0, 0, 4, 0, time.UTC),
			Level:   "CRITICAL",
			Data: query.Result{
				Series: imodels.Rows{
					{
						Name:    "cpu",
						Columns: []string{"time", "value"},
						Values: [][]interface{}{
							{
								time.Date(1971, 1, 1, 0, 0, 4, 0, time.UTC).Format(time.RFC3339Nano),
								4.0,
							},
							{
								time.Date(1971, 1, 1, 0, 0, 5, 0, time.UTC).Format(time.RFC3339Nano),
								5.0,
							},
						},
					},
				},
			},
		},
	}
	dec := json.NewDecoder(f)
	got := make([]response, 0)
	for dec.More() {
		g := response{}
		dec.Decode(&g)
		got = append(got, g)
	}
	if !reflect.DeepEqual(exp, got) {
		t.Errorf("unexpected alert log:\ngot %v\nexp %v", got, exp)
		t.Errorf("unexpected alert log:\ngot %v\nexp %v", got[0].Data.Series[0], exp[0].Data.Series[0])
		t.Errorf("unexpected alert log:\ngot %v\nexp %v", got[1].Data.Series[0], exp[1].Data.Series[0])
	}

	// ------------
	// Test List/Delete Recordings/Replays

	recordings, err := cli.ListRecordings(nil)
	if err != nil {
		t.Error(err)
	}
	if exp, got := 1, len(recordings); exp != got {
		t.Fatalf("unexpected recordings list:\ngot %v\nexp %v", got, exp)
	}

	// Test List Recordings via direct default URL
	resp, err := http.Get(s.URL() + "/recordings")
	if err != nil {
		t.Fatal(err)
	}
	defer resp.Body.Close()
	if exp, got := http.StatusOK, resp.StatusCode; exp != got {
		t.Errorf("unexpected status code, got %d exp %d", got, exp)
	}
	// Response type
	type recResponse struct {
		Recordings []client.Recording `json:"recordings"`
	}
	dec = json.NewDecoder(resp.Body)
	recR := recResponse{}
	dec.Decode(&recR)
	if exp, got := 1, len(recR.Recordings); exp != got {
		t.Fatalf("unexpected recordings count, got %d exp %d", got, exp)
	}

	err = cli.DeleteRecording(recordings[0].Link)
	if err != nil {
		t.Error(err)
	}

	recordings, err = cli.ListRecordings(nil)
	if err != nil {
		t.Error(err)
	}
	if exp, got := 0, len(recordings); exp != got {
		t.Errorf("unexpected recordings list:\ngot %v\nexp %v", got, exp)
	}

	replays, err := cli.ListReplays(nil)
	if err != nil {
		t.Error(err)
	}
	if exp, got := 1, len(replays); exp != got {
		t.Fatalf("unexpected replays list:\ngot %v\nexp %v", got, exp)
	}

	// Test List Replays via direct default URL
	resp, err = http.Get(s.URL() + "/replays")
	if err != nil {
		t.Fatal(err)
	}
	defer resp.Body.Close()
	if exp, got := http.StatusOK, resp.StatusCode; exp != got {
		t.Errorf("unexpected status code, got %d exp %d", got, exp)
	}
	// Response type
	type repResponse struct {
		Replays []client.Replay `json:"replays"`
	}
	dec = json.NewDecoder(resp.Body)
	repR := repResponse{}
	dec.Decode(&repR)
	if exp, got := 1, len(repR.Replays); exp != got {
		t.Fatalf("unexpected replays count, got %d exp %d", got, exp)
	}

	err = cli.DeleteReplay(replays[0].Link)
	if err != nil {
		t.Error(err)
	}

	replays, err = cli.ListReplays(nil)
	if err != nil {
		t.Error(err)
	}
	if exp, got := 0, len(replays); exp != got {
		t.Errorf("unexpected replays list:\ngot %v\nexp %v", got, exp)
	}
}

func TestServer_ReplayQuery(t *testing.T) {
	c := NewConfig(t)
	c.InfluxDB[0].Enabled = true
	db := NewInfluxDB(func(q string) *iclient.Response {
		if len(q) > 6 && q[:6] == "SELECT" {
			r := &iclient.Response{
				Results: []iclient.Result{{
					Series: []imodels.Row{
						{
							Name:    "cpu",
							Columns: []string{"time", "value"},
							Values: [][]interface{}{
								{
									time.Date(1971, 1, 1, 0, 0, 0, 0, time.UTC).Format(time.RFC3339Nano),
									0.0,
								},
								{
									time.Date(1971, 1, 1, 0, 0, 1, 0, time.UTC).Format(time.RFC3339Nano),
									1.0,
								},
							},
						},
						{
							Name:    "cpu",
							Columns: []string{"time", "value"},
							Values: [][]interface{}{
								{
									time.Date(1971, 1, 1, 0, 0, 2, 0, time.UTC).Format(time.RFC3339Nano),
									2.0,
								},
								{
									time.Date(1971, 1, 1, 0, 0, 3, 0, time.UTC).Format(time.RFC3339Nano),
									3.0,
								},
							},
						},
						{
							Name:    "cpu",
							Columns: []string{"time", "value"},
							Values: [][]interface{}{
								{
									time.Date(1971, 1, 1, 0, 0, 4, 0, time.UTC).Format(time.RFC3339Nano),
									4.0,
								},
								{
									time.Date(1971, 1, 1, 0, 0, 5, 0, time.UTC).Format(time.RFC3339Nano),
									5.0,
								},
							},
						},
					},
				}},
			}
			return r
		}
		return nil
	})
	c.InfluxDB[0].URLs = []string{db.URL()}
	s := OpenServer(c)
	defer s.Close()
	cli := Client(s)

	id := "testBatchTask"
	ttype := client.BatchTask
	dbrps := []client.DBRP{{
		Database:        "mydb",
		RetentionPolicy: "myrp",
	}}

	tmpDir := t.TempDir()
	tick := `batch
    |query('SELECT value from mydb.myrp.cpu')
        .period(2s)
        .every(2s)
    |alert()
        .id('test-batch')
        .message('{{ .ID }} got: {{ index .Fields "value" }}')
        .crit(lambda: "value" > 2.0)
        .log('` + tmpDir + `/alert.log')
`

	_, err := cli.CreateTask(client.CreateTaskOptions{
		ID:         id,
		Type:       ttype,
		DBRPs:      dbrps,
		TICKscript: tick,
		Status:     client.Disabled,
	})
	if err != nil {
		t.Fatal(err)
	}

	replay, err := cli.ReplayQuery(client.ReplayQueryOptions{
		ID:            "replayid",
		Query:         "SELECT value from mydb.myrp.cpu",
		Task:          id,
		Clock:         client.Fast,
		RecordingTime: true,
	})
	if err != nil {
		t.Fatal(err)
	}
	if exp, got := "/kapacitor/v1/replays/replayid", replay.Link.Href; exp != got {
		t.Errorf("unexpected replay.Link.Href got %s exp %s", got, exp)
	}
	// Wait for replay to finish.
	retry := 0
	for replay.Status == client.Running {
		time.Sleep(100 * time.Millisecond)
		replay, err = cli.Replay(replay.Link)
		if err != nil {
			t.Fatal(err)
		}
		retry++
		if retry > 10 {
			t.Fatal("failed to perfom replay")
		}
	}

	f, err := os.Open(filepath.Join(tmpDir, "alert.log"))
	if err != nil {
		t.Fatal(err)
	}
	defer f.Close()
	type response struct {
		ID      string       `json:"id"`
		Message string       `json:"message"`
		Time    time.Time    `json:"time"`
		Level   string       `json:"level"`
		Data    query.Result `json:"data"`
	}
	exp := []response{
		{
			ID:      "test-batch",
			Message: "test-batch got: 3",
			Time:    time.Date(1971, 1, 1, 0, 0, 3, 0, time.UTC),
			Level:   "CRITICAL",
			Data: query.Result{
				Series: imodels.Rows{
					{
						Name:    "cpu",
						Columns: []string{"time", "value"},
						Values: [][]interface{}{
							{
								time.Date(1971, 1, 1, 0, 0, 2, 0, time.UTC).Format(time.RFC3339Nano),
								2.0,
							},
							{
								time.Date(1971, 1, 1, 0, 0, 3, 0, time.UTC).Format(time.RFC3339Nano),
								3.0,
							},
						},
					},
				},
			},
		},
		{
			ID:      "test-batch",
			Message: "test-batch got: 4",
			Time:    time.Date(1971, 1, 1, 0, 0, 4, 0, time.UTC),
			Level:   "CRITICAL",
			Data: query.Result{
				Series: imodels.Rows{
					{
						Name:    "cpu",
						Columns: []string{"time", "value"},
						Values: [][]interface{}{
							{
								time.Date(1971, 1, 1, 0, 0, 4, 0, time.UTC).Format(time.RFC3339Nano),
								4.0,
							},
							{
								time.Date(1971, 1, 1, 0, 0, 5, 0, time.UTC).Format(time.RFC3339Nano),
								5.0,
							},
						},
					},
				},
			},
		},
	}
	dec := json.NewDecoder(f)
	got := make([]response, 0)
	for dec.More() {
		g := response{}
		if err := dec.Decode(&g); err != nil {
			t.Error(err)
		}
		got = append(got, g)
	}
	if !reflect.DeepEqual(exp, got) {
		t.Errorf("unexpected alert log:\ngot %v\nexp %v", got, exp)
		t.Errorf("unexpected alert log:\ngot %v\nexp %v", got[0].Data.Series[0], exp[0].Data.Series[0])
		t.Errorf("unexpected alert log:\ngot %v\nexp %v", got[1].Data.Series[0], exp[1].Data.Series[0])
	}

	recordings, err := cli.ListRecordings(nil)
	if err != nil {
		t.Error(err)
	}
	if exp, got := 0, len(recordings); exp != got {
		t.Fatalf("unexpected recordings list:\ngot %v\nexp %v", got, exp)
	}

	replays, err := cli.ListReplays(nil)
	if err != nil {
		t.Error(err)
	}
	if exp, got := 1, len(replays); exp != got {
		t.Fatalf("unexpected replays list:\ngot %v\nexp %v", got, exp)
	}

	err = cli.DeleteReplay(replays[0].Link)
	if err != nil {
		t.Error(err)
	}

	replays, err = cli.ListReplays(nil)
	if err != nil {
		t.Error(err)
	}
	if exp, got := 0, len(replays); exp != got {
		t.Errorf("unexpected replays list:\ngot %v\nexp %v", got, exp)
	}
}

// Test for recording and replaying a stream query where data has missing fields and tags.
func TestServer_RecordReplayQuery_Missing(t *testing.T) {
	c := NewConfig(t)
	c.InfluxDB[0].Enabled = true
	db := NewInfluxDB(func(q string) *iclient.Response {
		if len(q) > 6 && q[:6] == "SELECT" {
			r := &iclient.Response{
				Results: []iclient.Result{{
					Series: []imodels.Row{
						{
							Name:    "m",
							Tags:    map[string]string{"t1": "", "t2": ""},
							Columns: []string{"time", "a", "b"},
							Values: [][]interface{}{
								{
									time.Date(1971, 1, 1, 0, 0, 1, 0, time.UTC).Format(time.RFC3339Nano),
									1.0,
									nil,
								},
								{
									time.Date(1971, 1, 1, 0, 0, 2, 0, time.UTC).Format(time.RFC3339Nano),
									nil,
									2.0,
								},
								{
									time.Date(1971, 1, 1, 0, 0, 10, 0, time.UTC).Format(time.RFC3339Nano),
									nil,
									10.0,
								},
								{
									time.Date(1971, 1, 1, 0, 0, 11, 0, time.UTC).Format(time.RFC3339Nano),
									11.0,
									nil,
								},
							},
						},
						{
							Name:    "m",
							Tags:    map[string]string{"t1": "", "t2": "4"},
							Columns: []string{"time", "a", "b"},
							Values: [][]interface{}{
								{
									time.Date(1971, 1, 1, 0, 0, 4, 0, time.UTC).Format(time.RFC3339Nano),
									4.0,
									4.0,
								},
							},
						},
						{
							Name:    "m",
							Tags:    map[string]string{"t1": "", "t2": "7"},
							Columns: []string{"time", "a", "b"},
							Values: [][]interface{}{
								{
									time.Date(1971, 1, 1, 0, 0, 7, 0, time.UTC).Format(time.RFC3339Nano),
									nil,
									7.0,
								},
							},
						},
						{
							Name:    "m",
							Tags:    map[string]string{"t1": "3", "t2": ""},
							Columns: []string{"time", "a", "b"},
							Values: [][]interface{}{
								{
									time.Date(1971, 1, 1, 0, 0, 3, 0, time.UTC).Format(time.RFC3339Nano),
									3.0,
									3.0,
								},
							},
						},
						{
							Name:    "m",
							Tags:    map[string]string{"t1": "5", "t2": ""},
							Columns: []string{"time", "a", "b"},
							Values: [][]interface{}{
								{
									time.Date(1971, 1, 1, 0, 0, 5, 0, time.UTC).Format(time.RFC3339Nano),
									5.0,
									5.0,
								},
							},
						},
						{
							Name:    "m",
							Tags:    map[string]string{"t1": "6", "t2": ""},
							Columns: []string{"time", "a", "b"},
							Values: [][]interface{}{
								{
									time.Date(1971, 1, 1, 0, 0, 6, 0, time.UTC).Format(time.RFC3339Nano),
									nil,
									6.0,
								},
							},
						},
						{
							Name:    "m",
							Tags:    map[string]string{"t1": "8", "t2": ""},
							Columns: []string{"time", "a", "b"},
							Values: [][]interface{}{
								{
									time.Date(1971, 1, 1, 0, 0, 8, 0, time.UTC).Format(time.RFC3339Nano),
									nil,
									8.0,
								},
							},
						},
						{
							Name:    "m",
							Tags:    map[string]string{"t1": "9", "t2": ""},
							Columns: []string{"time", "a", "b"},
							Values: [][]interface{}{
								{
									time.Date(1971, 1, 1, 0, 0, 9, 0, time.UTC).Format(time.RFC3339Nano),
									nil,
									9.0,
								},
							},
						},
					},
				}},
			}
			return r
		}
		return nil
	})
	c.InfluxDB[0].URLs = []string{db.URL()}
	s := OpenServer(c)
	defer s.Close()
	cli := Client(s)

	id := "testStreamQueryRecordReplay"
	ttype := client.StreamTask
	dbrps := []client.DBRP{{
		Database:        "mydb",
		RetentionPolicy: "myrp",
	}}

	// setup temp dir for alert.log
	tmpDir := t.TempDir()

	tick := `stream
	|from()
		.measurement('m')
	|log()
	|alert()
		.id('test-stream-query')
		.crit(lambda: TRUE)
		.details('')
		.log('` + tmpDir + `/alert.log')
`

	if _, err := cli.CreateTask(client.CreateTaskOptions{
		ID:         id,
		Type:       ttype,
		DBRPs:      dbrps,
		TICKscript: tick,
		Status:     client.Disabled,
	}); err != nil {
		t.Fatal(err)
	}

	recording, err := cli.RecordQuery(client.RecordQueryOptions{
		ID:    "recordingid",
		Query: "SELECT * FROM mydb.myrp.m",
		Type:  client.StreamTask,
	})
	if err != nil {
		t.Fatal(err)
	}
	if exp, got := "/kapacitor/v1/recordings/recordingid", recording.Link.Href; exp != got {
		t.Errorf("unexpected recording.Link.Href got %s exp %s", got, exp)
	}
	// Wait for recording to finish.
	retry := 0
	for recording.Status == client.Running {
		time.Sleep(100 * time.Millisecond)
		recording, err = cli.Recording(recording.Link)
		if err != nil {
			t.Fatal(err)
		}
		retry++
		if retry > 10 {
			t.Fatal("failed to perfom recording")
		}
	}

	replay, err := cli.CreateReplay(client.CreateReplayOptions{
		Task:          id,
		Recording:     recording.ID,
		Clock:         client.Fast,
		RecordingTime: true,
	})
	if err != nil {
		t.Fatal(err)
	}
	if exp, got := id, replay.Task; exp != got {
		t.Errorf("unexpected replay.Task got %s exp %s", got, exp)
	}

	// Wait for replay to finish.
	retry = 0
	for replay.Status == client.Running {
		time.Sleep(100 * time.Millisecond)
		replay, err = cli.Replay(replay.Link)
		if err != nil {
			t.Fatal(err)
		}
		retry++
		if retry > 10 {
			t.Fatal("failed to perfom replay")
		}
	}

	// Validate we got the data in the alert.log

	f, err := os.Open(filepath.Join(tmpDir, "alert.log"))
	if err != nil {
		t.Fatal(err)
	}
	defer f.Close()
	exp := []alert.Data{
		{
			ID:            "test-stream-query",
			Message:       "test-stream-query is CRITICAL",
			Time:          time.Date(1971, 1, 1, 0, 0, 1, 0, time.UTC),
			Level:         alert.Critical,
			PreviousLevel: alert.OK,
			Duration:      0 * time.Second,
			Recoverable:   true,
			Data: models.Result{
				Series: models.Rows{
					{
						Name:    "m",
						Columns: []string{"time", "a"},
						Values: [][]interface{}{
							{
								time.Date(1971, 1, 1, 0, 0, 1, 0, time.UTC),
								1.0,
							},
						},
					},
				},
			},
		},
		{
			ID:            "test-stream-query",
			Message:       "test-stream-query is CRITICAL",
			Time:          time.Date(1971, 1, 1, 0, 0, 2, 0, time.UTC),
			Level:         alert.Critical,
			PreviousLevel: alert.Critical,
			Duration:      1 * time.Second,
			Recoverable:   true,
			Data: models.Result{
				Series: models.Rows{
					{
						Name:    "m",
						Columns: []string{"time", "b"},
						Values: [][]interface{}{
							{
								time.Date(1971, 1, 1, 0, 0, 2, 0, time.UTC),
								2.0,
							},
						},
					},
				},
			},
		},
		{
			ID:            "test-stream-query",
			Message:       "test-stream-query is CRITICAL",
			Time:          time.Date(1971, 1, 1, 0, 0, 3, 0, time.UTC),
			Level:         alert.Critical,
			PreviousLevel: alert.Critical,
			Duration:      2 * time.Second,
			Recoverable:   true,
			Data: models.Result{
				Series: models.Rows{
					{
						Name:    "m",
						Tags:    map[string]string{"t1": "3"},
						Columns: []string{"time", "a", "b"},
						Values: [][]interface{}{
							{
								time.Date(1971, 1, 1, 0, 0, 3, 0, time.UTC),
								3.0,
								3.0,
							},
						},
					},
				},
			},
		},
		{
			ID:            "test-stream-query",
			Message:       "test-stream-query is CRITICAL",
			Time:          time.Date(1971, 1, 1, 0, 0, 4, 0, time.UTC),
			Level:         alert.Critical,
			PreviousLevel: alert.Critical,
			Duration:      3 * time.Second,
			Recoverable:   true,
			Data: models.Result{
				Series: models.Rows{
					{
						Name:    "m",
						Tags:    map[string]string{"t2": "4"},
						Columns: []string{"time", "a", "b"},
						Values: [][]interface{}{
							{
								time.Date(1971, 1, 1, 0, 0, 4, 0, time.UTC),
								4.0,
								4.0,
							},
						},
					},
				},
			},
		},
		{
			ID:            "test-stream-query",
			Message:       "test-stream-query is CRITICAL",
			Time:          time.Date(1971, 1, 1, 0, 0, 5, 0, time.UTC),
			Level:         alert.Critical,
			PreviousLevel: alert.Critical,
			Duration:      4 * time.Second,
			Recoverable:   true,
			Data: models.Result{
				Series: models.Rows{
					{
						Name:    "m",
						Tags:    map[string]string{"t1": "5"},
						Columns: []string{"time", "a", "b"},
						Values: [][]interface{}{
							{
								time.Date(1971, 1, 1, 0, 0, 5, 0, time.UTC),
								5.0,
								5.0,
							},
						},
					},
				},
			},
		},
		{
			ID:            "test-stream-query",
			Message:       "test-stream-query is CRITICAL",
			Time:          time.Date(1971, 1, 1, 0, 0, 6, 0, time.UTC),
			Level:         alert.Critical,
			PreviousLevel: alert.Critical,
			Duration:      5 * time.Second,
			Recoverable:   true,
			Data: models.Result{
				Series: models.Rows{
					{
						Name:    "m",
						Tags:    map[string]string{"t1": "6"},
						Columns: []string{"time", "b"},
						Values: [][]interface{}{
							{
								time.Date(1971, 1, 1, 0, 0, 6, 0, time.UTC),
								6.0,
							},
						},
					},
				},
			},
		},
		{
			ID:            "test-stream-query",
			Message:       "test-stream-query is CRITICAL",
			Time:          time.Date(1971, 1, 1, 0, 0, 7, 0, time.UTC),
			Level:         alert.Critical,
			PreviousLevel: alert.Critical,
			Duration:      6 * time.Second,
			Recoverable:   true,
			Data: models.Result{
				Series: models.Rows{
					{
						Name:    "m",
						Tags:    map[string]string{"t2": "7"},
						Columns: []string{"time", "b"},
						Values: [][]interface{}{
							{
								time.Date(1971, 1, 1, 0, 0, 7, 0, time.UTC),
								7.0,
							},
						},
					},
				},
			},
		},
		{
			ID:            "test-stream-query",
			Message:       "test-stream-query is CRITICAL",
			Time:          time.Date(1971, 1, 1, 0, 0, 8, 0, time.UTC),
			Level:         alert.Critical,
			PreviousLevel: alert.Critical,
			Duration:      7 * time.Second,
			Recoverable:   true,
			Data: models.Result{
				Series: models.Rows{
					{
						Name:    "m",
						Tags:    map[string]string{"t1": "8"},
						Columns: []string{"time", "b"},
						Values: [][]interface{}{
							{
								time.Date(1971, 1, 1, 0, 0, 8, 0, time.UTC),
								8.0,
							},
						},
					},
				},
			},
		},
		{
			ID:            "test-stream-query",
			Message:       "test-stream-query is CRITICAL",
			Time:          time.Date(1971, 1, 1, 0, 0, 9, 0, time.UTC),
			Level:         alert.Critical,
			PreviousLevel: alert.Critical,
			Duration:      8 * time.Second,
			Recoverable:   true,
			Data: models.Result{
				Series: models.Rows{
					{
						Name:    "m",
						Tags:    map[string]string{"t1": "9"},
						Columns: []string{"time", "b"},
						Values: [][]interface{}{
							{
								time.Date(1971, 1, 1, 0, 0, 9, 0, time.UTC),
								9.0,
							},
						},
					},
				},
			},
		},
		{
			ID:            "test-stream-query",
			Message:       "test-stream-query is CRITICAL",
			Time:          time.Date(1971, 1, 1, 0, 0, 10, 0, time.UTC),
			Level:         alert.Critical,
			PreviousLevel: alert.Critical,
			Duration:      9 * time.Second,
			Recoverable:   true,
			Data: models.Result{
				Series: models.Rows{
					{
						Name:    "m",
						Columns: []string{"time", "b"},
						Values: [][]interface{}{
							{
								time.Date(1971, 1, 1, 0, 0, 10, 0, time.UTC),
								10.0,
							},
						},
					},
				},
			},
		},
		{
			ID:            "test-stream-query",
			Message:       "test-stream-query is CRITICAL",
			Time:          time.Date(1971, 1, 1, 0, 0, 11, 0, time.UTC),
			Level:         alert.Critical,
			PreviousLevel: alert.Critical,
			Duration:      10 * time.Second,
			Recoverable:   true,
			Data: models.Result{
				Series: models.Rows{
					{
						Name:    "m",
						Columns: []string{"time", "a"},
						Values: [][]interface{}{
							{
								time.Date(1971, 1, 1, 0, 0, 11, 0, time.UTC),
								11.0,
							},
						},
					},
				},
			},
		},
	}
	dec := json.NewDecoder(f)
	var got []alert.Data
	for dec.More() {
		g := alert.Data{}
		dec.Decode(&g)
		got = append(got, g)
	}
	if !reflect.DeepEqual(exp, got) {
		t.Errorf("unexpected alert log:\ngot %+v\nexp %+v", got, exp)
	}
}

// If this test fails due to missing python dependencies, run 'INSTALL_PREFIX=/usr/local ./install-deps.sh' from the root directory of the
// kapacitor project.
func TestServer_UDFStreamAgents(t *testing.T) {
	tdir := t.TempDir()

	agents := []struct {
		buildFunc func() error
		config    udf.FunctionConfig
	}{
		// Go
		{
			buildFunc: func() error {
				// Explicitly compile the binary.
				// We could just use 'go run' but I ran into race conditions
				// where 'go run' was not handing off to the compiled process in time
				// and I didn't care to dig into 'go run's specific behavior.
				cmd := exec.Command(
					"go",
					"build",
					"-o",
					filepath.Join(tdir, "movavg"+ExecutableSuffix),
					filepath.Join(udfDir, "agent/examples/moving_avg/moving_avg.go"),
				)
				out, err := cmd.CombinedOutput()
				if err != nil {
					t.Log(string(out))
					return err
				}
				return nil
			},
			config: udf.FunctionConfig{
				Prog:    filepath.Join(tdir, "movavg"),
				Timeout: toml.Duration(time.Minute),
			},
		},
		// Python
		{
			buildFunc: func() error { return nil },
			config: udf.FunctionConfig{
				Prog:    PythonExecutable,
				Args:    []string{"-u", filepath.Join(udfDir, "agent/examples/moving_avg/moving_avg.py")},
				Timeout: toml.Duration(time.Minute),
				Env: map[string]string{
					"PYTHONPATH": strings.Join(
						[]string{filepath.Join(udfDir, "agent/py"), os.Getenv("PYTHONPATH")},
						string(filepath.ListSeparator),
					),
				},
			},
		},
		// Python 2
		{
			buildFunc: func() error { return nil },
			config: udf.FunctionConfig{
				Prog:    Python2Executable,
				Args:    []string{"-u", filepath.Join(udfDir, "agent/examples/moving_avg/moving_avg.py")},
				Timeout: toml.Duration(time.Minute),
				Env: map[string]string{
					"PYTHONPATH": strings.Join(
						[]string{filepath.Join(udfDir, "agent/py"), os.Getenv("PYTHONPATH")},
						string(filepath.ListSeparator),
					),
				},
			},
		},
	}
	for _, agent := range agents {
		err := agent.buildFunc()
		if err != nil {
			t.Fatal(err)
		}
		c := NewConfig(t)
		c.UDF.Functions = map[string]udf.FunctionConfig{
			"movingAvg": agent.config,
		}
		testStreamAgent(t, c)
	}
}

func testStreamAgent(t *testing.T, c *server.Config) {
	s := NewServer(c, nil)
	err := s.Open()
	if err != nil {
		t.Fatal(err)
	}
	defer s.Close()
	cli := Client(s)

	id := "testUDFTask"
	ttype := client.StreamTask
	dbrps := []client.DBRP{{
		Database:        "mydb",
		RetentionPolicy: "myrp",
	}}
	tick := `stream
    |from()
        .measurement('test')
        .groupBy('group')
    @movingAvg()
        .field('value')
        .size(10)
        .as('mean')
    |window()
        .period(11s)
        .every(11s)
    |last('mean').as('mean')
    |httpOut('moving_avg')
`

	task, err := cli.CreateTask(client.CreateTaskOptions{
		ID:         id,
		Type:       ttype,
		DBRPs:      dbrps,
		TICKscript: tick,
		Status:     client.Disabled,
	})
	if err != nil {
		t.Fatal(err)
	}

	_, err = cli.UpdateTask(task.Link, client.UpdateTaskOptions{
		Status: client.Enabled,
	})
	if err != nil {
		t.Fatal(err)
	}

	endpoint := fmt.Sprintf("%s/tasks/%s/moving_avg", s.URL(), id)

	// Request data before any writes and expect null responses
	nullResponse := `{"series":null}`
	err = s.HTTPGetRetry(endpoint, nullResponse, 100, time.Millisecond*5)
	if err != nil {
		t.Error(err)
	}

	points := `test,group=a value=1 0000000000
test,group=b value=2 0000000000
test,group=a value=1 0000000001
test,group=b value=2 0000000001
test,group=a value=1 0000000002
test,group=b value=2 0000000002
test,group=a value=1 0000000003
test,group=b value=2 0000000003
test,group=a value=1 0000000004
test,group=b value=2 0000000004
test,group=a value=1 0000000005
test,group=b value=2 0000000005
test,group=a value=1 0000000006
test,group=b value=2 0000000006
test,group=a value=1 0000000007
test,group=b value=2 0000000007
test,group=a value=1 0000000008
test,group=b value=2 0000000008
test,group=a value=1 0000000009
test,group=b value=2 0000000009
test,group=a value=0 0000000010
test,group=b value=1 0000000010
test,group=a value=0 0000000011
test,group=b value=0 0000000011
`
	v := url.Values{}
	v.Add("precision", "s")
	s.MustWrite("mydb", "myrp", points, v)

	exp := `{"series":[{"name":"test","tags":{"group":"a"},"columns":["time","mean"],"values":[["1970-01-01T00:00:11Z",0.9]]},{"name":"test","tags":{"group":"b"},"columns":["time","mean"],"values":[["1970-01-01T00:00:11Z",1.9]]}]}`
	err = s.HTTPGetRetry(endpoint, exp, 100, time.Millisecond*5)
	if err != nil {
		t.Error(err)
	}
}

// If this test fails due to missing python dependencies, run 'INSTALL_PREFIX=/usr/local ./install-deps.sh' from the root directory of the
// kapacitor project.
func TestServer_UDFStreamAgentsSocket(t *testing.T) {
	if runtime.GOOS == "windows" {
		t.Skip("Skipping on windows as unix sockets are not available")
	}
	tdir := t.TempDir()

	agents := []struct {
		startFunc func() *exec.Cmd
		config    udf.FunctionConfig
	}{
		// Go
		{
			startFunc: func() *exec.Cmd {
				cmd := exec.Command(
					"go",
					"build",
					"-o",
					filepath.Join(tdir, "mirror"+ExecutableSuffix),
					filepath.Join(udfDir, "agent/examples/mirror/mirror.go"),
				)
				out, err := cmd.CombinedOutput()
				if err != nil {
					t.Fatal(string(out))
				}
				cmd = exec.Command(
					filepath.Join(tdir, "mirror"),
					"-socket",
					filepath.Join(tdir, "mirror.go.sock"),
				)
				cmd.Stderr = os.Stderr
				return cmd
			},
			config: udf.FunctionConfig{
				Socket:  filepath.Join(tdir, "mirror.go.sock"),
				Timeout: toml.Duration(time.Minute),
			},
		},
		// Python
		{
			startFunc: func() *exec.Cmd {
				cmd := exec.Command(
					PythonExecutable,
					"-u",
					filepath.Join(udfDir, "agent/examples/mirror/mirror.py"),
					filepath.Join(tdir, "mirror.py.sock"),
				)
				cmd.Stderr = os.Stderr
				env := os.Environ()
				env = append(env, fmt.Sprintf(
					"%s=%s",
					"PYTHONPATH",
					strings.Join(
						[]string{filepath.Join(udfDir, "agent/py"), os.Getenv("PYTHONPATH")},
						string(filepath.ListSeparator),
					),
				))
				cmd.Env = env
				return cmd
			},
			config: udf.FunctionConfig{
				Socket:  filepath.Join(tdir, "mirror.py.sock"),
				Timeout: toml.Duration(time.Minute),
			},
		},
		// Python 2
		{
			startFunc: func() *exec.Cmd {
				cmd := exec.Command(
					Python2Executable,
					"-u",
					filepath.Join(udfDir, "agent/examples/mirror/mirror.py"),
					filepath.Join(tdir, "mirror.py.sock"),
				)
				cmd.Stderr = os.Stderr
				env := os.Environ()
				env = append(env, fmt.Sprintf(
					"%s=%s",
					"PYTHONPATH",
					strings.Join(
						[]string{filepath.Join(udfDir, "agent/py"), os.Getenv("PYTHONPATH")},
						string(filepath.ListSeparator),
					),
				))
				cmd.Env = env
				return cmd
			},
			config: udf.FunctionConfig{
				Socket:  filepath.Join(tdir, "mirror.py.sock"),
				Timeout: toml.Duration(time.Minute),
			},
		},
	}
	for _, agent := range agents {
		cmd := agent.startFunc()
		cmd.Start()
		defer cmd.Process.Signal(os.Interrupt)
		c := NewConfig(t)
		c.UDF.Functions = map[string]udf.FunctionConfig{
			"mirror": agent.config,
		}
		testStreamAgentSocket(t, c)
	}
}

func testStreamAgentSocket(t *testing.T, c *server.Config) {
	s := NewServer(c, nil)
	err := s.Open()
	if err != nil {
		t.Fatal(err)
	}
	defer s.Close()
	cli := Client(s)

	id := "testUDFTask"
	ttype := client.StreamTask
	dbrps := []client.DBRP{{
		Database:        "mydb",
		RetentionPolicy: "myrp",
	}}
	tick := `stream
    |from()
        .measurement('test')
        .groupBy('group')
    @mirror()
    |window()
        .period(10s)
        .every(10s)
    |count('value')
    |httpOut('count')
`

	task, err := cli.CreateTask(client.CreateTaskOptions{
		ID:         id,
		Type:       ttype,
		DBRPs:      dbrps,
		TICKscript: tick,
		Status:     client.Disabled,
	})
	if err != nil {
		t.Fatal(err)
	}

	_, err = cli.UpdateTask(task.Link, client.UpdateTaskOptions{
		Status: client.Enabled,
	})
	if err != nil {
		t.Fatal(err)
	}

	endpoint := fmt.Sprintf("%s/tasks/%s/count", s.URL(), id)

	// Request data before any writes and expect null responses
	nullResponse := `{"series":null}`
	err = s.HTTPGetRetry(endpoint, nullResponse, 100, time.Millisecond*5)
	if err != nil {
		t.Error(err)
	}

	points := `test,group=a value=1 0000000000
test,group=a value=1 0000000001
test,group=a value=1 0000000002
test,group=a value=1 0000000003
test,group=a value=1 0000000004
test,group=a value=1 0000000005
test,group=a value=1 0000000006
test,group=a value=1 0000000007
test,group=a value=1 0000000008
test,group=a value=1 0000000009
test,group=a value=0 0000000010
test,group=a value=0 0000000011
`
	v := url.Values{}
	v.Add("precision", "s")
	s.MustWrite("mydb", "myrp", points, v)

	exp := `{"series":[{"name":"test","tags":{"group":"a"},"columns":["time","count"],"values":[["1970-01-01T00:00:10Z",10]]}]}`
	err = s.HTTPGetRetry(endpoint, exp, 100, time.Millisecond*5)
	if err != nil {
		t.Error(err)
	}
}

// If this test fails due to missing python dependencies, run 'INSTALL_PREFIX=/usr/local ./install-deps.sh' from the root directory of the
// kapacitor project.
func TestServer_UDFBatchAgents(t *testing.T) {
	tdir := t.TempDir()

	agents := []struct {
		buildFunc func() error
		config    udf.FunctionConfig
	}{
		// Go
		{
			buildFunc: func() error {
				// Explicitly compile the binary.
				// We could just use 'go run' but I ran into race conditions
				// where 'go run' was not handing off to the compiled process in time
				// and I didn't care to dig into 'go run's specific behavior.
				cmd := exec.Command(
					"go",
					"build",
					"-o",
					filepath.Join(tdir, "outliers"+ExecutableSuffix),
					filepath.Join(udfDir, "agent/examples/outliers/outliers.go"),
				)
				out, err := cmd.CombinedOutput()
				if err != nil {
					t.Log(string(out))
					return err
				}
				return nil
			},
			config: udf.FunctionConfig{
				Prog:    filepath.Join(tdir, "outliers"),
				Timeout: toml.Duration(time.Minute),
			},
		},
		// Python
		{
			buildFunc: func() error { return nil },
			config: udf.FunctionConfig{
				Prog:    PythonExecutable,
				Args:    []string{"-u", filepath.Join(udfDir, "agent/examples/outliers/outliers.py")},
				Timeout: toml.Duration(time.Minute),
				Env: map[string]string{
					"PYTHONPATH": strings.Join(
						[]string{filepath.Join(udfDir, "agent/py"), os.Getenv("PYTHONPATH")},
						string(filepath.ListSeparator),
					),
				},
			},
		},
		// Python 2
		{
			buildFunc: func() error { return nil },
			config: udf.FunctionConfig{
				Prog:    Python2Executable,
				Args:    []string{"-u", filepath.Join(udfDir, "agent/examples/outliers/outliers.py")},
				Timeout: toml.Duration(time.Minute),
				Env: map[string]string{
					"PYTHONPATH": strings.Join(
						[]string{filepath.Join(udfDir, "agent/py"), os.Getenv("PYTHONPATH")},
						string(filepath.ListSeparator),
					),
				},
			},
		},
	}
	for _, agent := range agents {
		err := agent.buildFunc()
		if err != nil {
			t.Fatal(err)
		}
		c := NewConfig(t)
		c.UDF.Functions = map[string]udf.FunctionConfig{
			"outliers": agent.config,
		}
		testBatchAgent(t, c)
	}
}

func testBatchAgent(t *testing.T, c *server.Config) {
	count := 0
	stopTimeC := make(chan time.Time, 2)
	db := NewInfluxDB(func(q string) *iclient.Response {
		stmt, err := influxql.ParseStatement(q)
		if err != nil {
			return &iclient.Response{Err: err.Error()}
		}
		slct, ok := stmt.(*influxql.SelectStatement)
		if !ok {
			return nil
		}
		cond, ok := slct.Condition.(*influxql.BinaryExpr)
		if !ok {
			return &iclient.Response{Err: "expected select condition to be binary expression"}
		}
		stopTimeExpr, ok := cond.RHS.(*influxql.BinaryExpr)
		if !ok {
			return &iclient.Response{Err: "expected select condition rhs to be binary expression"}
		}
		stopTL, ok := stopTimeExpr.RHS.(*influxql.StringLiteral)
		if !ok {
			return &iclient.Response{Err: "expected select condition rhs to be string literal"}
		}
		count++
		switch count {
		case 1, 2:
			stopTime, err := time.Parse(time.RFC3339Nano, stopTL.Val)
			if err != nil {
				return &iclient.Response{Err: err.Error()}
			}
			stopTimeC <- stopTime
			data := []float64{
				5,
				6,
				7,
				13,
				33,
				35,
				36,
				45,
				46,
				47,
				48,
				50,
				51,
				52,
				53,
				54,
				80,
				85,
				90,
				100,
			}
			// Shuffle data using count as seed.
			// Data order should not effect the result.
			r := rand.New(rand.NewSource(int64(count)))
			for i := range data {
				j := r.Intn(i + 1)
				data[i], data[j] = data[j], data[i]
			}

			// Create set values with time from shuffled data.
			values := make([][]interface{}, len(data))
			for i, value := range data {
				values[i] = []interface{}{
					stopTime.Add(time.Duration(i-len(data)) * time.Millisecond).Format(time.RFC3339Nano),
					value,
				}
			}

			return &iclient.Response{
				Results: []iclient.Result{{
					Series: []imodels.Row{{
						Name:    "cpu",
						Columns: []string{"time", "value"},
						Tags: map[string]string{
							"count": strconv.FormatInt(int64(count%2), 10),
						},
						Values: values,
					}},
				}},
			}
		default:
			return nil
		}
	})
	c.InfluxDB[0].URLs = []string{db.URL()}
	c.InfluxDB[0].Enabled = true
	s := NewServer(c, nil)
	err := s.Open()
	if err != nil {
		t.Fatal(err)
	}
	defer s.Close()
	cli := Client(s)

	id := "testUDFTask"
	ttype := client.BatchTask
	dbrps := []client.DBRP{{
		Database:        "mydb",
		RetentionPolicy: "myrp",
	}}
	tick := `batch
    |query(' SELECT value from mydb.myrp.cpu ')
        .period(5ms)
        .every(5ms)
        .groupBy('count')
    @outliers()
        .field('value')
        .scale(1.5)
    |count('value')
    |httpOut('count')
`

	task, err := cli.CreateTask(client.CreateTaskOptions{
		ID:         id,
		Type:       ttype,
		DBRPs:      dbrps,
		TICKscript: tick,
		Status:     client.Disabled,
	})
	if err != nil {
		t.Fatal(err)
	}

	_, err = cli.UpdateTask(task.Link, client.UpdateTaskOptions{
		Status: client.Enabled,
	})
	if err != nil {
		t.Fatal(err)
	}

	stopTimes := make([]time.Time, 2)
	for i := range stopTimes {
		timeout := time.NewTicker(100 * time.Millisecond)
		defer timeout.Stop()
		select {
		case <-timeout.C:
			t.Fatal("timedout waiting for query")
		case stopTime := <-stopTimeC:
			stopTimes[i] = stopTime
		}
	}
	endpoint := fmt.Sprintf("%s/tasks/%s/count", s.URL(), id)
	exp := fmt.Sprintf(
		`{"series":[{"name":"cpu","tags":{"count":"1"},"columns":["time","count"],"values":[["%s",5]]},{"name":"cpu","tags":{"count":"0"},"columns":["time","count"],"values":[["%s",5]]}]}`,
		stopTimes[0].Format(time.RFC3339Nano),
		stopTimes[1].Format(time.RFC3339Nano),
	)
	err = s.HTTPGetRetry(endpoint, exp, 100, time.Millisecond*50)
	if err != nil {
		t.Error(err)
	}
	_, err = cli.UpdateTask(task.Link, client.UpdateTaskOptions{
		Status: client.Disabled,
	})
	if err != nil {
		t.Fatal(err)
	}
}

func TestServer_CreateTask_Defaults(t *testing.T) {
	s, cli := OpenDefaultServer(t)
	baseURL := s.URL()

	body := `
{
    "id" : "TASK_ID",
    "type" : "stream",
    "dbrps": [{"db": "DATABASE_NAME", "rp" : "RP_NAME"}],
    "script": "stream\n    |from()\n        .measurement('cpu')\n"
}`
	resp, err := http.Post(baseURL+"/tasks", "application/json", strings.NewReader(body))
	if err != nil {
		t.Fatal(err)
	}
	defer resp.Body.Close()
	if exp, got := http.StatusOK, resp.StatusCode; exp != got {
		t.Errorf("unexpected status code, got %d exp %d", got, exp)
	}

	id := "TASK_ID"
	tick := "stream\n    |from()\n        .measurement('cpu')\n"
	dbrps := []client.DBRP{
		{
			Database:        "DATABASE_NAME",
			RetentionPolicy: "RP_NAME",
		},
	}
	ti, err := cli.Task(cli.TaskLink(id), nil)
	if err != nil {
		t.Fatal(err)
	}

	if ti.Error != "" {
		t.Fatal(ti.Error)
	}
	if ti.ID != id {
		t.Fatalf("unexpected id got %s exp %s", ti.ID, id)
	}
	if ti.Type != client.StreamTask {
		t.Fatalf("unexpected type got %v exp %v", ti.Type, client.StreamTask)
	}
	if ti.Status != client.Disabled {
		t.Fatalf("unexpected status got %v exp %v", ti.Status, client.Disabled)
	}
	if !reflect.DeepEqual(ti.DBRPs, dbrps) {
		t.Fatalf("unexpected dbrps got %s exp %s", ti.DBRPs, dbrps)
	}
	if ti.TICKscript != tick {
		t.Fatalf("unexpected TICKscript got %s exp %s", ti.TICKscript, tick)
	}
	dot := "digraph TASK_ID {\nstream0 -> from1;\n}"
	if ti.Dot != dot {
		t.Fatalf("unexpected dot\ngot\n%s\nexp\n%s\n", ti.Dot, dot)
	}
}

func TestServer_ListTask_Defaults(t *testing.T) {
	s, cli := OpenDefaultServer(t)
	baseURL := s.URL()
	dbrps := []client.DBRP{{
		Database:        "mydb",
		RetentionPolicy: "myrp",
	}}
	id := "task_id"
	tick := "stream\n    |from()\n"
	task, err := cli.CreateTask(client.CreateTaskOptions{
		ID:         id,
		Type:       client.StreamTask,
		DBRPs:      dbrps,
		TICKscript: tick,
		Status:     client.Disabled,
	})
	if err != nil {
		t.Fatal(err)
	}

	resp, err := http.Get(baseURL + "/tasks")
	if err != nil {
		t.Fatal(err)
	}
	defer resp.Body.Close()
	if exp, got := http.StatusOK, resp.StatusCode; exp != got {
		t.Errorf("unexpected status code, got %d exp %d", got, exp)
	}
	// Response type
	type response struct {
		Tasks []client.Task `json:"tasks"`
	}
	dec := json.NewDecoder(resp.Body)
	tasks := response{}
	dec.Decode(&tasks)
	if exp, got := 1, len(tasks.Tasks); exp != got {
		t.Fatalf("unexpected tasks count, got %d exp %d", got, exp)
	}

	task = tasks.Tasks[0]
	if task.ID != id {
		t.Fatalf("unexpected id got %s exp %s", task.ID, id)
	}
	if task.Type != client.StreamTask {
		t.Fatalf("unexpected type got %v exp %v", task.Type, client.StreamTask)
	}
	if task.Status != client.Disabled {
		t.Fatalf("unexpected status got %v exp %v", task.Status, client.Disabled)
	}
	if !reflect.DeepEqual(task.DBRPs, dbrps) {
		t.Fatalf("unexpected dbrps got %s exp %s", task.DBRPs, dbrps)
	}
	if task.TICKscript != tick {
		t.Fatalf("unexpected TICKscript got %s exp %s", task.TICKscript, tick)
	}
	dot := "digraph task_id {\nstream0 -> from1;\n}"
	if task.Dot != dot {
		t.Fatalf("unexpected dot\ngot\n%s\nexp\n%s\n", task.Dot, dot)
	}
}

func TestServer_CreateTask_ValidIDs(t *testing.T) {
	s, cli := OpenDefaultServer(t)
	defer s.Close()

	testCases := []struct {
		id    string
		valid bool
	}{
		{
			id:    "task_id",
			valid: true,
		},
		{
			id:    "task_id7",
			valid: true,
		},
		{
			id:    "task.id7",
			valid: true,
		},
		{
			id:    "task-id7",
			valid: true,
		},
		{
			id:    "tásk7",
			valid: true,
		},
		{
			id:    "invalid id",
			valid: false,
		},
		{
			id:    "invalid*id",
			valid: false,
		},
		{
			id:    "task/id7",
			valid: false,
		},
	}

	for _, tc := range testCases {
		id := tc.id
		ttype := client.StreamTask
		dbrps := []client.DBRP{
			{
				Database:        "mydb",
				RetentionPolicy: "myrp",
			},
		}
		tick := `stream
    |from()
        .measurement('test')
`
		task, err := cli.CreateTask(client.CreateTaskOptions{
			ID:         id,
			Type:       ttype,
			DBRPs:      dbrps,
			TICKscript: tick,
			Status:     client.Disabled,
		})
		if !tc.valid {
			exp := fmt.Sprintf("task ID must contain only letters, numbers, '-', '.' and '_'. %q", id)
			if err.Error() != exp {
				t.Errorf("unexpected error: got %s exp %s", err.Error(), exp)
			}
			continue
		}
		if err != nil {
			t.Fatal(err)
		}

		ti, err := cli.Task(task.Link, nil)
		if err != nil {
			t.Fatal(err)
		}

		if ti.Error != "" {
			t.Fatal(ti.Error)
		}
		if ti.ID != id {
			t.Fatalf("unexpected id got %s exp %s", ti.ID, id)
		}
		if ti.Type != client.StreamTask {
			t.Fatalf("unexpected type got %v exp %v", ti.Type, client.StreamTask)
		}
		if ti.Status != client.Disabled {
			t.Fatalf("unexpected status got %v exp %v", ti.Status, client.Disabled)
		}
		if !reflect.DeepEqual(ti.DBRPs, dbrps) {
			t.Fatalf("unexpected dbrps got %s exp %s", ti.DBRPs, dbrps)
		}
		if ti.TICKscript != tick {
			t.Fatalf("unexpected TICKscript got %s exp %s", ti.TICKscript, tick)
		}
		dot := "digraph " + id + " {\nstream0 -> from1;\n}"
		if ti.Dot != dot {
			t.Fatalf("unexpected dot\ngot\n%s\nexp\n%s\n", ti.Dot, dot)
		}
	}
}

func TestServer_CreateRecording_ValidIDs(t *testing.T) {
	s, cli := OpenDefaultServer(t)
	defer s.Close()
	ttype := client.StreamTask
	dbrps := []client.DBRP{
		{
			Database:        "mydb",
			RetentionPolicy: "myrp",
		},
	}
	tick := `stream
    |from()
        .measurement('test')
`
	_, err := cli.CreateTask(client.CreateTaskOptions{
		ID:         "task_id",
		Type:       ttype,
		DBRPs:      dbrps,
		TICKscript: tick,
		Status:     client.Disabled,
	})
	if err != nil {
		t.Fatal(err)
	}

	testCases := []struct {
		id    string
		valid bool
	}{
		{
			id:    "recording_id",
			valid: true,
		},
		{
			id:    "recording_id7",
			valid: true,
		},
		{
			id:    "recording.id7",
			valid: true,
		},
		{
			id:    "recording-id7",
			valid: true,
		},
		{
			id:    "récording7",
			valid: true,
		},
		{
			id:    "invalid id",
			valid: false,
		},
		{
			id:    "invalid*id",
			valid: false,
		},
		{
			id:    "recording/id7",
			valid: false,
		},
	}

	for _, tc := range testCases {
		id := tc.id
		recording, err := cli.RecordStream(client.RecordStreamOptions{
			ID:   id,
			Task: "task_id",
			Stop: time.Date(1970, 1, 1, 0, 0, 10, 0, time.UTC),
		})
		if !tc.valid {
			exp := fmt.Sprintf("recording ID must contain only letters, numbers, '-', '.' and '_'. %q", id)
			if err.Error() != exp {
				t.Errorf("unexpected error: got %s exp %s", err.Error(), exp)
			}
			continue
		}
		if err != nil {
			t.Fatal(err)
		}

		recording, err = cli.Recording(recording.Link)
		if err != nil {
			t.Fatal(err)
		}

		if exp, got := id, recording.ID; got != exp {
			t.Errorf("unexpected recording ID got %s exp %s", got, exp)
		}
	}
}

func TestServer_CreateReplay_ValidIDs(t *testing.T) {
	s, cli := OpenDefaultServer(t)
	defer s.Close()
	ttype := client.StreamTask
	dbrps := []client.DBRP{
		{
			Database:        "mydb",
			RetentionPolicy: "myrp",
		},
	}
	tick := `stream
    |from()
        .measurement('test')
`

	_, err := cli.CreateTask(client.CreateTaskOptions{
		ID:         "task_id",
		Type:       ttype,
		DBRPs:      dbrps,
		TICKscript: tick,
		Status:     client.Disabled,
	})
	if err != nil {
		t.Fatal(err)
	}
	_, err = cli.RecordStream(client.RecordStreamOptions{
		ID:   "recording_id",
		Task: "task_id",
		Stop: time.Date(1970, 1, 1, 0, 0, 10, 0, time.UTC),
	})
	if err != nil {
		t.Fatal(err)
	}

	testCases := []struct {
		id    string
		valid bool
	}{
		{
			id:    "replay_id",
			valid: true,
		},
		{
			id:    "replay_id7",
			valid: true,
		},
		{
			id:    "replay.id7",
			valid: true,
		},
		{
			id:    "replay-id7",
			valid: true,
		},
		{
			id:    "réplay7",
			valid: true,
		},
		{
			id:    "invalid id",
			valid: false,
		},
		{
			id:    "invalid*id",
			valid: false,
		},
		{
			id:    "replay/id7",
			valid: false,
		},
	}

	for _, tc := range testCases {
		id := tc.id
		replay, err := cli.CreateReplay(client.CreateReplayOptions{
			ID:            id,
			Task:          "task_id",
			Recording:     "recording_id",
			Clock:         client.Fast,
			RecordingTime: true,
		})
		if !tc.valid {
			exp := fmt.Sprintf("replay ID must contain only letters, numbers, '-', '.' and '_'. %q", id)
			if err.Error() != exp {
				t.Errorf("unexpected error: got %s exp %s", err.Error(), exp)
			}
			continue
		}
		if err != nil {
			t.Fatal(err)
		}

		replay, err = cli.Replay(replay.Link)
		if err != nil {
			t.Fatal(err)
		}

		if exp, got := id, replay.ID; got != exp {
			t.Errorf("unexpected replay ID got %s exp %s", got, exp)
		}
	}
}

func TestServer_UpdateConfig(t *testing.T) {
	type updateAction struct {
		name         string
		element      string
		updateAction client.ConfigUpdateAction
		expSection   client.ConfigSection
		expElement   client.ConfigElement
	}
	db := NewInfluxDB(func(q string) *iclient.Response {
		return &iclient.Response{}
	})
	defMap := map[string]interface{}{
		"default":                     false,
		"disable-subscriptions":       false,
		"enabled":                     true,
		"excluded-subscriptions":      map[string]interface{}{"_kapacitor": []interface{}{"autogen"}},
		"http-port":                   float64(0),
		"insecure-skip-verify":        false,
		"kapacitor-hostname":          "",
		"http-shared-secret":          false,
		"name":                        "default",
		"password":                    true,
		"ssl-ca":                      "",
		"ssl-cert":                    "",
		"ssl-key":                     "",
		"startup-timeout":             "1h0m0s",
		"subscription-protocol":       "http",
		"subscription-mode":           "cluster",
		"subscription-path":           "",
		"subscriptions":               nil,
		"subscriptions-sync-interval": "1m0s",
		"timeout":                     "0s",
		"token":                       false,
		"udp-bind":                    "",
		"udp-buffer":                  float64(1e3),
		"udp-read-buffer":             float64(0),
		"urls":                        []interface{}{db.URL()},
		"username":                    "bob",
		"compression":                 "gzip",
	}

	deepCopyMapWithReplace := func(m map[string]interface{}) func(replacements ...map[string]interface{}) map[string]interface{} {
		var a interface{} = "" // we have to do this to prevent gob.Register from panicing
		gob.Register([]string{})
		gob.Register(map[string]interface{}{})
		gob.Register([]interface{}{})
		gob.Register(a)
		return func(replacements ...map[string]interface{}) map[string]interface{} {
			// we can't just use json here because json(foo) doesn't always equal decodedJson(foo)
			var buf bytes.Buffer        // Stand-in for a network connection
			enc := gob.NewEncoder(&buf) // Will write to network.
			dec := gob.NewDecoder(&buf) // Will read from network.
			if err := enc.Encode(m); err != nil {
				t.Fatal(err)
			}
			mCopy := map[string]interface{}{}

			if err := dec.Decode(&mCopy); err != nil {
				t.Fatal(err)
			}
			for i := range replacements {
				for k, v := range replacements[i] {
					v := v
					if err := enc.Encode(v); err != nil {
						t.Fatal(err)
					}
					vCopy := reflect.Indirect(reflect.New(reflect.TypeOf(v)))
					if err := dec.DecodeValue(vCopy); err != nil {
						t.Fatal(err)
					}
					mCopy[k] = vCopy.Interface()
				}
			}
			return mCopy
		}
	}
	if !cmp.Equal(deepCopyMapWithReplace(defMap)(), defMap) {
		t.Fatalf("deepCopyMapWithReplace is broken expected %v, got %v", defMap, deepCopyMapWithReplace(defMap)())
	}
	{ // new block to keep vars clean

		mapReplaceRes := deepCopyMapWithReplace(map[string]interface{}{"1": []string{"ok"}, "2": 3})(map[string]interface{}{"1": []string{"oks"}})
		if !cmp.Equal(mapReplaceRes, map[string]interface{}{"1": []string{"oks"}, "2": 3}) {
			t.Fatal(cmp.Diff(mapReplaceRes, map[string]interface{}{"1": []string{"oks"}, "2": 3}))
		}
	}

	testCases := []struct {
		section           string
		element           string
		setDefaults       func(*server.Config)
		expDefaultSection client.ConfigSection
		expDefaultElement client.ConfigElement
		updates           []updateAction
	}{
		{
			section: "influxdb",
			element: "default",
			setDefaults: func(c *server.Config) {
				c.InfluxDB[0].Enabled = true
				c.InfluxDB[0].Username = "bob"
				c.InfluxDB[0].Password = "secret"
				c.InfluxDB[0].URLs = []string{db.URL()}
				// Set really long timeout since we shouldn't hit it
				c.InfluxDB[0].StartUpTimeout = toml.Duration(time.Hour)
			},
			expDefaultSection: client.ConfigSection{
				Link: client.Link{Relation: client.Self, Href: "/kapacitor/v1/config/influxdb"},
				Elements: []client.ConfigElement{{
					Link:    client.Link{Relation: client.Self, Href: "/kapacitor/v1/config/influxdb/default"},
					Options: deepCopyMapWithReplace(defMap)(),
					Redacted: []string{
						"password",
						"token",
					},
				}},
			},
			expDefaultElement: client.ConfigElement{
				Link:    client.Link{Relation: client.Self, Href: "/kapacitor/v1/config/influxdb/default"},
				Options: deepCopyMapWithReplace(defMap)(),
				Redacted: []string{
					"password",
					"token",
				},
			},
			updates: []updateAction{
				{
					name: "update url",
					// Set Invalid URL to make sure we can fix it without waiting for connection timeouts
					updateAction: client.ConfigUpdateAction{
						Set: map[string]interface{}{
							"urls": []interface{}{"http://192.0.2.0:8086"},
						},
					},
					element: "default",
					expSection: client.ConfigSection{
						Link: client.Link{Relation: client.Self, Href: "/kapacitor/v1/config/influxdb"},
						Elements: []client.ConfigElement{{
							Link:    client.Link{Relation: client.Self, Href: "/kapacitor/v1/config/influxdb/default"},
							Options: deepCopyMapWithReplace(defMap)(map[string]interface{}{"urls": []interface{}{"http://192.0.2.0:8086"}}),
							Redacted: []string{
								"password",
								"token",
							},
						}},
					},
					expElement: client.ConfigElement{
						Link:    client.Link{Relation: client.Self, Href: "/kapacitor/v1/config/influxdb/default"},
						Options: deepCopyMapWithReplace(defMap)(map[string]interface{}{"urls": []interface{}{"http://192.0.2.0:8086"}}),
						Redacted: []string{
							"password",
							"token",
						},
					},
				},
				{
					name: "update default,  subscription-protocol, subscriptions",
					updateAction: client.ConfigUpdateAction{
						Set: map[string]interface{}{
							"default":               true,
							"subscription-protocol": "https",
							"subscriptions":         map[string]interface{}{"_internal": []interface{}{"monitor"}},
						},
					},
					element: "default",
					expSection: client.ConfigSection{
						Link: client.Link{Relation: client.Self, Href: "/kapacitor/v1/config/influxdb"},
						Elements: []client.ConfigElement{{
							Link: client.Link{Relation: client.Self, Href: "/kapacitor/v1/config/influxdb/default"},
							Options: deepCopyMapWithReplace(defMap)(
								map[string]interface{}{"urls": []interface{}{"http://192.0.2.0:8086"}},
								map[string]interface{}{
									"default":               true,
									"subscription-protocol": "https",
									"subscriptions":         map[string]interface{}{"_internal": []interface{}{"monitor"}},
								}),
							Redacted: []string{
								"password",
								"token",
							},
						}},
					},
					expElement: client.ConfigElement{
						Link: client.Link{Relation: client.Self, Href: "/kapacitor/v1/config/influxdb/default"},
						Options: deepCopyMapWithReplace(defMap)(
							map[string]interface{}{"urls": []interface{}{"http://192.0.2.0:8086"}},
							map[string]interface{}{
								"default":               true,
								"subscription-protocol": "https",
								"subscriptions":         map[string]interface{}{"_internal": []interface{}{"monitor"}},
							}),
						Redacted: []string{
							"password",
							"token",
						},
					},
				},
				{
					name: "delete urls",
					updateAction: client.ConfigUpdateAction{
						Delete: []string{"urls"},
					},
					element: "default",
					expSection: client.ConfigSection{
						Link: client.Link{Relation: client.Self, Href: "/kapacitor/v1/config/influxdb"},
						Elements: []client.ConfigElement{{
							Link: client.Link{Relation: client.Self, Href: "/kapacitor/v1/config/influxdb/default"},
							Options: deepCopyMapWithReplace(defMap)(
								map[string]interface{}{
									"default":               true,
									"subscription-protocol": "https",
									"subscriptions":         map[string]interface{}{"_internal": []interface{}{"monitor"}},
								}),
							Redacted: []string{
								"password",
								"token",
							},
						}},
					},
					expElement: client.ConfigElement{
						Link: client.Link{Relation: client.Self, Href: "/kapacitor/v1/config/influxdb/default"},
						Options: deepCopyMapWithReplace(defMap)(
							map[string]interface{}{
								"default":               true,
								"subscription-protocol": "https",
								"subscriptions":         map[string]interface{}{"_internal": []interface{}{"monitor"}},
							}),
						Redacted: []string{
							"password",
							"token",
						},
					},
				},
				{
					name: "new",
					updateAction: client.ConfigUpdateAction{
						Add: map[string]interface{}{
							"name": "new",
							"urls": []string{db.URL()},
						},
					},
					element: "new",
					expSection: client.ConfigSection{
						Link: client.Link{Relation: client.Self, Href: "/kapacitor/v1/config/influxdb"},
						Elements: []client.ConfigElement{
							{
								Link: client.Link{Relation: client.Self, Href: "/kapacitor/v1/config/influxdb/default"},
								Options: deepCopyMapWithReplace(defMap)(
									map[string]interface{}{
										"default":               true,
										"subscription-protocol": "https",
										"subscriptions":         map[string]interface{}{"_internal": []interface{}{"monitor"}},
									}),
								Redacted: []string{
									"password",
									"token",
								},
							},
							{
								Link: client.Link{Relation: client.Self, Href: "/kapacitor/v1/config/influxdb/new"},
								Options: deepCopyMapWithReplace(defMap)(
									map[string]interface{}{
										"name":            "new",
										"enabled":         false,
										"password":        false,
										"startup-timeout": "5m0s",
										"username":        "",
									}),
								Redacted: []string{
									"password",
									"token",
								},
							},
						},
					},
					expElement: client.ConfigElement{
						Link: client.Link{Relation: client.Self, Href: "/kapacitor/v1/config/influxdb/new"},
						Options: deepCopyMapWithReplace(defMap)(
							map[string]interface{}{
								"name":            "new",
								"enabled":         false,
								"password":        false,
								"startup-timeout": "5m0s",
								"username":        "",
							}),
						Redacted: []string{
							"password",
							"token",
						},
					},
				},
			},
		},
		{
			section: "alerta",
			setDefaults: func(c *server.Config) {
				c.Alerta.URL = "http://alerta.example.com"
			},
			expDefaultSection: client.ConfigSection{
				Link: client.Link{Relation: client.Self, Href: "/kapacitor/v1/config/alerta"},
				Elements: []client.ConfigElement{{
					Link: client.Link{Relation: client.Self, Href: "/kapacitor/v1/config/alerta/"},
					Options: map[string]interface{}{
						"enabled":              false,
						"environment":          "",
						"origin":               "",
						"token":                false,
						"token-prefix":         "",
						"url":                  "http://alerta.example.com",
						"insecure-skip-verify": false,
						"timeout":              "0s",
					},
					Redacted: []string{
						"token",
					}},
				},
			},
			expDefaultElement: client.ConfigElement{
				Link: client.Link{Relation: client.Self, Href: "/kapacitor/v1/config/alerta/"},
				Options: map[string]interface{}{
					"enabled":              false,
					"environment":          "",
					"origin":               "",
					"token":                false,
					"token-prefix":         "",
					"url":                  "http://alerta.example.com",
					"insecure-skip-verify": false,
					"timeout":              "0s",
				},
				Redacted: []string{
					"token",
				},
			},
			updates: []updateAction{
				{
					updateAction: client.ConfigUpdateAction{
						Set: map[string]interface{}{
							"token":   "token",
							"origin":  "kapacitor",
							"timeout": "3h",
						},
					},
					expSection: client.ConfigSection{
						Link: client.Link{Relation: client.Self, Href: "/kapacitor/v1/config/alerta"},
						Elements: []client.ConfigElement{{
							Link: client.Link{Relation: client.Self, Href: "/kapacitor/v1/config/alerta/"},
							Options: map[string]interface{}{
								"enabled":              false,
								"environment":          "",
								"origin":               "kapacitor",
								"token":                true,
								"token-prefix":         "",
								"url":                  "http://alerta.example.com",
								"insecure-skip-verify": false,
								"timeout":              "3h0m0s",
							},
							Redacted: []string{
								"token",
							},
						}},
					},
					expElement: client.ConfigElement{
						Link: client.Link{Relation: client.Self, Href: "/kapacitor/v1/config/alerta/"},
						Options: map[string]interface{}{
							"enabled":              false,
							"environment":          "",
							"origin":               "kapacitor",
							"token":                true,
							"token-prefix":         "",
							"url":                  "http://alerta.example.com",
							"insecure-skip-verify": false,
							"timeout":              "3h0m0s",
						},
						Redacted: []string{
							"token",
						},
					},
				},
			},
		},
		{
			section: "alertmanager",
			setDefaults: func(c *server.Config) {
				c.AlertManager.URL = "http://alertmanager.example.com"
			},
			expDefaultSection: client.ConfigSection{
				Link: client.Link{Relation: client.Self, Href: "/kapacitor/v1/config/alertmanager"},
				Elements: []client.ConfigElement{{
					Link: client.Link{Relation: client.Self, Href: "/kapacitor/v1/config/alertmanager/"},
					Options: map[string]interface{}{
						"enabled": false,
						"room":    "",
						"url":     "http://alertmanager.example.com",
					},
				}},
			},
			expDefaultElement: client.ConfigElement{
				Link: client.Link{Relation: client.Self, Href: "/kapacitor/v1/config/alertmanager/"},
				Options: map[string]interface{}{
					"enabled": false,
					"room":    "",
					"url":     "http://alertmanager.example.com",
				},
			},
			updates: []updateAction{
				{
					updateAction: client.ConfigUpdateAction{
						Set: map[string]interface{}{
							"room": "kapacitor",
						},
					},
					expSection: client.ConfigSection{
						Link: client.Link{Relation: client.Self, Href: "/kapacitor/v1/config/alertmanager"},
						Elements: []client.ConfigElement{{
							Link: client.Link{Relation: client.Self, Href: "/kapacitor/v1/config/alertmanager/"},
							Options: map[string]interface{}{
								"enabled": false,
								"room":    "kapacitor",
								"url":     "http://alertmanager.example.com",
							},
						}},
					},
					expElement: client.ConfigElement{
						Link: client.Link{Relation: client.Self, Href: "/kapacitor/v1/config/alertmanager/"},
						Options: map[string]interface{}{
							"enabled": false,
							"room":    "kapacitor",
							"url":     "http://alertmanager.example.com",
						},
					},
				},
			},
		},
		{
			section: "httppost",
			element: "test",
			setDefaults: func(c *server.Config) {
				apc := httppost.Config{
					Endpoint:    "test",
					URLTemplate: "http://httppost.example.com",
					Headers: map[string]string{
						"testing": "works",
					},
				}
				c.HTTPPost = httppost.Configs{apc}
			},
			expDefaultSection: client.ConfigSection{
				Link: client.Link{Relation: client.Self, Href: "/kapacitor/v1/config/httppost"},
				Elements: []client.ConfigElement{
					{
						Link: client.Link{Relation: client.Self, Href: "/kapacitor/v1/config/httppost/test"},
						Options: map[string]interface{}{
							"endpoint": "test",
							"url":      "http://httppost.example.com",
							"headers": map[string]interface{}{
								"testing": "works",
							},
							"basic-auth":          false,
							"alert-template":      "",
							"alert-template-file": "",
							"row-template":        "",
							"row-template-file":   "",
						},
						Redacted: []string{
							"basic-auth",
						}},
				},
			},
			expDefaultElement: client.ConfigElement{
				Link: client.Link{Relation: client.Self, Href: "/kapacitor/v1/config/httppost/test"},
				Options: map[string]interface{}{
					"endpoint": "test",
					"url":      "http://httppost.example.com",
					"headers": map[string]interface{}{
						"testing": "works",
					},
					"basic-auth":          false,
					"alert-template":      "",
					"alert-template-file": "",
					"row-template":        "",
					"row-template-file":   "",
				},
				Redacted: []string{
					"basic-auth",
				},
			},
			updates: []updateAction{
				{
					element: "test",
					updateAction: client.ConfigUpdateAction{
						Set: map[string]interface{}{
							"headers": map[string]string{
								"testing": "more",
							},
							"basic-auth": httppost.BasicAuth{
								Username: "usr",
								Password: "pass",
							},
						},
					},
					expSection: client.ConfigSection{
						Link: client.Link{Relation: client.Self, Href: "/kapacitor/v1/config/httppost"},
						Elements: []client.ConfigElement{{
							Link: client.Link{Relation: client.Self, Href: "/kapacitor/v1/config/httppost/test"},
							Options: map[string]interface{}{
								"endpoint": "test",
								"url":      "http://httppost.example.com",
								"headers": map[string]interface{}{
									"testing": "more",
								},
								"basic-auth":          true,
								"alert-template":      "",
								"alert-template-file": "",
								"row-template":        "",
								"row-template-file":   "",
							},
							Redacted: []string{
								"basic-auth",
							},
						}},
					},
					expElement: client.ConfigElement{
						Link: client.Link{Relation: client.Self, Href: "/kapacitor/v1/config/httppost/test"},
						Options: map[string]interface{}{
							"endpoint": "test",
							"url":      "http://httppost.example.com",
							"headers": map[string]interface{}{
								"testing": "more",
							},
							"basic-auth":          true,
							"alert-template":      "",
							"alert-template-file": "",
							"row-template":        "",
							"row-template-file":   "",
						},
						Redacted: []string{
							"basic-auth",
						},
					},
				},
			},
		},
		{
			section: "pushover",
			setDefaults: func(c *server.Config) {
				c.Pushover.URL = "http://pushover.example.com"
			},
			expDefaultSection: client.ConfigSection{
				Link: client.Link{Relation: client.Self, Href: "/kapacitor/v1/config/pushover"},
				Elements: []client.ConfigElement{{
					Link: client.Link{Relation: client.Self, Href: "/kapacitor/v1/config/pushover/"},
					Options: map[string]interface{}{
						"enabled":  false,
						"token":    false,
						"user-key": false,
						"url":      "http://pushover.example.com",
					},
					Redacted: []string{
						"token",
						"user-key",
					}},
				},
			},
			expDefaultElement: client.ConfigElement{
				Link: client.Link{Relation: client.Self, Href: "/kapacitor/v1/config/pushover/"},
				Options: map[string]interface{}{
					"enabled":  false,
					"token":    false,
					"user-key": false,
					"url":      "http://pushover.example.com",
				},
				Redacted: []string{
					"token",
					"user-key",
				},
			},
			updates: []updateAction{
				{
					updateAction: client.ConfigUpdateAction{
						Set: map[string]interface{}{
							"token":    "token",
							"user-key": "kapacitor",
						},
					},
					expSection: client.ConfigSection{
						Link: client.Link{Relation: client.Self, Href: "/kapacitor/v1/config/pushover"},
						Elements: []client.ConfigElement{{
							Link: client.Link{Relation: client.Self, Href: "/kapacitor/v1/config/pushover/"},
							Options: map[string]interface{}{
								"enabled":  false,
								"user-key": true,
								"token":    true,
								"url":      "http://pushover.example.com",
							},
							Redacted: []string{
								"token",
								"user-key",
							},
						}},
					},
					expElement: client.ConfigElement{
						Link: client.Link{Relation: client.Self, Href: "/kapacitor/v1/config/pushover/"},
						Options: map[string]interface{}{
							"enabled":  false,
							"user-key": true,
							"token":    true,
							"url":      "http://pushover.example.com",
						},
						Redacted: []string{
							"token",
							"user-key",
						},
					},
				},
			},
		},
		{
			section: "kubernetes",
			setDefaults: func(c *server.Config) {
				c.Kubernetes = k8s.Configs{k8s.NewConfig()}
				c.Kubernetes[0].APIServers = []string{"http://localhost:80001"}
			},
			expDefaultSection: client.ConfigSection{
				Link: client.Link{Relation: client.Self, Href: "/kapacitor/v1/config/kubernetes"},
				Elements: []client.ConfigElement{{
					Link: client.Link{Relation: client.Self, Href: "/kapacitor/v1/config/kubernetes/"},
					Options: map[string]interface{}{
						"id":          "",
						"api-servers": []interface{}{"http://localhost:80001"},
						"ca-path":     "",
						"enabled":     false,
						"in-cluster":  false,
						"namespace":   "",
						"token":       false,
						"resource":    "",
					},
					Redacted: []string{
						"token",
					},
				}},
			},
			expDefaultElement: client.ConfigElement{
				Link: client.Link{Relation: client.Self, Href: "/kapacitor/v1/config/kubernetes/"},
				Options: map[string]interface{}{
					"id":          "",
					"api-servers": []interface{}{"http://localhost:80001"},
					"ca-path":     "",
					"enabled":     false,
					"in-cluster":  false,
					"namespace":   "",
					"token":       false,
					"resource":    "",
				},
				Redacted: []string{
					"token",
				},
			},
			updates: []updateAction{
				{
					updateAction: client.ConfigUpdateAction{
						Set: map[string]interface{}{
							"token": "secret",
						},
					},
					expSection: client.ConfigSection{
						Link: client.Link{Relation: client.Self, Href: "/kapacitor/v1/config/kubernetes"},
						Elements: []client.ConfigElement{{
							Link: client.Link{Relation: client.Self, Href: "/kapacitor/v1/config/kubernetes/"},
							Options: map[string]interface{}{
								"id":          "",
								"api-servers": []interface{}{"http://localhost:80001"},
								"ca-path":     "",
								"enabled":     false,
								"in-cluster":  false,
								"namespace":   "",
								"token":       true,
								"resource":    "",
							},
							Redacted: []string{
								"token",
							},
						}},
					},
					expElement: client.ConfigElement{
						Link: client.Link{Relation: client.Self, Href: "/kapacitor/v1/config/kubernetes/"},
						Options: map[string]interface{}{
							"id":          "",
							"api-servers": []interface{}{"http://localhost:80001"},
							"ca-path":     "",
							"enabled":     false,
							"in-cluster":  false,
							"namespace":   "",
							"token":       true,
							"resource":    "",
						},
						Redacted: []string{
							"token",
						},
					},
				},
			},
		},
		{
			section: "hipchat",
			setDefaults: func(c *server.Config) {
				c.HipChat.URL = "http://hipchat.example.com"
			},
			expDefaultSection: client.ConfigSection{
				Link: client.Link{Relation: client.Self, Href: "/kapacitor/v1/config/hipchat"},
				Elements: []client.ConfigElement{{
					Link: client.Link{Relation: client.Self, Href: "/kapacitor/v1/config/hipchat/"},
					Options: map[string]interface{}{
						"enabled":            false,
						"global":             false,
						"room":               "",
						"state-changes-only": false,
						"token":              false,
						"url":                "http://hipchat.example.com",
					},
					Redacted: []string{
						"token",
					},
				}},
			},
			expDefaultElement: client.ConfigElement{
				Link: client.Link{Relation: client.Self, Href: "/kapacitor/v1/config/hipchat/"},
				Options: map[string]interface{}{
					"enabled":            false,
					"global":             false,
					"room":               "",
					"state-changes-only": false,
					"token":              false,
					"url":                "http://hipchat.example.com",
				},
				Redacted: []string{
					"token",
				},
			},
			updates: []updateAction{
				{
					updateAction: client.ConfigUpdateAction{
						Set: map[string]interface{}{
							"token": "token",
							"room":  "kapacitor",
						},
					},
					expSection: client.ConfigSection{
						Link: client.Link{Relation: client.Self, Href: "/kapacitor/v1/config/hipchat"},
						Elements: []client.ConfigElement{{
							Link: client.Link{Relation: client.Self, Href: "/kapacitor/v1/config/hipchat/"},
							Options: map[string]interface{}{
								"enabled":            false,
								"global":             false,
								"room":               "kapacitor",
								"state-changes-only": false,
								"token":              true,
								"url":                "http://hipchat.example.com",
							},
							Redacted: []string{
								"token",
							},
						}},
					},
					expElement: client.ConfigElement{
						Link: client.Link{Relation: client.Self, Href: "/kapacitor/v1/config/hipchat/"},
						Options: map[string]interface{}{
							"enabled":            false,
							"global":             false,
							"room":               "kapacitor",
							"state-changes-only": false,
							"token":              true,
							"url":                "http://hipchat.example.com",
						},
						Redacted: []string{
							"token",
						},
					},
				},
			},
		},
		{
			section: "mqtt",
			setDefaults: func(c *server.Config) {
				cfg := &mqtt.Config{
					Name: "default",
					URL:  "tcp://mqtt.example.com:1883",
				}
				cfg.SetNewClientF(mqtttest.NewClient)
				c.MQTT = mqtt.Configs{
					*cfg,
				}
			},
			element: "default",
			expDefaultSection: client.ConfigSection{
				Link: client.Link{Relation: client.Self, Href: "/kapacitor/v1/config/mqtt"},
				Elements: []client.ConfigElement{{
					Link: client.Link{Relation: client.Self, Href: "/kapacitor/v1/config/mqtt/default"},
					Options: map[string]interface{}{
						"enabled":              false,
						"name":                 "default",
						"default":              false,
						"url":                  "tcp://mqtt.example.com:1883",
						"ssl-ca":               "",
						"ssl-cert":             "",
						"ssl-key":              "",
						"insecure-skip-verify": false,
						"client-id":            "",
						"username":             "",
						"password":             false,
					},
					Redacted: []string{
						"password",
					},
				}},
			},
			expDefaultElement: client.ConfigElement{
				Link: client.Link{Relation: client.Self, Href: "/kapacitor/v1/config/mqtt/default"},
				Options: map[string]interface{}{
					"enabled":              false,
					"name":                 "default",
					"default":              false,
					"url":                  "tcp://mqtt.example.com:1883",
					"ssl-ca":               "",
					"ssl-cert":             "",
					"ssl-key":              "",
					"insecure-skip-verify": false,
					"client-id":            "",
					"username":             "",
					"password":             false,
				},
				Redacted: []string{
					"password",
				},
			},
			updates: []updateAction{
				{
					updateAction: client.ConfigUpdateAction{
						Set: map[string]interface{}{
							"client-id": "kapacitor-default",
							"password":  "super secret",
						},
					},
					element: "default",
					expSection: client.ConfigSection{
						Link: client.Link{Relation: client.Self, Href: "/kapacitor/v1/config/mqtt"},
						Elements: []client.ConfigElement{{
							Link: client.Link{Relation: client.Self, Href: "/kapacitor/v1/config/mqtt/default"},
							Options: map[string]interface{}{
								"enabled":              false,
								"name":                 "default",
								"default":              false,
								"url":                  "tcp://mqtt.example.com:1883",
								"ssl-ca":               "",
								"ssl-cert":             "",
								"ssl-key":              "",
								"insecure-skip-verify": false,
								"client-id":            "kapacitor-default",
								"username":             "",
								"password":             true,
							},
							Redacted: []string{
								"password",
							},
						}},
					},
					expElement: client.ConfigElement{
						Link: client.Link{Relation: client.Self, Href: "/kapacitor/v1/config/mqtt/default"},
						Options: map[string]interface{}{
							"enabled":              false,
							"name":                 "default",
							"default":              false,
							"url":                  "tcp://mqtt.example.com:1883",
							"ssl-ca":               "",
							"ssl-cert":             "",
							"ssl-key":              "",
							"insecure-skip-verify": false,
							"client-id":            "kapacitor-default",
							"username":             "",
							"password":             true,
						},
						Redacted: []string{
							"password",
						},
					},
				},
			},
		},
		{
			section: "opsgenie",
			setDefaults: func(c *server.Config) {
				c.OpsGenie.URL = "http://opsgenie.example.com"
			},
			expDefaultSection: client.ConfigSection{
				Link: client.Link{Relation: client.Self, Href: "/kapacitor/v1/config/opsgenie"},
				Elements: []client.ConfigElement{{
					Link: client.Link{Relation: client.Self, Href: "/kapacitor/v1/config/opsgenie/"},
					Options: map[string]interface{}{
						"api-key":      false,
						"enabled":      false,
						"global":       false,
						"recipients":   nil,
						"recovery_url": opsgenie.DefaultOpsGenieRecoveryURL,
						"teams":        nil,
						"url":          "http://opsgenie.example.com",
					},
					Redacted: []string{
						"api-key",
					},
				}},
			},
			expDefaultElement: client.ConfigElement{
				Link: client.Link{Relation: client.Self, Href: "/kapacitor/v1/config/opsgenie/"},
				Options: map[string]interface{}{
					"api-key":      false,
					"enabled":      false,
					"global":       false,
					"recipients":   nil,
					"recovery_url": opsgenie.DefaultOpsGenieRecoveryURL,
					"teams":        nil,
					"url":          "http://opsgenie.example.com",
				},
				Redacted: []string{
					"api-key",
				},
			},
			updates: []updateAction{
				{
					updateAction: client.ConfigUpdateAction{
						Set: map[string]interface{}{
							"api-key": "token",
							"global":  true,
							"teams":   []string{"teamA", "teamB"},
						},
					},
					expSection: client.ConfigSection{
						Link: client.Link{Relation: client.Self, Href: "/kapacitor/v1/config/opsgenie"},
						Elements: []client.ConfigElement{{
							Link: client.Link{Relation: client.Self, Href: "/kapacitor/v1/config/opsgenie/"},
							Options: map[string]interface{}{
								"api-key":      true,
								"enabled":      false,
								"global":       true,
								"recipients":   nil,
								"recovery_url": opsgenie.DefaultOpsGenieRecoveryURL,
								"teams":        []interface{}{"teamA", "teamB"},
								"url":          "http://opsgenie.example.com",
							},
							Redacted: []string{
								"api-key",
							},
						}},
					},
					expElement: client.ConfigElement{
						Link: client.Link{Relation: client.Self, Href: "/kapacitor/v1/config/opsgenie/"},
						Options: map[string]interface{}{
							"api-key":      true,
							"enabled":      false,
							"global":       true,
							"recipients":   nil,
							"recovery_url": opsgenie.DefaultOpsGenieRecoveryURL,
							"teams":        []interface{}{"teamA", "teamB"},
							"url":          "http://opsgenie.example.com",
						},
						Redacted: []string{
							"api-key",
						},
					},
				},
			},
		},
		{
			section: "opsgenie2",
			setDefaults: func(c *server.Config) {
				c.OpsGenie2.URL = "http://opsgenie2.example.com"
				c.OpsGenie2.RecoveryAction = "notes"
			},
			expDefaultSection: client.ConfigSection{
				Link: client.Link{Relation: client.Self, Href: "/kapacitor/v1/config/opsgenie2"},
				Elements: []client.ConfigElement{{
					Link: client.Link{Relation: client.Self, Href: "/kapacitor/v1/config/opsgenie2/"},
					Options: map[string]interface{}{
						"api-key":         false,
						"enabled":         false,
						"global":          false,
						"details":         false,
						"recipients":      nil,
						"teams":           nil,
						"url":             "http://opsgenie2.example.com",
						"recovery_action": "notes",
					},
					Redacted: []string{
						"api-key",
					},
				}},
			},
			expDefaultElement: client.ConfigElement{
				Link: client.Link{Relation: client.Self, Href: "/kapacitor/v1/config/opsgenie2/"},
				Options: map[string]interface{}{
					"api-key":         false,
					"enabled":         false,
					"global":          false,
					"details":         false,
					"recipients":      nil,
					"teams":           nil,
					"url":             "http://opsgenie2.example.com",
					"recovery_action": "notes",
				},
				Redacted: []string{
					"api-key",
				},
			},
			updates: []updateAction{
				{
					updateAction: client.ConfigUpdateAction{
						Set: map[string]interface{}{
							"api-key": "token",
							"global":  true,
							"teams":   []string{"teamA", "teamB"},
						},
					},
					expSection: client.ConfigSection{
						Link: client.Link{Relation: client.Self, Href: "/kapacitor/v1/config/opsgenie2"},
						Elements: []client.ConfigElement{{
							Link: client.Link{Relation: client.Self, Href: "/kapacitor/v1/config/opsgenie2/"},
							Options: map[string]interface{}{
								"api-key":         true,
								"enabled":         false,
								"global":          true,
								"details":         false,
								"recipients":      nil,
								"teams":           []interface{}{"teamA", "teamB"},
								"url":             "http://opsgenie2.example.com",
								"recovery_action": "notes",
							},
							Redacted: []string{
								"api-key",
							},
						}},
					},
					expElement: client.ConfigElement{
						Link: client.Link{Relation: client.Self, Href: "/kapacitor/v1/config/opsgenie2/"},
						Options: map[string]interface{}{
							"api-key":         true,
							"enabled":         false,
							"global":          true,
							"details":         false,
							"recipients":      nil,
							"teams":           []interface{}{"teamA", "teamB"},
							"url":             "http://opsgenie2.example.com",
							"recovery_action": "notes",
						},
						Redacted: []string{
							"api-key",
						},
					},
				},
			},
		},
		{
			section: "pagerduty",
			setDefaults: func(c *server.Config) {
				c.PagerDuty.ServiceKey = "secret"
			},
			expDefaultSection: client.ConfigSection{
				Link: client.Link{Relation: client.Self, Href: "/kapacitor/v1/config/pagerduty"},
				Elements: []client.ConfigElement{{
					Link: client.Link{Relation: client.Self, Href: "/kapacitor/v1/config/pagerduty/"},
					Options: map[string]interface{}{
						"enabled":     false,
						"global":      false,
						"service-key": true,
						"url":         pagerduty.DefaultPagerDutyAPIURL,
					},
					Redacted: []string{
						"service-key",
					},
				}},
			},
			expDefaultElement: client.ConfigElement{
				Link: client.Link{Relation: client.Self, Href: "/kapacitor/v1/config/pagerduty/"},
				Options: map[string]interface{}{
					"enabled":     false,
					"global":      false,
					"service-key": true,
					"url":         pagerduty.DefaultPagerDutyAPIURL,
				},
				Redacted: []string{
					"service-key",
				},
			},
			updates: []updateAction{
				{
					updateAction: client.ConfigUpdateAction{
						Set: map[string]interface{}{
							"service-key": "",
							"enabled":     true,
						},
					},
					expSection: client.ConfigSection{
						Link: client.Link{Relation: client.Self, Href: "/kapacitor/v1/config/pagerduty"},
						Elements: []client.ConfigElement{{
							Link: client.Link{Relation: client.Self, Href: "/kapacitor/v1/config/pagerduty/"},
							Options: map[string]interface{}{
								"enabled":     true,
								"global":      false,
								"service-key": false,
								"url":         pagerduty.DefaultPagerDutyAPIURL,
							},
							Redacted: []string{
								"service-key",
							},
						}},
					},
					expElement: client.ConfigElement{
						Link: client.Link{Relation: client.Self, Href: "/kapacitor/v1/config/pagerduty/"},
						Options: map[string]interface{}{
							"enabled":     true,
							"global":      false,
							"service-key": false,
							"url":         pagerduty.DefaultPagerDutyAPIURL,
						},
						Redacted: []string{
							"service-key",
						},
					},
				},
			},
		},
		{
			section: "pagerduty2",
			setDefaults: func(c *server.Config) {
				c.PagerDuty2.RoutingKey = "secret"
			},
			expDefaultSection: client.ConfigSection{
				Link: client.Link{Relation: client.Self, Href: "/kapacitor/v1/config/pagerduty2"},
				Elements: []client.ConfigElement{{
					Link: client.Link{Relation: client.Self, Href: "/kapacitor/v1/config/pagerduty2/"},
					Options: map[string]interface{}{
						"enabled":     false,
						"global":      false,
						"routing-key": true,
						"url":         pagerduty2.DefaultPagerDuty2APIURL,
					},
					Redacted: []string{
						"routing-key",
					},
				}},
			},
			expDefaultElement: client.ConfigElement{
				Link: client.Link{Relation: client.Self, Href: "/kapacitor/v1/config/pagerduty2/"},
				Options: map[string]interface{}{
					"enabled":     false,
					"global":      false,
					"routing-key": true,
					"url":         pagerduty2.DefaultPagerDuty2APIURL,
				},
				Redacted: []string{
					"routing-key",
				},
			},
			updates: []updateAction{
				{
					updateAction: client.ConfigUpdateAction{
						Set: map[string]interface{}{
							"routing-key": "",
							"enabled":     true,
						},
					},
					expSection: client.ConfigSection{
						Link: client.Link{Relation: client.Self, Href: "/kapacitor/v1/config/pagerduty2"},
						Elements: []client.ConfigElement{{
							Link: client.Link{Relation: client.Self, Href: "/kapacitor/v1/config/pagerduty2/"},
							Options: map[string]interface{}{
								"enabled":     true,
								"global":      false,
								"routing-key": false,
								"url":         pagerduty2.DefaultPagerDuty2APIURL,
							},
							Redacted: []string{
								"routing-key",
							},
						}},
					},
					expElement: client.ConfigElement{
						Link: client.Link{Relation: client.Self, Href: "/kapacitor/v1/config/pagerduty2/"},
						Options: map[string]interface{}{
							"enabled":     true,
							"global":      false,
							"routing-key": false,
							"url":         pagerduty2.DefaultPagerDuty2APIURL,
						},
						Redacted: []string{
							"routing-key",
						},
					},
				},
			},
		},
		{
			section: "smtp",
			setDefaults: func(c *server.Config) {
				c.SMTP.Host = "smtp.example.com"
			},
			expDefaultSection: client.ConfigSection{
				Link: client.Link{Relation: client.Self, Href: "/kapacitor/v1/config/smtp"},
				Elements: []client.ConfigElement{{
					Link: client.Link{Relation: client.Self, Href: "/kapacitor/v1/config/smtp/"},
					Options: map[string]interface{}{
						"enabled":            false,
						"from":               "",
						"global":             false,
						"host":               "smtp.example.com",
						"idle-timeout":       "30s",
						"no-verify":          false,
						"password":           false,
						"port":               float64(25),
						"state-changes-only": false,
						"to":                 nil,
						"to-templates":       nil,
						"username":           "",
					},
					Redacted: []string{
						"password",
					},
				}},
			},
			expDefaultElement: client.ConfigElement{
				Link: client.Link{Relation: client.Self, Href: "/kapacitor/v1/config/smtp/"},
				Options: map[string]interface{}{
					"enabled":            false,
					"from":               "",
					"global":             false,
					"host":               "smtp.example.com",
					"idle-timeout":       "30s",
					"no-verify":          false,
					"password":           false,
					"port":               float64(25),
					"state-changes-only": false,
					"to":                 nil,
					"to-templates":       nil,
					"username":           "",
				},
				Redacted: []string{
					"password",
				},
			},
			updates: []updateAction{
				{
					updateAction: client.ConfigUpdateAction{
						Set: map[string]interface{}{
							"idle-timeout": "1m0s",
							"global":       true,
							"password":     "secret",
						},
					},
					expSection: client.ConfigSection{
						Link: client.Link{Relation: client.Self, Href: "/kapacitor/v1/config/smtp"},
						Elements: []client.ConfigElement{{
							Link: client.Link{Relation: client.Self, Href: "/kapacitor/v1/config/smtp/"},
							Options: map[string]interface{}{
								"enabled":            false,
								"from":               "",
								"global":             true,
								"host":               "smtp.example.com",
								"idle-timeout":       "1m0s",
								"no-verify":          false,
								"password":           true,
								"port":               float64(25),
								"state-changes-only": false,
								"to-templates":       nil,
								"to":                 nil,
								"username":           "",
							},
							Redacted: []string{
								"password",
							},
						}},
					},
					expElement: client.ConfigElement{
						Link: client.Link{Relation: client.Self, Href: "/kapacitor/v1/config/smtp/"},
						Options: map[string]interface{}{
							"enabled":            false,
							"from":               "",
							"global":             true,
							"host":               "smtp.example.com",
							"idle-timeout":       "1m0s",
							"no-verify":          false,
							"password":           true,
							"port":               float64(25),
							"state-changes-only": false,
							"to-templates":       nil,
							"to":                 nil,
							"username":           "",
						},
						Redacted: []string{
							"password",
						},
					},
				},
			},
		},
		{
			section: "sensu",
			setDefaults: func(c *server.Config) {
				c.Sensu.Addr = "sensu.example.com:3000"
			},
			expDefaultSection: client.ConfigSection{
				Link: client.Link{Relation: client.Self, Href: "/kapacitor/v1/config/sensu"},
				Elements: []client.ConfigElement{{
					Link: client.Link{Relation: client.Self, Href: "/kapacitor/v1/config/sensu/"},
					Options: map[string]interface{}{
						"addr":     "sensu.example.com:3000",
						"enabled":  false,
						"source":   "Kapacitor",
						"handlers": nil,
					},
					Redacted: nil,
				}},
			},
			expDefaultElement: client.ConfigElement{
				Link: client.Link{Relation: client.Self, Href: "/kapacitor/v1/config/sensu/"},
				Options: map[string]interface{}{
					"addr":     "sensu.example.com:3000",
					"enabled":  false,
					"source":   "Kapacitor",
					"handlers": nil,
				},
				Redacted: nil,
			},
			updates: []updateAction{
				{
					updateAction: client.ConfigUpdateAction{
						Set: map[string]interface{}{
							"addr":    "sensu.local:3000",
							"enabled": true,
							"source":  "Kapacitor",
						},
					},
					expSection: client.ConfigSection{
						Link: client.Link{Relation: client.Self, Href: "/kapacitor/v1/config/sensu"},
						Elements: []client.ConfigElement{{
							Link: client.Link{Relation: client.Self, Href: "/kapacitor/v1/config/sensu/"},
							Options: map[string]interface{}{
								"addr":     "sensu.local:3000",
								"enabled":  true,
								"source":   "Kapacitor",
								"handlers": nil,
							},
							Redacted: nil,
						}},
					},
					expElement: client.ConfigElement{
						Link: client.Link{Relation: client.Self, Href: "/kapacitor/v1/config/sensu/"},
						Options: map[string]interface{}{
							"addr":     "sensu.local:3000",
							"enabled":  true,
							"source":   "Kapacitor",
							"handlers": nil,
						},
						Redacted: nil,
					},
				},
			},
		},
		{
			section: "servicenow",
			setDefaults: func(c *server.Config) {
				c.ServiceNow.URL = "https://instance.service-now.com/api/global/em/jsonv2"
				c.ServiceNow.Source = "Kapacitor"
				c.ServiceNow.Username = ""
				c.ServiceNow.Password = ""
			},
			expDefaultSection: client.ConfigSection{
				Link: client.Link{Relation: client.Self, Href: "/kapacitor/v1/config/servicenow"},
				Elements: []client.ConfigElement{{
					Link: client.Link{Relation: client.Self, Href: "/kapacitor/v1/config/servicenow/"},
					Options: map[string]interface{}{
						"enabled":            false,
						"global":             false,
						"state-changes-only": false,
						"url":                "https://instance.service-now.com/api/global/em/jsonv2",
						"source":             "Kapacitor",
						"username":           "",
						"password":           false,
					},
					Redacted: []string{
						"password",
					},
				}},
			},
			expDefaultElement: client.ConfigElement{
				Link: client.Link{Relation: client.Self, Href: "/kapacitor/v1/config/servicenow/"},
				Options: map[string]interface{}{
					"enabled":            false,
					"global":             false,
					"state-changes-only": false,
					"url":                "https://instance.service-now.com/api/global/em/jsonv2",
					"source":             "Kapacitor",
					"username":           "",
					"password":           false,
				},
				Redacted: []string{
					"password",
				},
			},
			updates: []updateAction{
				{
					updateAction: client.ConfigUpdateAction{
						Set: map[string]interface{}{
							"enabled":  true,
							"url":      "https://dev12345.service-now.com/api/global/em/jsonv2",
							"username": "dev",
							"password": "12345",
						},
					},
					expSection: client.ConfigSection{
						Link: client.Link{Relation: client.Self, Href: "/kapacitor/v1/config/servicenow"},
						Elements: []client.ConfigElement{{
							Link: client.Link{Relation: client.Self, Href: "/kapacitor/v1/config/servicenow/"},
							Options: map[string]interface{}{
								"enabled":            true,
								"global":             false,
								"state-changes-only": false,
								"url":                "https://dev12345.service-now.com/api/global/em/jsonv2",
								"source":             "Kapacitor",
								"username":           "dev",
								"password":           true,
							},
							Redacted: []string{
								"password",
							},
						}},
					},
					expElement: client.ConfigElement{
						Link: client.Link{Relation: client.Self, Href: "/kapacitor/v1/config/servicenow/"},
						Options: map[string]interface{}{
							"enabled":            true,
							"global":             false,
							"state-changes-only": false,
							"url":                "https://dev12345.service-now.com/api/global/em/jsonv2",
							"source":             "Kapacitor",
							"username":           "dev",
							"password":           true,
						},
						Redacted: []string{
							"password",
						},
					},
				},
			},
		},
		{
			section: "bigpanda",
			setDefaults: func(c *server.Config) {
				c.BigPanda.URL = "https://api.bigpanda.io/data/v2/alerts"
			},
			expDefaultSection: client.ConfigSection{
				Link: client.Link{Relation: client.Self, Href: "/kapacitor/v1/config/bigpanda"},
				Elements: []client.ConfigElement{{
					Link: client.Link{Relation: client.Self, Href: "/kapacitor/v1/config/bigpanda/"},
					Options: map[string]interface{}{
						"enabled":              false,
						"global":               false,
						"state-changes-only":   false,
						"url":                  "https://api.bigpanda.io/data/v2/alerts",
						"insecure-skip-verify": false,
						"token":                false,
						"app-key":              "",
						"auto-attributes":      "tags,fields",
					},
					Redacted: []string{
						"token",
					},
				}},
			},
			expDefaultElement: client.ConfigElement{
				Link: client.Link{Relation: client.Self, Href: "/kapacitor/v1/config/bigpanda/"},
				Options: map[string]interface{}{
					"enabled":              false,
					"global":               false,
					"state-changes-only":   false,
					"url":                  "https://api.bigpanda.io/data/v2/alerts",
					"insecure-skip-verify": false,
					"token":                false,
					"app-key":              "",
					"auto-attributes":      "tags,fields",
				},
				Redacted: []string{
					"token",
				},
			},
			updates: []updateAction{
				{
					updateAction: client.ConfigUpdateAction{
						Set: map[string]interface{}{
							"enabled":         true,
							"url":             "https://dev123456.bigpanda.io/data/v2/alerts",
							"app-key":         "appkey-123",
							"token":           "token-123",
							"auto-attributes": "",
						},
					},
					expSection: client.ConfigSection{
						Link: client.Link{Relation: client.Self, Href: "/kapacitor/v1/config/bigpanda"},
						Elements: []client.ConfigElement{{
							Link: client.Link{Relation: client.Self, Href: "/kapacitor/v1/config/bigpanda/"},
							Options: map[string]interface{}{
								"enabled":              true,
								"global":               false,
								"state-changes-only":   false,
								"url":                  "https://dev123456.bigpanda.io/data/v2/alerts",
								"token":                true,
								"app-key":              "appkey-123",
								"auto-attributes":      "",
								"insecure-skip-verify": false,
							},
							Redacted: []string{
								"token",
							},
						}},
					},
					expElement: client.ConfigElement{
						Link: client.Link{Relation: client.Self, Href: "/kapacitor/v1/config/bigpanda/"},
						Options: map[string]interface{}{
							"enabled":              true,
							"global":               false,
							"state-changes-only":   false,
							"url":                  "https://dev123456.bigpanda.io/data/v2/alerts",
							"app-key":              "appkey-123",
							"auto-attributes":      "",
							"token":                true,
							"insecure-skip-verify": false,
						},
						Redacted: []string{
							"token",
						},
					},
				},
			},
		},

		{
			section: "slack",
			setDefaults: func(c *server.Config) {
				cfg := &slack.Config{
					Global:   true,
					Default:  true,
					Username: slack.DefaultUsername,
				}

				c.Slack = slack.Configs{
					*cfg,
				}
			},
			element: "",
			expDefaultSection: client.ConfigSection{
				Link: client.Link{Relation: client.Self, Href: "/kapacitor/v1/config/slack"},
				Elements: []client.ConfigElement{{
					Link: client.Link{Relation: client.Self, Href: "/kapacitor/v1/config/slack/"},
					Options: map[string]interface{}{
						"workspace":            "",
						"default":              true,
						"channel":              "",
						"enabled":              false,
						"global":               true,
						"icon-emoji":           "",
						"state-changes-only":   false,
						"token":                false,
						"url":                  false,
						"username":             "kapacitor",
						"ssl-ca":               "",
						"ssl-cert":             "",
						"ssl-key":              "",
						"insecure-skip-verify": false,
					},
					Redacted: []string{
						"url",
						"token",
					},
				}},
			},
			expDefaultElement: client.ConfigElement{
				Link: client.Link{Relation: client.Self, Href: "/kapacitor/v1/config/slack/"},
				Options: map[string]interface{}{
					"workspace":            "",
					"default":              true,
					"channel":              "",
					"enabled":              false,
					"global":               true,
					"icon-emoji":           "",
					"state-changes-only":   false,
					"url":                  false,
					"token":                false,
					"username":             "kapacitor",
					"ssl-ca":               "",
					"ssl-cert":             "",
					"ssl-key":              "",
					"insecure-skip-verify": false,
				},
				Redacted: []string{
					"url",
					"token",
				},
			},
			updates: []updateAction{
				{
					updateAction: client.ConfigUpdateAction{
						Add: map[string]interface{}{
							"workspace": "company_private",
							"enabled":   true,
							"global":    false,
							"channel":   "#general",
							"username":  slack.DefaultUsername,
							"url":       "http://slack.example.com/secret-token",
							"token":     "my_other_secret",
						},
					},
					element: "company_private",
					expSection: client.ConfigSection{
						Link: client.Link{Relation: client.Self, Href: "/kapacitor/v1/config/slack"},
						Elements: []client.ConfigElement{{
							Link: client.Link{Relation: client.Self, Href: "/kapacitor/v1/config/slack/"},
							Options: map[string]interface{}{
								"workspace":            "",
								"default":              true,
								"channel":              "",
								"enabled":              false,
								"global":               true,
								"icon-emoji":           "",
								"state-changes-only":   false,
								"url":                  false,
								"token":                false,
								"username":             "kapacitor",
								"ssl-ca":               "",
								"ssl-cert":             "",
								"ssl-key":              "",
								"insecure-skip-verify": false,
							},
							Redacted: []string{
								"url",
								"token",
							},
						},
							{
								Link: client.Link{Relation: client.Self, Href: "/kapacitor/v1/config/slack/company_private"},
								Options: map[string]interface{}{
									"workspace":            "company_private",
									"channel":              "#general",
									"default":              false,
									"enabled":              true,
									"global":               false,
									"icon-emoji":           "",
									"state-changes-only":   false,
									"url":                  true,
									"token":                true,
									"username":             "kapacitor",
									"ssl-ca":               "",
									"ssl-cert":             "",
									"ssl-key":              "",
									"insecure-skip-verify": false,
								},
								Redacted: []string{
									"url",
									"token",
								},
							}},
					},
					expElement: client.ConfigElement{
						Link: client.Link{Relation: client.Self, Href: "/kapacitor/v1/config/slack/company_private"},
						Options: map[string]interface{}{
							"workspace":            "company_private",
							"channel":              "#general",
							"default":              false,
							"enabled":              true,
							"global":               false,
							"icon-emoji":           "",
							"state-changes-only":   false,
							"url":                  true,
							"token":                true,
							"username":             "kapacitor",
							"ssl-ca":               "",
							"ssl-cert":             "",
							"ssl-key":              "",
							"insecure-skip-verify": false,
						},
						Redacted: []string{
							"url",
							"token",
						},
					},
				},
				{
					updateAction: client.ConfigUpdateAction{
						Add: map[string]interface{}{
							"workspace": "company_public",
							"enabled":   true,
							"global":    false,
							"channel":   "#general",
							"username":  slack.DefaultUsername,
							"url":       "http://slack.example.com/secret-token",
						},
					},
					element: "company_public",
					expSection: client.ConfigSection{
						Link: client.Link{Relation: client.Self, Href: "/kapacitor/v1/config/slack"},
						Elements: []client.ConfigElement{
							{
								Link: client.Link{Relation: client.Self, Href: "/kapacitor/v1/config/slack/"},
								Options: map[string]interface{}{
									"workspace":            "",
									"default":              true,
									"channel":              "",
									"enabled":              false,
									"global":               true,
									"icon-emoji":           "",
									"state-changes-only":   false,
									"url":                  false,
									"token":                false,
									"username":             "kapacitor",
									"ssl-ca":               "",
									"ssl-cert":             "",
									"ssl-key":              "",
									"insecure-skip-verify": false,
								},
								Redacted: []string{
									"url",
									"token",
								},
							},
							{
								Link: client.Link{Relation: client.Self, Href: "/kapacitor/v1/config/slack/company_private"},
								Options: map[string]interface{}{
									"workspace":            "company_private",
									"channel":              "#general",
									"default":              false,
									"enabled":              true,
									"global":               false,
									"icon-emoji":           "",
									"state-changes-only":   false,
									"url":                  true,
									"token":                true,
									"username":             "kapacitor",
									"ssl-ca":               "",
									"ssl-cert":             "",
									"ssl-key":              "",
									"insecure-skip-verify": false,
								},
								Redacted: []string{
									"url",
									"token",
								},
							},
							{
								Link: client.Link{Relation: client.Self, Href: "/kapacitor/v1/config/slack/company_public"},
								Options: map[string]interface{}{
									"workspace":            "company_public",
									"channel":              "#general",
									"default":              false,
									"enabled":              true,
									"global":               false,
									"icon-emoji":           "",
									"state-changes-only":   false,
									"url":                  true,
									"token":                false,
									"username":             "kapacitor",
									"ssl-ca":               "",
									"ssl-cert":             "",
									"ssl-key":              "",
									"insecure-skip-verify": false,
								},
								Redacted: []string{
									"url",
									"token",
								},
							},
						},
					},
					expElement: client.ConfigElement{
						Link: client.Link{Relation: client.Self, Href: "/kapacitor/v1/config/slack/company_public"},
						Options: map[string]interface{}{
							"workspace":            "company_public",
							"channel":              "#general",
							"default":              false,
							"enabled":              true,
							"global":               false,
							"icon-emoji":           "",
							"state-changes-only":   false,
							"url":                  true,
							"token":                false,
							"username":             "kapacitor",
							"ssl-ca":               "",
							"ssl-cert":             "",
							"ssl-key":              "",
							"insecure-skip-verify": false,
						},
						Redacted: []string{
							"url",
							"token",
						},
					},
				},
				{
					updateAction: client.ConfigUpdateAction{
						Set: map[string]interface{}{
							"enabled":  false,
							"username": "testbot",
						},
					},
					element: "company_public",
					expSection: client.ConfigSection{
						Link: client.Link{Relation: client.Self, Href: "/kapacitor/v1/config/slack"},
						Elements: []client.ConfigElement{
							{
								Link: client.Link{Relation: client.Self, Href: "/kapacitor/v1/config/slack/"},
								Options: map[string]interface{}{
									"workspace":            "",
									"default":              true,
									"channel":              "",
									"enabled":              false,
									"global":               true,
									"icon-emoji":           "",
									"state-changes-only":   false,
									"url":                  false,
									"token":                false,
									"username":             "kapacitor",
									"ssl-ca":               "",
									"ssl-cert":             "",
									"ssl-key":              "",
									"insecure-skip-verify": false,
								},
								Redacted: []string{
									"url",
									"token",
								},
							},
							{
								Link: client.Link{Relation: client.Self, Href: "/kapacitor/v1/config/slack/company_private"},
								Options: map[string]interface{}{
									"workspace":            "company_private",
									"channel":              "#general",
									"default":              false,
									"enabled":              true,
									"global":               false,
									"icon-emoji":           "",
									"state-changes-only":   false,
									"url":                  true,
									"token":                true,
									"username":             "kapacitor",
									"ssl-ca":               "",
									"ssl-cert":             "",
									"ssl-key":              "",
									"insecure-skip-verify": false,
								},
								Redacted: []string{
									"url",
									"token",
								},
							},
							{
								Link: client.Link{Relation: client.Self, Href: "/kapacitor/v1/config/slack/company_public"},
								Options: map[string]interface{}{
									"workspace":            "company_public",
									"channel":              "#general",
									"default":              false,
									"enabled":              false,
									"global":               false,
									"icon-emoji":           "",
									"state-changes-only":   false,
									"url":                  true,
									"token":                false,
									"username":             "testbot",
									"ssl-ca":               "",
									"ssl-cert":             "",
									"ssl-key":              "",
									"insecure-skip-verify": false,
								},
								Redacted: []string{
									"url",
									"token",
								},
							},
						},
					},
					expElement: client.ConfigElement{
						Link: client.Link{Relation: client.Self, Href: "/kapacitor/v1/config/slack/company_public"},
						Options: map[string]interface{}{
							"workspace":            "company_public",
							"channel":              "#general",
							"default":              false,
							"enabled":              false,
							"global":               false,
							"icon-emoji":           "",
							"state-changes-only":   false,
							"url":                  true,
							"token":                false,
							"username":             "testbot",
							"ssl-ca":               "",
							"ssl-cert":             "",
							"ssl-key":              "",
							"insecure-skip-verify": false,
						},
						Redacted: []string{
							"url",
							"token",
						},
					},
				},
				{
					updateAction: client.ConfigUpdateAction{
						Delete: []string{"username"},
					},
					element: "company_public",
					expSection: client.ConfigSection{
						Link: client.Link{Relation: client.Self, Href: "/kapacitor/v1/config/slack"},
						Elements: []client.ConfigElement{
							{
								Link: client.Link{Relation: client.Self, Href: "/kapacitor/v1/config/slack/"},
								Options: map[string]interface{}{
									"workspace":            "",
									"default":              true,
									"channel":              "",
									"enabled":              false,
									"global":               true,
									"icon-emoji":           "",
									"state-changes-only":   false,
									"url":                  false,
									"token":                false,
									"username":             "kapacitor",
									"ssl-ca":               "",
									"ssl-cert":             "",
									"ssl-key":              "",
									"insecure-skip-verify": false,
								},
								Redacted: []string{
									"url",
									"token",
								},
							},
							{
								Link: client.Link{Relation: client.Self, Href: "/kapacitor/v1/config/slack/company_private"},
								Options: map[string]interface{}{
									"workspace":            "company_private",
									"channel":              "#general",
									"default":              false,
									"enabled":              true,
									"global":               false,
									"icon-emoji":           "",
									"state-changes-only":   false,
									"url":                  true,
									"token":                true,
									"username":             "kapacitor",
									"ssl-ca":               "",
									"ssl-cert":             "",
									"ssl-key":              "",
									"insecure-skip-verify": false,
								},
								Redacted: []string{
									"url",
									"token",
								},
							},
							{
								Link: client.Link{Relation: client.Self, Href: "/kapacitor/v1/config/slack/company_public"},
								Options: map[string]interface{}{
									"workspace":            "company_public",
									"channel":              "#general",
									"default":              false,
									"enabled":              false,
									"global":               false,
									"icon-emoji":           "",
									"state-changes-only":   false,
									"url":                  true,
									"token":                false,
									"username":             "",
									"ssl-ca":               "",
									"ssl-cert":             "",
									"ssl-key":              "",
									"insecure-skip-verify": false,
								},
								Redacted: []string{
									"url",
									"token",
								},
							},
						},
					},
					expElement: client.ConfigElement{
						Link: client.Link{Relation: client.Self, Href: "/kapacitor/v1/config/slack/company_public"},
						Options: map[string]interface{}{
							"workspace":            "company_public",
							"channel":              "#general",
							"default":              false,
							"enabled":              false,
							"global":               false,
							"icon-emoji":           "",
							"state-changes-only":   false,
							"url":                  true,
							"token":                false,
							"username":             "",
							"ssl-ca":               "",
							"ssl-cert":             "",
							"ssl-key":              "",
							"insecure-skip-verify": false,
						},
						Redacted: []string{
							"url",
							"token",
						},
					},
				},
			},
		},
		{
			section: "snmptrap",
			setDefaults: func(c *server.Config) {
				c.SNMPTrap.Community = "test"
				c.SNMPTrap.Retries = 2.0
			},
			expDefaultSection: client.ConfigSection{
				Link: client.Link{Relation: client.Self, Href: "/kapacitor/v1/config/snmptrap"},
				Elements: []client.ConfigElement{{
					Link: client.Link{Relation: client.Self, Href: "/kapacitor/v1/config/snmptrap/"},
					Options: map[string]interface{}{
						"addr":      "localhost:162",
						"enabled":   false,
						"community": true,
						"retries":   2.0,
					},
					Redacted: []string{
						"community",
					},
				}},
			},
			expDefaultElement: client.ConfigElement{
				Link: client.Link{Relation: client.Self, Href: "/kapacitor/v1/config/snmptrap/"},
				Options: map[string]interface{}{
					"addr":      "localhost:162",
					"enabled":   false,
					"community": true,
					"retries":   2.0,
				},
				Redacted: []string{
					"community",
				},
			},
			updates: []updateAction{
				{
					updateAction: client.ConfigUpdateAction{
						Set: map[string]interface{}{
							"enabled":   true,
							"addr":      "snmptrap.example.com:162",
							"community": "public",
							"retries":   1.0,
						},
					},
					expSection: client.ConfigSection{
						Link: client.Link{Relation: client.Self, Href: "/kapacitor/v1/config/snmptrap"},
						Elements: []client.ConfigElement{{
							Link: client.Link{Relation: client.Self, Href: "/kapacitor/v1/config/snmptrap/"},
							Options: map[string]interface{}{
								"addr":      "snmptrap.example.com:162",
								"enabled":   true,
								"community": true,
								"retries":   1.0,
							},
							Redacted: []string{
								"community",
							},
						}},
					},
					expElement: client.ConfigElement{
						Link: client.Link{Relation: client.Self, Href: "/kapacitor/v1/config/snmptrap/"},
						Options: map[string]interface{}{
							"addr":      "snmptrap.example.com:162",
							"enabled":   true,
							"community": true,
							"retries":   1.0,
						},
						Redacted: []string{
							"community",
						},
					},
				},
			},
		},
		{
			section: "swarm",
			setDefaults: func(c *server.Config) {
				c.Swarm = swarm.Configs{swarm.Config{
					Servers: []string{"http://localhost:80001"},
				}}
			},
			expDefaultSection: client.ConfigSection{
				Link: client.Link{Relation: client.Self, Href: "/kapacitor/v1/config/swarm"},
				Elements: []client.ConfigElement{{
					Link: client.Link{Relation: client.Self, Href: "/kapacitor/v1/config/swarm/"},
					Options: map[string]interface{}{
						"id":                   "",
						"enabled":              false,
						"servers":              []interface{}{"http://localhost:80001"},
						"ssl-ca":               "",
						"ssl-cert":             "",
						"ssl-key":              "",
						"insecure-skip-verify": false,
					},
					Redacted: nil,
				}},
			},
			expDefaultElement: client.ConfigElement{
				Link: client.Link{Relation: client.Self, Href: "/kapacitor/v1/config/swarm/"},
				Options: map[string]interface{}{
					"id":                   "",
					"enabled":              false,
					"servers":              []interface{}{"http://localhost:80001"},
					"ssl-ca":               "",
					"ssl-cert":             "",
					"ssl-key":              "",
					"insecure-skip-verify": false,
				},
				Redacted: nil,
			},
			updates: []updateAction{
				{
					updateAction: client.ConfigUpdateAction{
						Set: map[string]interface{}{
							"enabled": true,
						},
					},
					expSection: client.ConfigSection{
						Link: client.Link{Relation: client.Self, Href: "/kapacitor/v1/config/swarm"},
						Elements: []client.ConfigElement{{
							Link: client.Link{Relation: client.Self, Href: "/kapacitor/v1/config/swarm/"},
							Options: map[string]interface{}{
								"id":                   "",
								"enabled":              true,
								"servers":              []interface{}{"http://localhost:80001"},
								"ssl-ca":               "",
								"ssl-cert":             "",
								"ssl-key":              "",
								"insecure-skip-verify": false,
							},
							Redacted: nil,
						}},
					},
					expElement: client.ConfigElement{
						Link: client.Link{Relation: client.Self, Href: "/kapacitor/v1/config/swarm/"},
						Options: map[string]interface{}{
							"id":                   "",
							"enabled":              true,
							"servers":              []interface{}{"http://localhost:80001"},
							"ssl-ca":               "",
							"ssl-cert":             "",
							"ssl-key":              "",
							"insecure-skip-verify": false,
						},
						Redacted: nil,
					},
				},
			},
		},
		{
			section: "talk",
			setDefaults: func(c *server.Config) {
				c.Talk.AuthorName = "Kapacitor"
			},
			expDefaultSection: client.ConfigSection{
				Link: client.Link{Relation: client.Self, Href: "/kapacitor/v1/config/talk"},
				Elements: []client.ConfigElement{{
					Link: client.Link{Relation: client.Self, Href: "/kapacitor/v1/config/talk/"},
					Options: map[string]interface{}{
						"enabled":     false,
						"url":         false,
						"author_name": "Kapacitor",
					},
					Redacted: []string{
						"url",
					},
				}},
			},
			expDefaultElement: client.ConfigElement{
				Link: client.Link{Relation: client.Self, Href: "/kapacitor/v1/config/talk/"},
				Options: map[string]interface{}{
					"enabled":     false,
					"url":         false,
					"author_name": "Kapacitor",
				},
				Redacted: []string{
					"url",
				},
			},
			updates: []updateAction{
				{
					updateAction: client.ConfigUpdateAction{
						Set: map[string]interface{}{
							"enabled": true,
							"url":     "http://talk.example.com/secret-token",
						},
					},
					expSection: client.ConfigSection{
						Link: client.Link{Relation: client.Self, Href: "/kapacitor/v1/config/talk"},
						Elements: []client.ConfigElement{{
							Link: client.Link{Relation: client.Self, Href: "/kapacitor/v1/config/talk/"},
							Options: map[string]interface{}{
								"enabled":     true,
								"url":         true,
								"author_name": "Kapacitor",
							},
							Redacted: []string{
								"url",
							},
						}},
					},
					expElement: client.ConfigElement{
						Link: client.Link{Relation: client.Self, Href: "/kapacitor/v1/config/talk/"},
						Options: map[string]interface{}{
							"enabled":     true,
							"url":         true,
							"author_name": "Kapacitor",
						},
						Redacted: []string{
							"url",
						},
					},
				},
			},
		},
		{
			section: "teams",
			setDefaults: func(c *server.Config) {
				c.Teams.ChannelURL = "http://teams.example.com/abcde"
			},
			expDefaultSection: client.ConfigSection{
				Link: client.Link{Relation: client.Self, Href: "/kapacitor/v1/config/teams"},
				Elements: []client.ConfigElement{{
					Link: client.Link{Relation: client.Self, Href: "/kapacitor/v1/config/teams/"},
					Options: map[string]interface{}{
						"enabled":            false,
						"global":             false,
						"state-changes-only": false,
						"channel-url":        "http://teams.example.com/abcde",
					},
				}},
			},
			expDefaultElement: client.ConfigElement{
				Link: client.Link{Relation: client.Self, Href: "/kapacitor/v1/config/teams/"},
				Options: map[string]interface{}{
					"enabled":            false,
					"global":             false,
					"state-changes-only": false,
					"channel-url":        "http://teams.example.com/abcde",
				},
			},
			updates: []updateAction{
				{
					updateAction: client.ConfigUpdateAction{
						Set: map[string]interface{}{
							"global":             true,
							"state-changes-only": true,
							"channel-url":        "http://teams.example.com/12345",
						},
					},
					expSection: client.ConfigSection{
						Link: client.Link{Relation: client.Self, Href: "/kapacitor/v1/config/teams"},
						Elements: []client.ConfigElement{{
							Link: client.Link{Relation: client.Self, Href: "/kapacitor/v1/config/teams/"},
							Options: map[string]interface{}{
								"enabled":            false,
								"global":             true,
								"state-changes-only": true,
								"channel-url":        "http://teams.example.com/12345",
							},
						}},
					},
					expElement: client.ConfigElement{
						Link: client.Link{Relation: client.Self, Href: "/kapacitor/v1/config/teams/"},
						Options: map[string]interface{}{
							"enabled":            false,
							"global":             true,
							"state-changes-only": true,
							"channel-url":        "http://teams.example.com/12345",
						},
					},
				},
			},
		},
		{
			section: "telegram",
			setDefaults: func(c *server.Config) {
				c.Telegram.ChatId = "kapacitor"
			},
			expDefaultSection: client.ConfigSection{
				Link: client.Link{Relation: client.Self, Href: "/kapacitor/v1/config/telegram"},
				Elements: []client.ConfigElement{{
					Link: client.Link{Relation: client.Self, Href: "/kapacitor/v1/config/telegram/"},
					Options: map[string]interface{}{
						"chat-id":                  "kapacitor",
						"disable-notification":     false,
						"disable-web-page-preview": false,
						"enabled":                  false,
						"global":                   false,
						"parse-mode":               "",
						"state-changes-only":       false,
						"token":                    false,
						"url":                      telegram.DefaultTelegramURL,
					},
					Redacted: []string{
						"token",
					},
				}},
			},
			expDefaultElement: client.ConfigElement{
				Link: client.Link{Relation: client.Self, Href: "/kapacitor/v1/config/telegram/"},
				Options: map[string]interface{}{
					"chat-id":                  "kapacitor",
					"disable-notification":     false,
					"disable-web-page-preview": false,
					"enabled":                  false,
					"global":                   false,
					"parse-mode":               "",
					"state-changes-only":       false,
					"token":                    false,
					"url":                      telegram.DefaultTelegramURL,
				},
				Redacted: []string{
					"token",
				},
			},
			updates: []updateAction{
				{
					updateAction: client.ConfigUpdateAction{
						Set: map[string]interface{}{
							"enabled": true,
							"token":   "token",
						},
					},
					expSection: client.ConfigSection{
						Link: client.Link{Relation: client.Self, Href: "/kapacitor/v1/config/telegram"},
						Elements: []client.ConfigElement{{
							Link: client.Link{Relation: client.Self, Href: "/kapacitor/v1/config/telegram/"},
							Options: map[string]interface{}{
								"chat-id":                  "kapacitor",
								"disable-notification":     false,
								"disable-web-page-preview": false,
								"enabled":                  true,
								"global":                   false,
								"parse-mode":               "",
								"state-changes-only":       false,
								"token":                    true,
								"url":                      telegram.DefaultTelegramURL,
							},
							Redacted: []string{
								"token",
							},
						}},
					},
					expElement: client.ConfigElement{
						Link: client.Link{Relation: client.Self, Href: "/kapacitor/v1/config/telegram/"},
						Options: map[string]interface{}{
							"chat-id":                  "kapacitor",
							"disable-notification":     false,
							"disable-web-page-preview": false,
							"enabled":                  true,
							"global":                   false,
							"parse-mode":               "",
							"state-changes-only":       false,
							"token":                    true,
							"url":                      telegram.DefaultTelegramURL,
						},
						Redacted: []string{
							"token",
						},
					},
				},
			},
		},
		{
			section: "victorops",
			setDefaults: func(c *server.Config) {
				c.VictorOps.RoutingKey = "test"
				c.VictorOps.APIKey = "secret"
			},
			expDefaultSection: client.ConfigSection{
				Link: client.Link{Relation: client.Self, Href: "/kapacitor/v1/config/victorops"},
				Elements: []client.ConfigElement{{
					Link: client.Link{Relation: client.Self, Href: "/kapacitor/v1/config/victorops/"},
					Options: map[string]interface{}{
						"api-key":     true,
						"enabled":     false,
						"global":      false,
						"routing-key": "test",
						"url":         victorops.DefaultVictorOpsAPIURL,
						"json-data":   false,
					},
					Redacted: []string{
						"api-key",
					},
				}},
			},
			expDefaultElement: client.ConfigElement{
				Link: client.Link{Relation: client.Self, Href: "/kapacitor/v1/config/victorops/"},
				Options: map[string]interface{}{
					"api-key":     true,
					"enabled":     false,
					"global":      false,
					"routing-key": "test",
					"url":         victorops.DefaultVictorOpsAPIURL,
					"json-data":   false,
				},
				Redacted: []string{
					"api-key",
				},
			},
			updates: []updateAction{
				{
					updateAction: client.ConfigUpdateAction{
						Set: map[string]interface{}{
							"api-key":   "",
							"global":    true,
							"json-data": true,
						},
					},
					expSection: client.ConfigSection{
						Link: client.Link{Relation: client.Self, Href: "/kapacitor/v1/config/victorops"},
						Elements: []client.ConfigElement{{
							Link: client.Link{Relation: client.Self, Href: "/kapacitor/v1/config/victorops/"},
							Options: map[string]interface{}{
								"api-key":     false,
								"enabled":     false,
								"global":      true,
								"routing-key": "test",
								"url":         victorops.DefaultVictorOpsAPIURL,
								"json-data":   true,
							},
							Redacted: []string{
								"api-key",
							},
						}},
					},
					expElement: client.ConfigElement{
						Link: client.Link{Relation: client.Self, Href: "/kapacitor/v1/config/victorops/"},
						Options: map[string]interface{}{
							"api-key":     false,
							"enabled":     false,
							"global":      true,
							"routing-key": "test",
							"url":         victorops.DefaultVictorOpsAPIURL,
							"json-data":   true,
						},
						Redacted: []string{
							"api-key",
						},
					},
				},
			},
		},
		{
			section: "zenoss",
			setDefaults: func(c *server.Config) {
				c.Zenoss.URL = "https://tenant.zenoss.io:8080/zport/dmd/evconsole_router"
				c.Zenoss.Collector = "Kapacitor"
			},
			expDefaultSection: client.ConfigSection{
				Link: client.Link{Relation: client.Self, Href: "/kapacitor/v1/config/zenoss"},
				Elements: []client.ConfigElement{{
					Link: client.Link{Relation: client.Self, Href: "/kapacitor/v1/config/zenoss/"},
					Options: map[string]interface{}{
						"enabled":            false,
						"global":             false,
						"state-changes-only": false,
						"url":                "https://tenant.zenoss.io:8080/zport/dmd/evconsole_router",
						"username":           "",
						"password":           false,
						"action":             "EventsRouter",
						"method":             "add_event",
						"type":               "rpc",
						"tid":                float64(1),
						"collector":          "Kapacitor",
						"severity-map": map[string]interface{}{
							"ok": "Clear", "info": "Info", "warning": "Warning", "critical": "Critical",
						},
					},
					Redacted: []string{
						"password",
					},
				}},
			},
			expDefaultElement: client.ConfigElement{
				Link: client.Link{Relation: client.Self, Href: "/kapacitor/v1/config/zenoss/"},
				Options: map[string]interface{}{
					"enabled":            false,
					"global":             false,
					"state-changes-only": false,
					"url":                "https://tenant.zenoss.io:8080/zport/dmd/evconsole_router",
					"username":           "",
					"password":           false,
					"action":             "EventsRouter",
					"method":             "add_event",
					"type":               "rpc",
					"tid":                float64(1),
					"collector":          "Kapacitor",
					"severity-map": map[string]interface{}{
						"ok": "Clear", "info": "Info", "warning": "Warning", "critical": "Critical",
					},
				},
				Redacted: []string{
					"password",
				},
			},
			updates: []updateAction{
				{
					updateAction: client.ConfigUpdateAction{
						Set: map[string]interface{}{
							"enabled":  true,
							"url":      "https://dev12345.zenoss.io:8080/zport/dmd/evconsole_router",
							"username": "dev",
							"password": "12345",
							"action":   "ScriptsRouter",
							"method":   "kapa_handler",
							"severity-map": zenoss.SeverityMap{
								OK: 0, Info: 2, Warning: 3, Critical: 5,
							},
						},
					},
					expSection: client.ConfigSection{
						Link: client.Link{Relation: client.Self, Href: "/kapacitor/v1/config/zenoss"},
						Elements: []client.ConfigElement{{
							Link: client.Link{Relation: client.Self, Href: "/kapacitor/v1/config/zenoss/"},
							Options: map[string]interface{}{
								"enabled":            true,
								"global":             false,
								"state-changes-only": false,
								"url":                "https://dev12345.zenoss.io:8080/zport/dmd/evconsole_router",
								"username":           "dev",
								"password":           true,
								"action":             "ScriptsRouter",
								"method":             "kapa_handler",
								"type":               "rpc",
								"tid":                float64(1),
								"collector":          "Kapacitor",
								"severity-map": map[string]interface{}{
									"ok": float64(0), "info": float64(2), "warning": float64(3), "critical": float64(5),
								},
							},
							Redacted: []string{
								"password",
							},
						}},
					},
					expElement: client.ConfigElement{
						Link: client.Link{Relation: client.Self, Href: "/kapacitor/v1/config/zenoss/"},
						Options: map[string]interface{}{
							"enabled":            true,
							"global":             false,
							"state-changes-only": false,
							"url":                "https://dev12345.zenoss.io:8080/zport/dmd/evconsole_router",
							"username":           "dev",
							"password":           true,
							"action":             "ScriptsRouter",
							"method":             "kapa_handler",
							"type":               "rpc",
							"tid":                float64(1),
							"collector":          "Kapacitor",
							"severity-map": map[string]interface{}{
								"ok": float64(0), "info": float64(2), "warning": float64(3), "critical": float64(5),
							},
						},
						Redacted: []string{
							"password",
						},
					},
				},
			},
		},
	}

	compareElements := func(got, exp client.ConfigElement) error {
		if got.Link != exp.Link {
			return fmt.Errorf("elements have different links, got %v exp %v", got.Link, exp.Link)
		}
		if !cmp.Equal(exp.Options, got.Options) {
			return fmt.Errorf("unexpected config option difference \n %s", cmp.Diff(exp.Options, got.Options))
		}
		if len(got.Redacted) != len(exp.Redacted) {
			return fmt.Errorf("unexpected element redacted lists: %s, \n%s", got.Redacted, cmp.Diff(got.Redacted, exp.Redacted))
		}
		sort.Strings(got.Redacted)
		sort.Strings(exp.Redacted)
		for i := range exp.Redacted {
			if got.Redacted[i] != exp.Redacted[i] {
				return fmt.Errorf("unexpected element redacted lists: %s, \n%s", got.Redacted, cmp.Diff(got.Redacted, exp.Redacted))
			}
		}
		return nil
	}
	compareSections := func(got, exp client.ConfigSection) error {
		if got.Link != exp.Link {
			return fmt.Errorf("sections have different links, got %v exp %v", got.Link, exp.Link)
		}
		if len(got.Elements) != len(exp.Elements) {
			return fmt.Errorf("sections are different lengths, got %d exp %d", len(got.Elements), len(exp.Elements))
		}
		for i := range exp.Elements {
			if err := compareElements(got.Elements[i], exp.Elements[i]); err != nil {
				return errors.Wrapf(err, "section element %d are not equal", i)
			}
		}
		return nil
	}

	validate := func(
		cli *client.Client,
		section,
		element string,
		expSection client.ConfigSection,
		expElement client.ConfigElement,
	) error {
		// Get all sections
		if config, err := cli.ConfigSections(); err != nil {
			return errors.Wrap(err, "failed to get sections")
		} else {
			if err := compareSections(config.Sections[section], expSection); err != nil {
				return fmt.Errorf("%s: %v", section, err)
			}
		}
		// Get the specific section
		sectionLink := cli.ConfigSectionLink(section)
		if got, err := cli.ConfigSection(sectionLink); err != nil {
			return err
		} else {
			if err := compareSections(got, expSection); err != nil {
				return fmt.Errorf("%s: %v", section, err)
			}
		}
		elementLink := cli.ConfigElementLink(section, element)
		// Get the specific element
		if got, err := cli.ConfigElement(elementLink); err != nil {
			return err
		} else {
			if err := compareElements(got, expElement); err != nil {
				return fmt.Errorf("%s/%s: %v", section, element, err)
			}
		}
		return nil
	}

	for i, tc := range testCases {
		t.Run(fmt.Sprintf("%s/%s-%d", tc.section, tc.element, i), func(t *testing.T) {
			// Create default config
			c := NewConfig(t)
			if tc.setDefaults != nil {
				tc.setDefaults(c)
			}
			s := OpenServer(c)
			cli := Client(s)
			defer s.Close()

			if err := validate(cli, tc.section, tc.element, tc.expDefaultSection, tc.expDefaultElement); err != nil {
				t.Errorf("unexpected defaults for %s/%s: %v", tc.section, tc.element, err)
			}

			for i, ua := range tc.updates {
				t.Run(ua.name, func(t *testing.T) {
					link := cli.ConfigElementLink(tc.section, ua.element)

					if len(ua.updateAction.Add) > 0 ||
						len(ua.updateAction.Remove) > 0 {
						link = cli.ConfigSectionLink(tc.section)
					}

					if err := cli.ConfigUpdate(link, ua.updateAction); err != nil {
						t.Fatal(err)
					}
					if err := validate(cli, tc.section, ua.element, ua.expSection, ua.expElement); err != nil {
						t.Errorf("unexpected update result %d for %s/%s: %v", i, tc.section, ua.element, err)
					}
				})
			}
		})
	}
}

func TestServer_ListServiceTests(t *testing.T) {
	s, cli := OpenDefaultServer(t)
	defer s.Close()
	serviceTests, err := cli.ListServiceTests(nil)
	if err != nil {
		t.Fatal(err)
	}
	expServiceTests := client.ServiceTests{
		Link: client.Link{Relation: client.Self, Href: "/kapacitor/v1/service-tests"},
		Services: []client.ServiceTest{
			{
				Link: client.Link{Relation: client.Self, Href: "/kapacitor/v1/service-tests/alerta"},
				Name: "alerta",
				Options: client.ServiceTestOptions{
					"resource":    "testResource",
					"event":       "testEvent",
					"environment": "",
					"severity":    "critical",
					"group":       "testGroup",
					"value":       "testValue",
					"message":     "test alerta message",
					"origin":      "",
					"service": []interface{}{
						"testServiceA",
						"testServiceB",
					},
					"correlate": []interface{}{
						"testServiceX",
						"testServiceY",
					},
					"attributes": map[string]interface{}{
						"testAttributeA": "A",
						"testAttributeB": true,
						"testAttributeC": float64(9001.0),
					},
					"timeout": "24h0m0s",
				},
			},
			{
				Link: client.Link{Relation: client.Self, Href: "/kapacitor/v1/service-tests/alertmanager"},
				Name: "alertmanager",
				Options: client.ServiceTestOptions{
					"alertManagerTagName": []interface{}{
						"tagA",
						"tagB",
					},
					"alertManagerTagValue": []interface{}{
						"tag_valueA",
						"tag_valueB",
					},
					"alertManagerAnnotationName": []interface{}{
						"annA",
						"annB",
					},
					"alertManagerAnnotationValue": []interface{}{
						"ann_valueA",
						"ann_valueB",
					},
				},
			},
			{
				Link: client.Link{Relation: "self", Href: "/kapacitor/v1/service-tests/azure"},
				Name: "azure",
				Options: client.ServiceTestOptions{
					"id": "",
				},
			},
			{
				Link: client.Link{Relation: client.Self, Href: "/kapacitor/v1/service-tests/bigpanda"},
				Name: "bigpanda",
				Options: client.ServiceTestOptions{
					"app_key":            "012345",
					"host":               "serverA",
					"level":              "CRITICAL",
					"message":            "test bigpanda message",
					"timestamp":          "1970-01-01T00:00:01Z",
					"primary_property":   "",
					"secondary_property": "",
					"event_data": map[string]interface{}{
						"Fields": map[string]interface{}{},
						"Result": map[string]interface{}{
							"series": interface{}(nil),
						},
						"Name":        "testBigPanda",
						"TaskName":    "",
						"Group":       "",
						"Tags":        map[string]interface{}{},
						"Recoverable": false,
						"Category":    "",
					},
				},
			},
			{
				Link: client.Link{Relation: "self", Href: "/kapacitor/v1/service-tests/consul"},
				Name: "consul",
				Options: client.ServiceTestOptions{
					"id": "",
				},
			},
			{
				Link: client.Link{Relation: client.Self, Href: "/kapacitor/v1/service-tests/discord"},
				Name: "discord",
				Options: client.ServiceTestOptions{
					"workspace":   "",
					"avatar-url":  "https://influxdata.github.io/branding/img/downloads/influxdata-logo--symbol--pool-alpha.png",
					"level":       "INFO",
					"message":     "test discord message",
					"username":    "Kapacitor",
					"embed-title": "Kapacitor Alert",
					"time-val":    "1970-01-01T00:00:01Z",
				},
			},
			{
				Link: client.Link{Relation: "self", Href: "/kapacitor/v1/service-tests/dns"},
				Name: "dns",
				Options: client.ServiceTestOptions{
					"id": ""},
			},
			{
				Link: client.Link{Relation: "self", Href: "/kapacitor/v1/service-tests/ec2"},
				Name: "ec2",
				Options: client.ServiceTestOptions{
					"id": "",
				},
			},
			{
				Link: client.Link{Relation: "self", Href: "/kapacitor/v1/service-tests/file-discovery"},
				Name: "file-discovery",
				Options: client.ServiceTestOptions{
					"id": "",
				},
			},
			{
				Link: client.Link{Relation: "self", Href: "/kapacitor/v1/service-tests/gce"},
				Name: "gce",
				Options: client.ServiceTestOptions{
					"id": "",
				},
			},
			{
				Link: client.Link{Relation: client.Self, Href: "/kapacitor/v1/service-tests/hipchat"},
				Name: "hipchat",
				Options: client.ServiceTestOptions{
					"room":    "",
					"message": "test hipchat message",
					"level":   "CRITICAL",
				},
			},
			{
				Link: client.Link{Relation: client.Self, Href: "/kapacitor/v1/service-tests/httppost"},
				Name: "httppost",
				Options: client.ServiceTestOptions{
					"endpoint": "example",
					"url":      "http://localhost:3000/",
					"headers":  map[string]interface{}{"Auth": "secret"},
					"timeout":  float64(0),
				},
			},
			{
				Link: client.Link{Relation: client.Self, Href: "/kapacitor/v1/service-tests/influxdb"},
				Name: "influxdb",
				Options: client.ServiceTestOptions{
					"cluster": "",
				},
			},
			{
				Link: client.Link{Relation: client.Self, Href: "/kapacitor/v1/service-tests/kafka"},
				Name: "kafka",
				Options: client.ServiceTestOptions{
					"cluster": "example",
					"topic":   "test",
					"key":     "key",
					"message": "test kafka message",
				},
			},
			{
				Link: client.Link{Relation: client.Self, Href: "/kapacitor/v1/service-tests/kubernetes"},
				Name: "kubernetes",
				Options: client.ServiceTestOptions{
					"id": "",
				},
			},
			{
				Link: client.Link{Relation: "self", Href: "/kapacitor/v1/service-tests/marathon"},
				Name: "marathon",
				Options: client.ServiceTestOptions{
					"id": "",
				},
			},
			{
				Link: client.Link{Relation: client.Self, Href: "/kapacitor/v1/service-tests/mqtt"},
				Name: "mqtt",
				Options: client.ServiceTestOptions{
					"broker-name": "",
					"topic":       "",
					"message":     "test MQTT message",
					"qos":         "at-most-once",
					"retained":    false,
				},
			},
			{
				Link: client.Link{Relation: "self", Href: "/kapacitor/v1/service-tests/nerve"},
				Name: "nerve",
				Options: client.ServiceTestOptions{
					"id": "",
				},
			},
			{
				Link: client.Link{Relation: client.Self, Href: "/kapacitor/v1/service-tests/opsgenie"},
				Name: "opsgenie",
				Options: client.ServiceTestOptions{
					"teams":        nil,
					"recipients":   nil,
					"message-type": "CRITICAL",
					"message":      "test opsgenie message",
					"entity-id":    "testEntityID",
				},
			},
			{
				Link: client.Link{Relation: client.Self, Href: "/kapacitor/v1/service-tests/opsgenie2"},
				Name: "opsgenie2",
				Options: client.ServiceTestOptions{
					"teams":           nil,
					"recipients":      nil,
					"message-type":    "CRITICAL",
					"message":         "test opsgenie message",
					"entity-id":       "testEntityID",
					"recovery_action": "notes",
				},
			},
			{
				Link: client.Link{Relation: client.Self, Href: "/kapacitor/v1/service-tests/pagerduty"},
				Name: "pagerduty",
				Options: client.ServiceTestOptions{
					"incident-key": "testIncidentKey",
					"description":  "test pagerduty message",
					"level":        "CRITICAL",
					"details":      "",
				},
			},
			{
				Link: client.Link{Relation: client.Self, Href: "/kapacitor/v1/service-tests/pagerduty2"},
				Name: "pagerduty2",
				Options: client.ServiceTestOptions{
					"alert_id":    "testAlertID",
					"description": "test pagerduty2 message",
					"level":       "CRITICAL",
					"event_data": map[string]interface{}{
						"Fields": map[string]interface{}{},
						"Result": map[string]interface{}{
							"series": interface{}(nil),
						},
						"Name":        "testPagerDuty2",
						"TaskName":    "",
						"Group":       "",
						"Tags":        map[string]interface{}{},
						"Recoverable": false,
						"Category":    "",
					},
					"timestamp": "2014-11-12T11:45:26.371Z",
					"links": []interface{}{
						map[string]interface{}{
							"href": "https://example.com/a",
							"text": "a",
						},
						map[string]interface{}{
							"href": "https://example.com/b",
							"text": "b",
						},
					},
				},
			},
			{
				Link: client.Link{Relation: client.Self, Href: "/kapacitor/v1/service-tests/pushover"},
				Name: "pushover",
				Options: client.ServiceTestOptions{
					"user-key":  "", //gohere
					"message":   "test pushover message",
					"device":    "",
					"title":     "",
					"url":       "",
					"url-title": "",
					"sound":     "",
					"level":     "CRITICAL",
				},
			},
			{
				Link: client.Link{Relation: "self", Href: "/kapacitor/v1/service-tests/scraper"},
				Name: "scraper",
				Options: client.ServiceTestOptions{
					"name": "",
				},
			},
			{
				Link: client.Link{Relation: client.Self, Href: "/kapacitor/v1/service-tests/sensu"},
				Name: "sensu",
				Options: client.ServiceTestOptions{
					"name":     "testName",
					"output":   "testOutput",
					"source":   "Kapacitor",
					"handlers": []interface{}{},
					"metadata": map[string]interface{}{},
					"level":    "CRITICAL",
				},
			},
			{
				Link: client.Link{Relation: "self", Href: "/kapacitor/v1/service-tests/serverset"},
				Name: "serverset",
				Options: client.ServiceTestOptions{
					"id": "",
				},
			},
			{
				Link: client.Link{Relation: client.Self, Href: "/kapacitor/v1/service-tests/servicenow"},
				Name: "servicenow",
				Options: client.ServiceTestOptions{
					"alert_id":        "1001",
					"message":         "test servicenow message",
					"level":           "CRITICAL",
					"source":          "Kapacitor",
					"node":            "",
					"type":            "",
					"resource":        "",
					"metric_name":     "",
					"message_key":     "",
					"additional_info": map[string]interface{}{},
				},
			},
			{
				Link: client.Link{Relation: client.Self, Href: "/kapacitor/v1/service-tests/slack"},
				Name: "slack",
				Options: client.ServiceTestOptions{
					"workspace":  "",
					"channel":    "",
					"icon-emoji": "",
					"level":      "CRITICAL",
					"message":    "test slack message",
					"username":   "",
				},
			},
			{
				Link: client.Link{Relation: client.Self, Href: "/kapacitor/v1/service-tests/smtp"},
				Name: "smtp",
				Options: client.ServiceTestOptions{
					"to":      nil,
					"subject": "test subject",
					"body":    "test body",
				},
			},
			{
				Link: client.Link{Relation: client.Self, Href: "/kapacitor/v1/service-tests/snmptrap"},
				Name: "snmptrap",
				Options: client.ServiceTestOptions{
					"trap-oid": "1.1.1.1",
					"data-list": []interface{}{
						map[string]interface{}{
							"oid":   "1.1.1.1.2",
							"type":  "s",
							"value": "test snmptrap message",
						},
					},
				},
			},
			{
				Link: client.Link{Relation: "self", Href: "/kapacitor/v1/service-tests/static-discovery"},
				Name: "static-discovery",
				Options: client.ServiceTestOptions{
					"id": "",
				},
			},
			{
				Link: client.Link{Relation: client.Self, Href: "/kapacitor/v1/service-tests/swarm"},
				Name: "swarm",
				Options: client.ServiceTestOptions{
					"id": "",
				},
			},
			{
				Link: client.Link{Relation: client.Self, Href: "/kapacitor/v1/service-tests/talk"},
				Name: "talk",
				Options: client.ServiceTestOptions{
					"title": "testTitle",
					"text":  "test talk text",
				},
			},
			{
				Link: client.Link{Relation: client.Self, Href: "/kapacitor/v1/service-tests/teams"},
				Name: "teams",
				Options: client.ServiceTestOptions{
					"channel_url": "",
					"alert_topic": "test kapacitor alert topic",
					"alert_id":    "foo/bar/bat",
					"message":     "test teams message",
					"level":       "CRITICAL",
				},
			},
			{
				Link: client.Link{Relation: client.Self, Href: "/kapacitor/v1/service-tests/telegram"},
				Name: "telegram",
				Options: client.ServiceTestOptions{
					"chat-id":                  "",
					"parse-mode":               "",
					"message":                  "test telegram message",
					"disable-web-page-preview": false,
					"disable-notification":     false,
				},
			},
			{
				Link: client.Link{Relation: "self", Href: "/kapacitor/v1/service-tests/triton"},
				Name: "triton",
				Options: client.ServiceTestOptions{
					"id": "",
				},
			},
			{
				Link: client.Link{Relation: client.Self, Href: "/kapacitor/v1/service-tests/victorops"},
				Name: "victorops",
				Options: client.ServiceTestOptions{
					"routingKey":  "",
					"messageType": "CRITICAL",
					"message":     "test victorops message",
					"entityID":    "testEntityID",
				},
			},
			{
				Link: client.Link{Relation: client.Self, Href: "/kapacitor/v1/service-tests/zenoss"},
				Name: "zenoss",
				Options: client.ServiceTestOptions{
					"alert_id":      "1001",
					"level":         "CRITICAL",
					"message":       "test zenoss message",
					"action":        "EventsRouter",
					"method":        "add_event",
					"type":          "rpc",
					"tid":           float64(1),
					"summary":       "",
					"device":        "",
					"component":     "",
					"eventclasskey": "",
					"eventclass":    "",
					"collector":     "Kapacitor",
					"custom_fields": map[string]interface{}{},
				},
			},
		},
	}
	if got, exp := serviceTests.Link.Href, expServiceTests.Link.Href; got != exp {
		t.Errorf("unexpected service tests link.href: got %s exp %s", got, exp)
	}
	if got, exp := len(serviceTests.Services), len(expServiceTests.Services); got != exp {
		t.Fatalf("unexpected length of services: got %d exp %d", got, exp)
	}
	for i := range expServiceTests.Services {
		exp := expServiceTests.Services[i]
		got := serviceTests.Services[i]
		if _, expHasTimestamp := exp.Options["timestamp"]; expHasTimestamp {
			if _, gotHasTimestamp := got.Options["timestamp"]; !gotHasTimestamp {
				t.Errorf("timestamp not found in server test %s:\n%s", exp.Name, cmp.Diff(exp, got))
			}
			exp.Options["timestamp"] = ""
			got.Options["timestamp"] = ""
		}
		if !reflect.DeepEqual(got, exp) {
			t.Errorf("unexpected server test %s:\n%s", exp.Name, cmp.Diff(exp, got))
		}
	}
}

func TestServer_ListServiceTests_WithPattern(t *testing.T) {
	s, cli := OpenDefaultServer(t)
	defer s.Close()
	serviceTests, err := cli.ListServiceTests(&client.ListServiceTestsOptions{
		Pattern: "s*",
	})
	if err != nil {
		t.Fatal(err)
	}
	expServiceTests := client.ServiceTests{
		Link: client.Link{Relation: client.Self, Href: "/kapacitor/v1/service-tests"},
		Services: []client.ServiceTest{
			{
				Link: client.Link{Relation: "self", Href: "/kapacitor/v1/service-tests/scraper"},
				Name: "scraper",
				Options: client.ServiceTestOptions{
					"name": "",
				},
			},
			{
				Link: client.Link{Relation: client.Self, Href: "/kapacitor/v1/service-tests/sensu"},
				Name: "sensu",
				Options: client.ServiceTestOptions{
					"name":     "testName",
					"output":   "testOutput",
					"source":   "Kapacitor",
					"handlers": []interface{}{},
					"metadata": map[string]interface{}{},
					"level":    "CRITICAL",
				},
			},
			{
				Link: client.Link{Relation: "self", Href: "/kapacitor/v1/service-tests/serverset"},
				Name: "serverset",
				Options: client.ServiceTestOptions{
					"id": "",
				},
			},
			{
				Link: client.Link{Relation: client.Self, Href: "/kapacitor/v1/service-tests/servicenow"},
				Name: "servicenow",
				Options: client.ServiceTestOptions{
					"alert_id":        "1001",
					"message":         "test servicenow message",
					"level":           "CRITICAL",
					"source":          "Kapacitor",
					"node":            "",
					"type":            "",
					"resource":        "",
					"metric_name":     "",
					"message_key":     "",
					"additional_info": map[string]interface{}{},
				},
			},
			{
				Link: client.Link{Relation: client.Self, Href: "/kapacitor/v1/service-tests/slack"},
				Name: "slack",
				Options: client.ServiceTestOptions{
					"workspace":  "",
					"channel":    "",
					"icon-emoji": "",
					"level":      "CRITICAL",
					"message":    "test slack message",
					"username":   "",
				},
			},
			{
				Link: client.Link{Relation: client.Self, Href: "/kapacitor/v1/service-tests/smtp"},
				Name: "smtp",
				Options: client.ServiceTestOptions{
					"to":      nil,
					"subject": "test subject",
					"body":    "test body",
				},
			},
			{
				Link: client.Link{Relation: client.Self, Href: "/kapacitor/v1/service-tests/snmptrap"},
				Name: "snmptrap",
				Options: client.ServiceTestOptions{
					"trap-oid": "1.1.1.1",
					"data-list": []interface{}{
						map[string]interface{}{
							"oid":   "1.1.1.1.2",
							"type":  "s",
							"value": "test snmptrap message",
						},
					},
				},
			},
			{
				Link: client.Link{Relation: "self", Href: "/kapacitor/v1/service-tests/static-discovery"},
				Name: "static-discovery",
				Options: client.ServiceTestOptions{
					"id": "",
				},
			},
			{
				Link: client.Link{Relation: client.Self, Href: "/kapacitor/v1/service-tests/swarm"},
				Name: "swarm",
				Options: client.ServiceTestOptions{
					"id": "",
				},
			},
		},
	}
	if got, exp := serviceTests.Link.Href, expServiceTests.Link.Href; got != exp {
		t.Errorf("unexpected service tests link.href: got %s exp %s", got, exp)
	}
	if got, exp := len(serviceTests.Services), len(expServiceTests.Services); got != exp {
		t.Fatalf("unexpected length of services: got %d exp %d", got, exp)

	}
	for i := range expServiceTests.Services {
		exp := expServiceTests.Services[i]
		got := serviceTests.Services[i]
		if !reflect.DeepEqual(got, exp) {
			t.Errorf("unexpected server test %s:\ngot\n%#v\nexp\n%#v\n", exp.Name, got, exp)
		}
	}
}

func TestServer_DoServiceTest(t *testing.T) {
	db := NewInfluxDB(func(q string) *iclient.Response {
		return &iclient.Response{}
	})
	testCases := []struct {
		service     string
		setDefaults func(*server.Config)
		options     client.ServiceTestOptions
		exp         client.ServiceTestResult
	}{
		{
			service: "alerta",
			options: client.ServiceTestOptions{},
			exp: client.ServiceTestResult{
				Success: false,
				Message: "service is not enabled",
			},
		},
		{
<<<<<<< HEAD
			service: "bigpanda",
=======
			service: "alertmanager",
>>>>>>> f28e4852
			options: client.ServiceTestOptions{},
			exp: client.ServiceTestResult{
				Success: false,
				Message: "service is not enabled",
			},
		},
		{
			service: "hipchat",
			options: client.ServiceTestOptions{},
			exp: client.ServiceTestResult{
				Success: false,
				Message: "service is not enabled",
			},
		},
		{
			service: "influxdb",
			setDefaults: func(c *server.Config) {
				c.InfluxDB[0].Enabled = true
				c.InfluxDB[0].Name = "default"
				c.InfluxDB[0].URLs = []string{db.URL()}
			},
			options: client.ServiceTestOptions{
				"cluster": "default",
			},
			exp: client.ServiceTestResult{
				Success: true,
				Message: "",
			},
		},
		{
			service: "influxdb",
			options: client.ServiceTestOptions{
				"cluster": "default",
			},
			exp: client.ServiceTestResult{
				Success: false,
				Message: "cluster \"default\" is not enabled or does not exist",
			},
		},
		{
			service: "kubernetes",
			options: client.ServiceTestOptions{
				"id": "default",
			},
			exp: client.ServiceTestResult{
				Success: false,
				Message: "unknown kubernetes cluster \"default\"",
			},
		},
		{
			service: "mqtt",
			options: client.ServiceTestOptions{
				"broker-name": "default",
				"topic":       "test",
			},
			exp: client.ServiceTestResult{
				Success: false,
				Message: "unknown MQTT broker \"default\"",
			},
		},
		{
			service: "opsgenie",
			options: client.ServiceTestOptions{},
			exp: client.ServiceTestResult{
				Success: false,
				Message: "service is not enabled",
			},
		},
		{
			service: "opsgenie2",
			options: client.ServiceTestOptions{},
			exp: client.ServiceTestResult{
				Success: false,
				Message: "failed to prepare API request: service is not enabled",
			},
		},
		{
			service: "pagerduty",
			options: client.ServiceTestOptions{},
			exp: client.ServiceTestResult{
				Success: false,
				Message: "service is not enabled",
			},
		},
		{
			service: "pagerduty2",
			options: client.ServiceTestOptions{},
			exp: client.ServiceTestResult{
				Success: false,
				Message: "service is not enabled",
			},
		},
		{
			service: "pushover",
			options: client.ServiceTestOptions{},
			exp: client.ServiceTestResult{
				Success: false,
				Message: "service is not enabled",
			},
		},
		{
			service: "sensu",
			options: client.ServiceTestOptions{},
			exp: client.ServiceTestResult{
				Success: false,
				Message: "service is not enabled",
			},
		},
		{
			service: "servicenow",
			options: client.ServiceTestOptions{},
			exp: client.ServiceTestResult{
				Success: false,
				Message: "service is not enabled",
			},
		},
		{
			service: "slack",
			options: client.ServiceTestOptions{},
			exp: client.ServiceTestResult{
				Success: false,
				Message: "service is not enabled",
			},
		},
		{
			service: "smtp",
			options: client.ServiceTestOptions{},
			exp: client.ServiceTestResult{
				Success: false,
				Message: "service is not enabled",
			},
		},
		{
			service: "snmptrap",
			options: client.ServiceTestOptions{},
			exp: client.ServiceTestResult{
				Success: false,
				Message: "service is not enabled",
			},
		},
		{
			service: "swarm",
			options: client.ServiceTestOptions{},
			exp: client.ServiceTestResult{
				Success: false,
				Message: "unknown swarm cluster \"\"",
			},
		},
		{
			service: "talk",
			options: client.ServiceTestOptions{},
			exp: client.ServiceTestResult{
				Success: false,
				Message: "service is not enabled",
			},
		},
		{
			service: "teams",
			options: client.ServiceTestOptions{},
			exp: client.ServiceTestResult{
				Success: false,
				Message: "service is not enabled",
			},
		},
		{
			service: "telegram",
			options: client.ServiceTestOptions{},
			exp: client.ServiceTestResult{
				Success: false,
				Message: "service is not enabled",
			},
		},
		{
			service: "victorops",
			options: client.ServiceTestOptions{},
			exp: client.ServiceTestResult{
				Success: false,
				Message: "service is not enabled",
			},
		},
		{
			service: "zenoss",
			options: client.ServiceTestOptions{},
			exp: client.ServiceTestResult{
				Success: false,
				Message: "service is not enabled",
			},
		},
	}

	for _, tc := range testCases {
		// Create default config
		c := NewConfig(t)
		if tc.setDefaults != nil {
			tc.setDefaults(c)
		}
		s := OpenServer(c)
		cli := Client(s)
		defer s.Close()

		tr, err := cli.DoServiceTest(cli.ServiceTestLink(tc.service), tc.options)
		if err != nil {
			t.Fatal(err)
		}

		if !reflect.DeepEqual(tr, tc.exp) {
			t.Log("Options", tc.options)
			t.Errorf("unexpected service test result for %s:\ngot\n%#v\nexp\n%#v\n", tc.service, tr, tc.exp)
		}
	}
}

func TestServer_AlertHandlers_CRUD(t *testing.T) {
	testCases := []struct {
		topic     string
		create    client.TopicHandlerOptions
		expCreate client.TopicHandler
		patch     client.JSONPatch
		expPatch  client.TopicHandler
		put       client.TopicHandlerOptions
		expPut    client.TopicHandler
	}{
		{
			topic: "system",
			create: client.TopicHandlerOptions{
				ID:   "myhandler",
				Kind: "slack",
				Options: map[string]interface{}{
					"channel": "#test",
				},
			},
			expCreate: client.TopicHandler{
				Link: client.Link{Relation: client.Self, Href: "/kapacitor/v1/alerts/topics/system/handlers/myhandler"},
				ID:   "myhandler",
				Kind: "slack",
				Options: map[string]interface{}{
					"channel": "#test",
				},
			},
			patch: client.JSONPatch{
				{
					Path:      "/kind",
					Operation: "replace",
					Value:     "log",
				},
				{
					Path:      "/options/channel",
					Operation: "remove",
				},
				{
					Path:      "/options/path",
					Operation: "add",
					Value:     AlertLogPath,
				},
			},
			expPatch: client.TopicHandler{
				Link: client.Link{Relation: client.Self, Href: "/kapacitor/v1/alerts/topics/system/handlers/myhandler"},
				ID:   "myhandler",
				Kind: "log",
				Options: map[string]interface{}{
					"path": AlertLogPath,
				},
			},
			put: client.TopicHandlerOptions{
				ID:   "newid",
				Kind: "smtp",
				Options: map[string]interface{}{
					"to": []string{"oncall@example.com"},
				},
			},
			expPut: client.TopicHandler{
				Link: client.Link{Relation: client.Self, Href: "/kapacitor/v1/alerts/topics/system/handlers/newid"},
				ID:   "newid",
				Kind: "smtp",
				Options: map[string]interface{}{
					"to": []interface{}{"oncall@example.com"},
				},
			},
		},
		{
			// Topic and handler have same name
			topic: "slack",
			create: client.TopicHandlerOptions{
				ID:   "slack",
				Kind: "slack",
				Options: map[string]interface{}{
					"channel": "#test",
				},
			},
			expCreate: client.TopicHandler{
				Link: client.Link{Relation: client.Self, Href: "/kapacitor/v1/alerts/topics/slack/handlers/slack"},
				ID:   "slack",
				Kind: "slack",
				Options: map[string]interface{}{
					"channel": "#test",
				},
			},
			patch: client.JSONPatch{
				{
					Path:      "/kind",
					Operation: "replace",
					Value:     "log",
				},
				{
					Path:      "/options/channel",
					Operation: "remove",
				},
				{
					Path:      "/options/path",
					Operation: "add",
					Value:     AlertLogPath,
				},
			},
			expPatch: client.TopicHandler{
				Link: client.Link{Relation: client.Self, Href: "/kapacitor/v1/alerts/topics/slack/handlers/slack"},
				ID:   "slack",
				Kind: "log",
				Options: map[string]interface{}{
					"path": AlertLogPath,
				},
			},
			put: client.TopicHandlerOptions{
				ID:   "slack",
				Kind: "smtp",
				Options: map[string]interface{}{
					"to": []string{"oncall@example.com"},
				},
			},
			expPut: client.TopicHandler{
				Link: client.Link{Relation: client.Self, Href: "/kapacitor/v1/alerts/topics/slack/handlers/slack"},
				ID:   "slack",
				Kind: "smtp",
				Options: map[string]interface{}{
					"to": []interface{}{"oncall@example.com"},
				},
			},
		},
	}
	for _, tc := range testCases {
		// Create default config
		c := NewConfig(t)
		s := OpenServer(c)
		cli := Client(s)
		defer s.Close()

		h, err := cli.CreateTopicHandler(cli.TopicHandlersLink(tc.topic), tc.create)
		if err != nil {
			t.Fatal(err)
		}

		if !reflect.DeepEqual(h, tc.expCreate) {
			t.Errorf("unexpected handler created:\ngot\n%#v\nexp\n%#v\n", h, tc.expCreate)
		}

		h, err = cli.PatchTopicHandler(h.Link, tc.patch)
		if err != nil {
			t.Fatal(err)
		}

		if !reflect.DeepEqual(h, tc.expPatch) {
			t.Errorf("unexpected handler patched:\ngot\n%#v\nexp\n%#v\n", h, tc.expPatch)
		}

		h, err = cli.ReplaceTopicHandler(h.Link, tc.put)
		if err != nil {
			t.Fatal(err)
		}

		if !reflect.DeepEqual(h, tc.expPut) {
			t.Errorf("unexpected handler put:\ngot\n%#v\nexp\n%#v\n", h, tc.expPut)
		}

		// Restart server
		s.Restart()

		rh, err := cli.TopicHandler(h.Link)
		if err != nil {
			t.Fatalf("could not find handler after restart: %v", err)
		}
		if got, exp := rh, h; !reflect.DeepEqual(got, exp) {
			t.Errorf("unexpected handler after restart:\ngot\n%#v\nexp\n%#v\n", got, exp)
		}

		err = cli.DeleteTopicHandler(h.Link)
		if err != nil {
			t.Fatal(err)
		}

		_, err = cli.TopicHandler(h.Link)
		if err == nil {
			t.Errorf("expected handler to be deleted")
		}

		handlers, err := cli.ListTopicHandlers(cli.TopicHandlersLink(tc.topic), nil)
		if err != nil {
			t.Fatal(err)
		}
		for _, h := range handlers.Handlers {
			if h.ID == tc.expPut.ID {
				t.Errorf("expected handler to be deleted")
				break
			}
		}
	}
}

func TestServer_AlertHandlers_disable(t *testing.T) {

	testCases := []struct {
		handler client.TopicHandler
		setup   func(*server.Config, *client.TopicHandler) (context.Context, error)
		result  func(context.Context) error
		disable map[string]struct{}
	}{{
		disable: map[string]struct{}{"alerta": struct{}{}},
		handler: client.TopicHandler{
			Kind: "alerta",
			Options: map[string]interface{}{
				"token":        "testtoken1234567",
				"token-prefix": "Bearer",
				"origin":       "kapacitor",
				"group":        "test",
				"environment":  "env",
				"timeout":      time.Duration(24 * time.Hour),
			},
		},
		setup: func(c *server.Config, ha *client.TopicHandler) (context.Context, error) {
			ts := alertatest.NewServer()
			ctxt := context.WithValue(context.Background(), "server", ts)

			c.Alerta.Enabled = true
			c.Alerta.URL = ts.URL
			return ctxt, nil
		},
		result: func(ctxt context.Context) error {
			ts := ctxt.Value("server").(*alertatest.Server)
			ts.Close()
			got := ts.Requests()
			exp := []alertatest.Request(nil)
			if !reflect.DeepEqual(exp, got) {
				return fmt.Errorf("unexpected alerta request:\nexp\n%+v\ngot\n%+v\n", exp, got)
			}
			return nil
		},
	}}

	for i, tc := range testCases {
		t.Run(fmt.Sprintf("%s-%d", tc.handler.Kind, i), func(t *testing.T) {
			kind := tc.handler.Kind

			// Create default config
			c := NewConfig(t)
			var ctxt context.Context
			if tc.setup != nil {
				var err error
				ctxt, err = tc.setup(c, &tc.handler)
				if err != nil {
					t.Fatal(err)
				}
			}
			s := OpenServerWithDisabledHandlers(c, tc.disable)
			cli := Client(s)
			closed := false
			defer func() {
				if !closed {
					s.Close()
				}
			}()
			ctxt = context.WithValue(ctxt, "kapacitorURL", s.URL())

			if _, err := cli.CreateTopicHandler(cli.TopicHandlersLink("test"), client.TopicHandlerOptions{
				ID:      "testAlertHandlers",
				Kind:    tc.handler.Kind,
				Options: tc.handler.Options,
			}); err != nil {
				t.Fatalf("%s: %v", kind, err)
			}

			tick := `
stream
	|from()
		.measurement('alert')
	|alert()
		.topic('test')
		.id('id')
		.message('message')
		.details('details')
		.crit(lambda: TRUE)
`

			if _, err := cli.CreateTask(client.CreateTaskOptions{
				ID:   "testAlertHandlers",
				Type: client.StreamTask,
				DBRPs: []client.DBRP{{
					Database:        "mydb",
					RetentionPolicy: "myrp",
				}},
				TICKscript: tick,
				Status:     client.Enabled,
			}); err != nil {
				t.Fatalf("%s: %v", kind, err)
			}

			point := "alert value=1 0000000000"
			v := url.Values{}
			v.Add("precision", "s")
			s.MustWrite("mydb", "myrp", point, v)

			// Close the entire server to ensure all data is processed
			s.Close()
			closed = true

			if err := tc.result(ctxt); err != nil {
				t.Errorf("%s: %v", kind, err)
			}
		})
	}
}

func TestServer_AlertJSON(t *testing.T) {
	postServer := func(t *testing.T, expected string) *httptest.Server {
		t.Helper()
		return httptest.NewServer(http.HandlerFunc(func(w http.ResponseWriter, r *http.Request) {
			data, err := io.ReadAll(r.Body)
			if err != nil {
				t.Error(err)
			}
			if (string(data)) != expected {
				t.Error(
					"Unexpected httppost request",
					cmp.Diff(string(data), expected))
			}
		}))
	}

	testCases := []struct {
		name     string
		setup    func(*testing.T, *server.Config, string) (*httptest.Server, map[string]interface{}, error)
		expected string
		tick     string
	}{
		{
			name: "normal_json",
			setup: func(t *testing.T, c *server.Config, expected string) (*httptest.Server, map[string]interface{}, error) {
				ts := postServer(t, expected)
				ha := &client.TopicHandler{
					Kind: "post",
				}
				ha.Options = map[string]interface{}{
					"url":      ts.URL,
					"endpoint": "test",
				}
				c.HTTPPost = httppost.Configs{{
					Endpoint:      "test",
					URLTemplate:   ts.URL,
					Headers:       nil,
					AlertTemplate: "{{ json . }}",
				}}
				return ts, ha.Options, nil
			},
			expected: `{"id":"id","message":"message","details":"details","time":"1970-01-01T00:00:00Z",` +
				`"duration":0,"level":"CRITICAL","data":{"series":[{"name":"alert","columns":["time","value"],` +
				`"values":[["1970-01-01T00:00:00Z",1]]}]},"previousLevel":"OK","recoverable":true}` +
				"\n",
			tick: `stream
					|from()
					.measurement('alert')
					|alert()
					.topic('test')
					.id('id')
					.message('message')
					.details('details')
					.crit(lambda: TRUE)`,
		},
		{
			name: "compact-json",
			setup: func(t *testing.T, c *server.Config, expected string) (*httptest.Server, map[string]interface{}, error) {
				ts := postServer(t, expected)
				ha := &client.TopicHandler{
					Kind: "post",
				}
				ha.Options = map[string]interface{}{
					"url":      ts.URL,
					"endpoint": "test",
				}
				c.HTTPPost = httppost.Configs{{
					Endpoint:      "test",
					URLTemplate:   ts.URL,
					Headers:       nil,
					AlertTemplate: "{{ jsonCompact . }}", // note this gets ignored by the testing framework
				}}
				return ts, ha.Options, nil
			},
			expected: `{"id":"id","message":"message","details":"details","time":"1970-01-01T00:00:00Z","duration":0,"level":"CRITICAL","data":{"series":[{"name":"alert","columns":["time","value"],"values":[["1970-01-01T00:00:00Z",1]]}]},"previousLevel":"OK","recoverable":true}`,
			tick: `stream
			|from()
			.measurement('alert')
			|alert()
			.topic('test')
			.id('id')
			.message('message')
			.details('details')
			.crit(lambda: TRUE)`,
		},
		{
			name: "details_normal_json",
			setup: func(t *testing.T, c *server.Config, expected string) (*httptest.Server, map[string]interface{}, error) {
				ts := postServer(t, expected)
				ha := &client.TopicHandler{
					Kind: "post",
				}
				ha.Options = map[string]interface{}{
					"url":      ts.URL,
					"endpoint": "test",
				}
				c.HTTPPost = httppost.Configs{{
					Endpoint:      "test",
					URLTemplate:   ts.URL,
					Headers:       nil,
					AlertTemplate: "{{ json . }}",
				}}
				return ts, ha.Options, nil
			},
			expected: `{"id":"id","message":"message","details":` +
				`"{\u0026#34;Name\u0026#34;:\u0026#34;alert\u0026#34;,\u0026#34;Ta` +
				`skName\u0026#34;:\u0026#34;testAlertHandlers\u0026#34;,\u0026#34` +
				`;Group\u0026#34;:\u0026#34;nil\u0026#34;,\u0026#34;Tags\u0026#34` +
				`;:{},\u0026#34;ServerInfo\u0026#34;:{\u0026#34;Hostname\u0026#34` +
				`;:\u0026#34;localhost\u0026#34;,\u0026#34;ClusterID\u0026#34;:\u` +
				`0026#34;4c77777-a43d-439a-ba56-b08cbb0993fe\u0026#34;,\u0026#34` +
				`;ServerID\u0026#34;:\u0026#34;af80a060-3226-41e2-b1cd-548a1467b491` +
				`91\u0026#34;},\u0026#34;ID\u0026#34;:\u0026#34;id\u0026#34;,\u00` +
				`26#34;Fields\u0026#34;:{\u0026#34;value\u0026#34;:1},\u0026#34;L` +
				`evel\u0026#34;:\u0026#34;CRITICAL\u0026#34;,\u0026#34;Time\u0026` +
				`#34;:\u0026#34;1970-01-01T00:00:00Z\u0026#34;,\u0026#34;Duration` +
				`\u0026#34;:0,\u0026#34;Message\u0026#34;:\u0026#34;message\u0026` +
				`#34;}\n",` +
				`"time":"1970-01-01T00:00:00Z","duration":0,"level":"CRITICAL",` +
				`"data":{"series":[{"name":"alert","columns":["time","value"],` +
				`"values":[["1970-01-01T00:00:00Z",1]]}]},"previousLevel":"OK","recoverable":true}`,
			tick: `stream
			|from()
			.measurement('alert')
			|alert()
			.topic('test')
			.id('id')
			.message('message')
			.details('{{ json .data }}')
			.crit(lambda: TRUE)`,
		},
		{
			name: "details_compact_json",
			setup: func(t *testing.T, c *server.Config, expected string) (*httptest.Server, map[string]interface{}, error) {
				ts := postServer(t, expected)
				ha := &client.TopicHandler{
					Kind: "post",
				}
				ha.Options = map[string]interface{}{
					"url":      ts.URL,
					"endpoint": "test",
				}
				c.HTTPPost = httppost.Configs{{
					Endpoint:      "test",
					URLTemplate:   ts.URL,
					Headers:       nil,
					AlertTemplate: "{{ json . }}",
				}}
				return ts, ha.Options, nil
			},
			expected: `{"id":"id","message":"message","details":` +
				`"{\u0026#34;Name\u0026#34;:\u0026#34;alert\u0026#34;,\u0026#34;Ta` +
				`skName\u0026#34;:\u0026#34;testAlertHandlers\u0026#34;,\u0026#34` +
				`;Group\u0026#34;:\u0026#34;nil\u0026#34;,\u0026#34;Tags\u0026#34` +
				`;:{},\u0026#34;ServerInfo\u0026#34;:{\u0026#34;Hostname\u0026#34` +
				`;:\u0026#34;localhost\u0026#34;,\u0026#34;ClusterID\u0026#34;:\u` +
				`0026#34;f4c77777-a43d-439a-ba56-b08cbb0993fe\u0026#34;,\u0026#34` +
				`;ServerID\u0026#34;:\u0026#34;af80a060-3226-41e2-b1cd-548a1467b4` +
				`91\u0026#34;},\u0026#34;ID\u0026#34;:\u0026#34;id\u0026#34;,\u00` +
				`26#34;Fields\u0026#34;:{\u0026#34;value\u0026#34;:1},\u0026#34;L` +
				`evel\u0026#34;:\u0026#34;CRITICAL\u0026#34;,\u0026#34;Time\u0026` +
				`#34;:\u0026#34;1970-01-01T00:00:00Z\u0026#34;,\u0026#34;Duration` +
				`\u0026#34;:0,\u0026#34;Message\u0026#34;:\u0026#34;message\u0026` +
				`#34;},` +
				`"time":"1970-01-01T00:00:00Z","duration":0,"level":"CRITICAL",` +
				`"data":{"series":[{"name":"alert","columns":["time","value"],` +
				`"values":[["1970-01-01T00:00:00Z",1]]}]},"previousLevel":"OK","recoverable":true}` +
				"\n",
			tick: `stream
			|from()
			.measurement('alert')
			|alert()
			.topic('test')
			.id('id')
			.message('message')
			.details('{{ jsonCompact .data }}')
			.crit(lambda: TRUE)`,
		},
	}

	for _, tc := range testCases {
		t.Run(tc.name, func(t *testing.T) {

			// Create default config
			c := NewConfig(t)
			var options map[string]interface{}
			ctxt := context.Background()
			var ts *httptest.Server
			var err error
			ts, options, err = tc.setup(t, c, tc.expected)
			if err != nil {
				t.Fatal(err)
			}
			defer ts.Close()
			s := OpenServer(c)
			cli := Client(s)
			defer func() {
				s.Close()
			}()
			ctxt = context.WithValue(ctxt, "kapacitorURL", s.URL())

			_, err = cli.CreateTopicHandler(cli.TopicHandlersLink("test"), client.TopicHandlerOptions{
				ID:      "testJSONHandlers",
				Kind:    "post",
				Options: options,
			})
			if err != nil {
				t.Fatal(err)
			}

			if _, err := cli.CreateTask(client.CreateTaskOptions{
				ID:   "testAlertHandlers",
				Type: client.StreamTask,
				DBRPs: []client.DBRP{{
					Database:        "mydb",
					RetentionPolicy: "myrp",
				}},
				TICKscript: tc.tick,
				Status:     client.Enabled,
			}); err != nil {
				t.Fatalf("%s: %v", tc.name, err)
			}

			point := "alert value=1 0000000000"
			v := url.Values{}
			v.Add("precision", "s")
			s.MustWrite("mydb", "myrp", point, v)

		})
	}

}

func TestServer_AlertHandlers(t *testing.T) {

	resultJSON := `{"series":[{"name":"alert","columns":["time","value"],"values":[["1970-01-01T00:00:00Z",1]]}]}`

	alertData := alert.Data{
		ID:          "id",
		Message:     "message",
		Details:     "details",
		Time:        time.Date(1970, 1, 1, 0, 0, 0, 0, time.UTC),
		Level:       alert.Critical,
		Recoverable: true,
		Data: models.Result{
			Series: models.Rows{
				{
					Name:    "alert",
					Columns: []string{"time", "value"},
					Values: [][]interface{}{[]interface{}{
						time.Date(1970, 1, 1, 0, 0, 0, 0, time.UTC),
						1.0,
					}},
				},
			},
		},
	}
	adJSON, err := json.Marshal(alertData)
	if err != nil {
		t.Fatal(err)
	}
	testCases := []struct {
		handler client.TopicHandler
		setup   func(*server.Config, *client.TopicHandler) (context.Context, error)
		result  func(context.Context) error
	}{
		{
			handler: client.TopicHandler{
				Kind: "alerta",
				Options: map[string]interface{}{
					"token":        "testtoken1234567",
					"token-prefix": "Bearer",
					"origin":       "kapacitor",
					"group":        "test",
					"environment":  "env",
					"timeout":      time.Duration(24 * time.Hour),
				},
			},
			setup: func(c *server.Config, ha *client.TopicHandler) (context.Context, error) {
				ts := alertatest.NewServer()
				ctxt := context.WithValue(context.Background(), "server", ts)

				c.Alerta.Enabled = true
				c.Alerta.URL = ts.URL
				return ctxt, nil
			},
			result: func(ctxt context.Context) error {
				ts := ctxt.Value("server").(*alertatest.Server)
				ts.Close()
				got := ts.Requests()
				exp := []alertatest.Request{{
					URL:           "/alert",
					Authorization: "Bearer testtoken1234567",
					PostData: alertatest.PostData{
						Resource:    "alert",
						Event:       "id",
						Group:       "test",
						Environment: "env",
						Text:        "message",
						Origin:      "kapacitor",
						Service:     []string{"alert"},
						Correlate:   []string{"alert"},
						Timeout:     86400,
					},
				}}
				if !reflect.DeepEqual(exp, got) {
					return fmt.Errorf("unexpected alerta request:\nexp\n%+v\ngot\n%+v\n", exp, got)
				}
				return nil
			},
		},
		{
			handler: client.TopicHandler{
<<<<<<< HEAD
				Kind: "bigpanda",
				Options: map[string]interface{}{
					"app-key": "my-app-key-123456",
				},
			},
			setup: func(c *server.Config, ha *client.TopicHandler) (context.Context, error) {
				ts := bigpandatest.NewServer()
				ctxt := context.WithValue(context.Background(), "server", ts)

				c.BigPanda.Enabled = true
				c.BigPanda.Token = "my-token-123"
				c.BigPanda.AppKey = "my-app-key"
				c.BigPanda.URL = ts.URL + "/test/bigpanda/alert"
				c.BigPanda.AutoAttributes = ""
				return ctxt, nil
			},
			result: func(ctxt context.Context) error {
				ts := ctxt.Value("server").(*bigpandatest.Server)
				ts.Close()
				got := ts.Requests()
				exp := []bigpandatest.Request{{
					URL: "/test/bigpanda/alert",
					PostData: bigpandatest.PostData{
						AppKey:      "my-app-key-123456",
						Check:       "id",
						Status:      "critical",
						Timestamp:   0,
						Task:        "testAlertHandlers:alert",
						Description: "message",
						Details:     "details",
					},
				}}
				if !reflect.DeepEqual(exp, got) {
					return fmt.Errorf("unexpected bigpanda request:\nexp\n%+v\ngot\n%+v\n", exp, got)
				}
				return nil
			},
		},
		{
			handler: client.TopicHandler{
				Kind: "discord",
				Options: map[string]interface{}{
					"username":    "Kapacitor",
					"avatar-url":  "https://influxdata.github.io/branding/img/downloads/influxdata-logo--symbol--pool-alpha.png",
					"embed-title": "Kapacitor Alert",
				},
			},
			setup: func(c *server.Config, ha *client.TopicHandler) (context.Context, error) {
				ts := discordtest.NewServer()
				ctxt := context.WithValue(context.Background(), "server", ts)

				c.Discord[0].Enabled = true
				c.Discord[0].URL = ts.URL + "/test/discord/url"
				return ctxt, nil
			},
			result: func(ctxt context.Context) error {
				ts := ctxt.Value("server").(*discordtest.Server)
				ts.Close()
				got := ts.Requests()
				exp := []discordtest.Request{{
					URL: "/test/discord/url",
					PostData: discordtest.PostData{
						Username:  "Kapacitor",
						AvatarURL: "https://influxdata.github.io/branding/img/downloads/influxdata-logo--symbol--pool-alpha.png",
						Embeds: []discordtest.Embed{
							{
								Color:       0xF95F53,
								Title:       "Kapacitor Alert",
								Timestamp:   "",
								Description: "message",
							},
						},
					},
				}}
				if !reflect.DeepEqual(exp, got) {
					return fmt.Errorf("unexpected discord request:\nexp\n%+v\ngot\n%+v\n", exp, got)
=======
				Kind: "alertmanager",
				Options: map[string]interface{}{
				},
			},
			setup: func(c *server.Config, ha *client.TopicHandler) (context.Context, error) {
				ts := alertmanagertest.NewServer()
				ctxt := context.WithValue(nil, "server", ts)
				c.AlertManager.Enabled = true
				c.AlertManager.URL = ts.URL
				return ctxt, nil
			},
			result: func(ctxt context.Context) error {
				ts := ctxt.Value("server").(*alertmanagertest.Server)
				ts.Close()
				got := ts.Requests()
				exp := []alertmanagertest.Request{{
					URL: "/",
					PostData: alertmanagertest.PostData{
					},
				}}
				if !reflect.DeepEqual(exp, got) {
					return fmt.Errorf("unexpected alertmanager request:\nexp\n%+v\ngot\n%+v\n", exp, got)
>>>>>>> f28e4852
				}
				return nil
			},
		},
		{
			handler: client.TopicHandler{
				Kind: "exec",
				Options: map[string]interface{}{
					"prog": "/bin/alert-handler.sh",
					"args": []string{"arg1", "arg2", "arg3"},
				},
			},
			setup: func(c *server.Config, ha *client.TopicHandler) (context.Context, error) {
				te := alerttest.NewExec()
				ctxt := context.WithValue(context.Background(), "exec", te)
				c.Commander = te.Commander
				return ctxt, nil
			},
			result: func(ctxt context.Context) error {
				te := ctxt.Value("exec").(*alerttest.Exec)
				expData := []*commandtest.Command{{
					Spec: command.Spec{
						Prog: "/bin/alert-handler.sh",
						Args: []string{"arg1", "arg2", "arg3"},
					},
					Started:   true,
					Waited:    true,
					Killed:    false,
					StdinData: append(adJSON, '\n'),
				}}
				cmds := te.Commands()
				if got, exp := len(cmds), len(expData); got != exp {
					return fmt.Errorf("unexpected commands length: got %d exp %d", got, exp)
				}
				for i := range expData {
					if err := expData[i].Compare(cmds[i]); err != nil {
						return fmt.Errorf("unexpected command %d: %v", i, err)
					}
				}
				return nil
			},
		},
		{
			handler: client.TopicHandler{
				Kind: "hipchat",
				Options: map[string]interface{}{
					"token": "testtoken1234567",
					"room":  "1234567",
				},
			},
			setup: func(c *server.Config, ha *client.TopicHandler) (context.Context, error) {
				ts := hipchattest.NewServer()
				ctxt := context.WithValue(context.Background(), "server", ts)

				c.HipChat.Enabled = true
				c.HipChat.URL = ts.URL
				return ctxt, nil
			},
			result: func(ctxt context.Context) error {
				ts := ctxt.Value("server").(*hipchattest.Server)
				ts.Close()
				got := ts.Requests()
				exp := []hipchattest.Request{{
					URL: "/1234567/notification?auth_token=testtoken1234567",
					PostData: hipchattest.PostData{
						From:    "kapacitor",
						Message: "message",
						Color:   "red",
						Notify:  true,
					},
				}}
				if !reflect.DeepEqual(exp, got) {
					return fmt.Errorf("unexpected hipchat request:\nexp\n%+v\ngot\n%+v\n", exp, got)
				}
				return nil
			},
		},
		{
			handler: client.TopicHandler{
				Kind: "kafka",
				Options: map[string]interface{}{
					"cluster": "default",
					"topic":   "test",
				},
			},
			setup: func(c *server.Config, ha *client.TopicHandler) (context.Context, error) {
				ts, err := kafkatest.NewServer()
				if err != nil {
					return nil, err
				}
				ctxt := context.WithValue(context.Background(), "server", ts)

				c.Kafka = kafka.Configs{{
					Enabled: true,
					ID:      "default",
					Brokers: []string{ts.Addr.String()},
				}}
				return ctxt, nil
			},
			result: func(ctxt context.Context) error {
				ts := ctxt.Value("server").(*kafkatest.Server)
				defer ts.Close()
				got, err := ts.Messages()
				if err != nil {
					return err
				}

				for i := 0; i < 100 && len(got) == 0; i++ {
					time.Sleep(time.Second)
					got, err = ts.Messages()
					if err != nil {
						return err
					}
				}

				exp := []kafkatest.Message{{
					Topic:     "test",
					Partition: 3,
					Offset:    0,
					Key:       "id",
					Message:   string(adJSON) + "\n",
					Time:      time.Now().UTC(),
				}}
				cmpopts := []cmp.Option{
					cmp.Comparer(func(a, b time.Time) bool {
						diff := a.Sub(b)
						if diff < 0 {
							diff = -diff
						}
						// It is ok as long as the timestamp is within
						// 10 seconds of the current time. If we are that close,
						// then it likely means the timestamp was correctly
						// written.
						return diff < 10*time.Second
					}),
				}

				if !cmp.Equal(exp, got, cmpopts...) {
					return fmt.Errorf("unexpected kafka messages -exp/+got:\n%s", cmp.Diff(exp, got))
				}
				return nil
			},
		},
		{
			handler: client.TopicHandler{
				Kind: "log",
				Options: map[string]interface{}{
					"mode": 0604,
				},
			},
			setup: func(c *server.Config, ha *client.TopicHandler) (context.Context, error) {
				tdir := t.TempDir()
				p := filepath.Join(tdir, "alert.log")

				ha.Options["path"] = p

				l := alerttest.NewLog(p)

				ctxt := context.WithValue(context.Background(), "tdir", tdir)
				ctxt = context.WithValue(ctxt, "log", l)
				return ctxt, nil
			},
			result: func(ctxt context.Context) error {
				tdir := ctxt.Value("tdir").(string)
				defer os.RemoveAll(tdir)
				l := ctxt.Value("log").(*alerttest.Log)
				expData := []alert.Data{alertData}
				expMode := os.FileMode(LogFileExpectedMode)

				m, err := l.Mode()
				if err != nil {
					return err
				}
				if got, exp := m, expMode; exp != got {
					return fmt.Errorf("unexpected file mode: got %v exp %v", got, exp)
				}
				data, err := l.Data()
				if err != nil {
					return err
				}
				if got, exp := data, expData; !reflect.DeepEqual(got, exp) {
					return fmt.Errorf("unexpected alert data written to log:\ngot\n%+v\nexp\n%+v\n", got, exp)
				}
				return nil
			},
		},
		{
			handler: client.TopicHandler{
				Kind: "mqtt",
				Options: map[string]interface{}{
					"topic":    "test",
					"qos":      "at-least-once",
					"retained": true,
				},
			},
			setup: func(c *server.Config, ha *client.TopicHandler) (context.Context, error) {
				cc := new(mqtttest.ClientCreator)
				ctxt := context.WithValue(context.Background(), "clientCreator", cc)
				cfg := &mqtt.Config{
					Enabled: true,
					Name:    "test",
					URL:     "tcp://mqtt.example.com:1883",
				}

				cfg.SetNewClientF(cc.NewClient)

				c.MQTT = mqtt.Configs{*cfg}
				return ctxt, nil
			},
			result: func(ctxt context.Context) error {
				s := ctxt.Value("clientCreator").(*mqtttest.ClientCreator)
				if got, exp := len(s.Clients), 1; got != exp {
					return fmt.Errorf("unexpected number of clients created : exp %d got: %d", exp, got)
				}
				if got, exp := len(s.Configs), 1; got != exp {
					return fmt.Errorf("unexpected number of configs received: exp %d got: %d", exp, got)
				}
				if got, exp := s.Configs[0].URL, "tcp://mqtt.example.com:1883"; exp != got {
					return fmt.Errorf("unexpected config URL: exp %q got %q", exp, got)
				}
				got := s.Clients[0].PublishData
				exp := []mqtttest.PublishData{{
					Topic:    "test",
					QoS:      mqtt.AtLeastOnce,
					Retained: true,
					Message:  []byte("message"),
				}}
				if !reflect.DeepEqual(exp, got) {
					return fmt.Errorf("unexpected mqtt publish data:\nexp\n%+v\ngot\n%+v\n", exp, got)
				}
				return nil
			},
		},
		{
			handler: client.TopicHandler{
				Kind: "mqtt",
				Options: map[string]interface{}{
					"topic":    "test/{{.TaskName}}",
					"qos":      "at-least-once",
					"retained": true,
				},
			},
			setup: func(c *server.Config, ha *client.TopicHandler) (context.Context, error) {
				cc := new(mqtttest.ClientCreator)
				ctxt := context.WithValue(context.Background(), "clientCreator", cc)
				cfg := &mqtt.Config{
					Enabled: true,
					Name:    "test",
					URL:     "tcp://mqtt.example.com:1883",
				}

				cfg.SetNewClientF(cc.NewClient)

				c.MQTT = mqtt.Configs{*cfg}
				return ctxt, nil
			},
			result: func(ctxt context.Context) error {
				s := ctxt.Value("clientCreator").(*mqtttest.ClientCreator)
				if got, exp := len(s.Clients), 1; got != exp {
					return fmt.Errorf("unexpected number of clients created : exp %d got: %d", exp, got)
				}
				if got, exp := len(s.Configs), 1; got != exp {
					return fmt.Errorf("unexpected number of configs received: exp %d got: %d", exp, got)
				}
				if got, exp := s.Configs[0].URL, "tcp://mqtt.example.com:1883"; exp != got {
					return fmt.Errorf("unexpected config URL: exp %q got %q", exp, got)
				}
				got := s.Clients[0].PublishData
				exp := []mqtttest.PublishData{{
					Topic:    "test/testAlertHandlers",
					QoS:      mqtt.AtLeastOnce,
					Retained: true,
					Message:  []byte("message"),
				}}
				if !reflect.DeepEqual(exp, got) {
					return fmt.Errorf("unexpected mqtt publish data:\nexp\n%+v\ngot\n%+v\n", exp, got)
				}
				return nil
			},
		},
		{
			handler: client.TopicHandler{
				Kind: "opsgenie",
				Options: map[string]interface{}{
					"teams-list":      []string{"A team", "B team"},
					"recipients-list": []string{"test_recipient1", "test_recipient2"},
				},
			},
			setup: func(c *server.Config, ha *client.TopicHandler) (context.Context, error) {
				ts := opsgenietest.NewServer()
				ctxt := context.WithValue(context.Background(), "server", ts)

				c.OpsGenie.Enabled = true
				c.OpsGenie.URL = ts.URL
				c.OpsGenie.APIKey = "api_key"
				return ctxt, nil
			},
			result: func(ctxt context.Context) error {
				ts := ctxt.Value("server").(*opsgenietest.Server)
				ts.Close()
				got := ts.Requests()
				exp := []opsgenietest.Request{{
					URL: "/",
					PostData: opsgenietest.PostData{
						ApiKey:  "api_key",
						Message: "message",
						Entity:  "id",
						Alias:   "id",
						Note:    "",
						Details: map[string]interface{}{
							"Level":           "CRITICAL",
							"Monitoring Tool": "Kapacitor",
						},
						Description: resultJSON,
						Teams:       []string{"A team", "B team"},
						Recipients:  []string{"test_recipient1", "test_recipient2"},
					},
				}}
				if !reflect.DeepEqual(exp, got) {
					return fmt.Errorf("unexpected opsgenie request:\nexp\n%+v\ngot\n%+v\n", exp, got)
				}
				return nil
			},
		},
		{
			handler: client.TopicHandler{
				Kind: "opsgenie2",
				Options: map[string]interface{}{
					"teams-list":      []string{"A team", "B team"},
					"recipients-list": []string{"test_recipient1", "test_recipient2"},
				},
			},
			setup: func(c *server.Config, ha *client.TopicHandler) (context.Context, error) {
				ts := opsgenie2test.NewServer()
				ctxt := context.WithValue(context.Background(), "server", ts)

				c.OpsGenie2.Enabled = true
				c.OpsGenie2.Details = false
				c.OpsGenie2.URL = ts.URL
				c.OpsGenie2.RecoveryAction = "notes"
				c.OpsGenie2.APIKey = "api_key"
				return ctxt, nil
			},
			result: func(ctxt context.Context) error {
				ts := ctxt.Value("server").(*opsgenie2test.Server)
				ts.Close()
				got := ts.Requests()
				exp := []opsgenie2test.Request{{
					URL:           "/",
					Authorization: "GenieKey api_key",
					PostData: opsgenie2test.PostData{
						Message:  "message",
						Entity:   "id",
						Alias:    "aWQ=",
						Note:     "",
						Priority: "P1",
						Details: map[string]string{
							"Level":               "CRITICAL",
							"Monitoring Tool":     "Kapacitor",
							"Kapacitor Task Name": "alert",
						},
						Description: resultJSON,
						Responders: []map[string]string{
							{"name": "A team", "type": "team"},
							{"name": "B team", "type": "team"},
							{"username": "test_recipient1", "type": "user"},
							{"username": "test_recipient2", "type": "user"},
						},
					},
				}}
				if !reflect.DeepEqual(exp, got) {
					return fmt.Errorf("unexpected opsgenie2 request:\nexp\n%+v\ngot\n%+v\n", exp, got)
				}
				return nil
			},
		},
		{
			handler: client.TopicHandler{
				Kind: "pagerduty",
				Options: map[string]interface{}{
					"service-key": "service_key",
				},
			},
			setup: func(c *server.Config, ha *client.TopicHandler) (context.Context, error) {
				ts := pagerdutytest.NewServer()
				ctxt := context.WithValue(context.Background(), "server", ts)

				c.PagerDuty.Enabled = true
				c.PagerDuty.URL = ts.URL
				return ctxt, nil
			},
			result: func(ctxt context.Context) error {
				ts := ctxt.Value("server").(*pagerdutytest.Server)
				kapacitorURL := ctxt.Value("kapacitorURL").(string)
				ts.Close()
				got := ts.Requests()
				exp := []pagerdutytest.Request{{
					URL: "/",
					PostData: pagerdutytest.PostData{
						ServiceKey:  "service_key",
						EventType:   "trigger",
						Description: "message",
						Client:      "kapacitor",
						ClientURL:   kapacitorURL,
						Details:     "details",
					},
				}}
				if !reflect.DeepEqual(exp, got) {
					return fmt.Errorf("unexpected pagerduty request:\nexp\n%+v\ngot\n%+v\n", exp, got)
				}
				return nil
			},
		},
		{
			handler: client.TopicHandler{
				Kind: "pagerduty2",
				Options: map[string]interface{}{
					"routing-key": "rkey",
					"links": []interface{}{
						map[string]string{
							"href": "http://example.com",
							"text": "t1",
						},
						map[string]string{
							"href": "http://example.com/{{.TaskName}}",
							"text": "t2",
						},
					},
				},
			},
			setup: func(c *server.Config, ha *client.TopicHandler) (context.Context, error) {
				ts := pagerduty2test.NewServer()
				ctxt := context.WithValue(context.Background(), "server", ts)

				c.PagerDuty2.Enabled = true
				c.PagerDuty2.URL = ts.URL
				return ctxt, nil
			},
			result: func(ctxt context.Context) error {
				ts := ctxt.Value("server").(*pagerduty2test.Server)
				kapacitorURL := ctxt.Value("kapacitorURL").(string)
				ts.Close()
				got := ts.Requests()
				exp := []pagerduty2test.Request{{
					URL: "/",
					PostData: pagerduty2test.PostData{
						Client:      "kapacitor",
						ClientURL:   kapacitorURL,
						EventAction: "trigger",
						DedupKey:    "id",
						Payload: &pagerduty2test.PDCEF{
							Summary:  "message",
							Source:   "unknown",
							Severity: "critical",
							Class:    "testAlertHandlers",
							CustomDetails: map[string]interface{}{
								"result": map[string]interface{}{
									"series": []interface{}{
										map[string]interface{}{
											"name":    "alert",
											"columns": []interface{}{"time", "value"},
											"values": []interface{}{
												[]interface{}{"1970-01-01T00:00:00Z", float64(1)},
											},
										},
									},
								},
							},
							Timestamp: "1970-01-01T00:00:00.000000000Z",
						},
						RoutingKey: "rkey",
						Links: []pagerduty2test.Link{
							{Href: "http://example.com", Text: "t1"},
							{Href: "http://example.com/testAlertHandlers", Text: "t2"},
						},
					},
				}}

				if !reflect.DeepEqual(exp, got) {
					return fmt.Errorf("unexpected pagerduty2 request:\nexp\n%+v\ngot\n%+v\n", exp, got)
				}

				return nil
			},
		},
		{
			handler: client.TopicHandler{
				Kind: "post",
			},
			setup: func(c *server.Config, ha *client.TopicHandler) (context.Context, error) {
				ts := alerttest.NewPostServer()

				ha.Options = map[string]interface{}{"url": ts.URL}

				ctxt := context.WithValue(context.Background(), "server", ts)
				return ctxt, nil
			},
			result: func(ctxt context.Context) error {
				ts := ctxt.Value("server").(*alerttest.PostServer)
				ts.Close()
				exp := []alert.Data{alertData}
				got := ts.Data()
				if !reflect.DeepEqual(exp, got) {
					return fmt.Errorf("unexpected post request:\nexp\n%+v\ngot\n%+v\n", exp, got)
				}
				return nil
			},
		},
		{
			handler: client.TopicHandler{
				Kind: "post",
				Options: map[string]interface{}{
					"endpoint": "test",
				},
			},
			setup: func(c *server.Config, ha *client.TopicHandler) (context.Context, error) {
				ts := httpposttest.NewAlertServer(nil, true)
				ctxt := context.WithValue(context.Background(), "server", ts)
				c.HTTPPost = httppost.Configs{{
					Endpoint:      "test",
					URLTemplate:   ts.URL,
					AlertTemplate: `{{.Message}}`,
				}}
				return ctxt, nil
			},
			result: func(ctxt context.Context) error {
				ts := ctxt.Value("server").(*httpposttest.AlertServer)
				exp := []httpposttest.AlertRequest{{
					MatchingHeaders: true,
					Raw:             []byte("message"),
				}}
				got := ts.Data()
				if !reflect.DeepEqual(exp, got) {
					return fmt.Errorf("unexpected httppost alert request:\nexp\n%+v\ngot\n%+v\n", exp, got)
				}
				return nil
			},
		},
		{
			handler: client.TopicHandler{
				Kind:    "pushover",
				Options: map[string]interface{}{},
			},
			setup: func(c *server.Config, ha *client.TopicHandler) (context.Context, error) {
				ts := pushovertest.NewServer()
				ctxt := context.WithValue(context.Background(), "server", ts)

				c.Pushover.Enabled = true
				c.Pushover.URL = ts.URL
				c.Pushover.Token = "api_key"
				c.Pushover.UserKey = "user"
				return ctxt, nil
			},
			result: func(ctxt context.Context) error {
				ts := ctxt.Value("server").(*pushovertest.Server)
				ts.Close()
				got := ts.Requests()
				exp := []pushovertest.Request{{
					PostData: pushovertest.PostData{
						Token:    "api_key",
						UserKey:  "user",
						Message:  "message",
						Priority: 1,
					},
				}}
				if !reflect.DeepEqual(exp, got) {
					return fmt.Errorf("unexpected pushover request:\nexp\n%+v\ngot\n%+v\n", exp, got)
				}
				return nil
			},
		},
		{
			handler: client.TopicHandler{
				Kind: "sensu",
				Options: map[string]interface{}{
					"source": "Kapacitor",
					"metadata": map[string]interface{}{
						"k1": "v1",
						"k2": 5,
					},
				},
			},
			setup: func(c *server.Config, ha *client.TopicHandler) (context.Context, error) {
				ts, err := sensutest.NewServer()
				if err != nil {
					return nil, err
				}
				ctxt := context.WithValue(context.Background(), "server", ts)

				c.Sensu.Enabled = true
				c.Sensu.Addr = ts.Addr
				c.Sensu.Source = "Kapacitor"
				return ctxt, nil
			},
			result: func(ctxt context.Context) error {
				ts := ctxt.Value("server").(*sensutest.Server)
				ts.Close()
				exp := []sensutest.Request{{
					Source: "Kapacitor",
					Output: "message",
					Name:   "id",
					Status: 2,
					Metadata: map[string]interface{}{
						"k1": "v1",
						"k2": float64(5),
					},
				}}
				got := ts.Requests()
				if !reflect.DeepEqual(exp, got) {
					return fmt.Errorf("unexpected sensu request:\nexp\n%+v\ngot\n%+v\n", exp, got)
				}
				return nil
			},
		},
		{
			handler: client.TopicHandler{
				Kind: "servicenow",
				Options: map[string]interface{}{
					"source": "Kapacitor",
				},
			},
			setup: func(c *server.Config, ha *client.TopicHandler) (context.Context, error) {
				ts := servicenowtest.NewServer()
				ctxt := context.WithValue(context.Background(), "server", ts)

				c.ServiceNow.Enabled = true
				c.ServiceNow.URL = ts.URL + "/api/global/em/jsonv2"
				c.ServiceNow.Source = "Kapacitor"
				return ctxt, nil
			},
			result: func(ctxt context.Context) error {
				ts := ctxt.Value("server").(*servicenowtest.Server)
				ts.Close()
				exp := []servicenowtest.Request{{
					URL: "/api/global/em/jsonv2",
					Alerts: servicenow.Events{
						Records: []servicenow.Event{
							{
								Source:      "Kapacitor",
								Severity:    "1",
								Description: "message",
								MessageKey:  "id",
							},
						},
					},
				}}
				got := ts.Requests()
				if !reflect.DeepEqual(exp, got) {
					return fmt.Errorf("unexpected servicenow request:\nexp\n%+v\ngot\n%+v\n", exp, got)
				}
				return nil
			},
		},
		{
			handler: client.TopicHandler{
				Kind: "slack",
				Options: map[string]interface{}{
					"channel": "#test",
				},
			},
			setup: func(c *server.Config, ha *client.TopicHandler) (context.Context, error) {
				ts := slacktest.NewServer()
				ctxt := context.WithValue(context.Background(), "server", ts)

				c.Slack[0].Enabled = true
				c.Slack[0].URL = ts.URL + "/test/slack/url"
				return ctxt, nil
			},
			result: func(ctxt context.Context) error {
				ts := ctxt.Value("server").(*slacktest.Server)
				ts.Close()
				got := ts.Requests()
				exp := []slacktest.Request{{
					URL: "/test/slack/url",
					PostData: slacktest.PostData{
						Channel:  "#test",
						Username: "kapacitor",
						Text:     "",
						Attachments: []slacktest.Attachment{
							{
								Fallback:  "message",
								Color:     "danger",
								Text:      "message",
								Mrkdwn_in: []string{"text"},
							},
						},
					},
				}}
				if !reflect.DeepEqual(exp, got) {
					return fmt.Errorf("unexpected slack request:\nexp\n%+v\ngot\n%+v\n", exp, got)
				}
				return nil
			},
		},
		{
			handler: client.TopicHandler{
				Kind: "smtp",
				Options: map[string]interface{}{
					"to": []string{"oncall@example.com", "backup@example.com"},
				},
			},
			setup: func(c *server.Config, ha *client.TopicHandler) (context.Context, error) {
				ts, err := smtptest.NewServer()
				if err != nil {
					return nil, err
				}
				ctxt := context.WithValue(context.Background(), "server", ts)

				c.SMTP.Enabled = true
				c.SMTP.Host = ts.Host
				c.SMTP.Port = ts.Port
				c.SMTP.From = "test@example.com"
				return ctxt, nil
			},
			result: func(ctxt context.Context) error {
				ts := ctxt.Value("server").(*smtptest.Server)
				ts.Close()

				errors := ts.Errors()
				if len(errors) != 0 {
					return fmt.Errorf("multiple errors %d: %v", len(errors), errors)
				}

				expMail := []*smtptest.Message{{
					Header: mail.Header{
						"Mime-Version":              []string{"1.0"},
						"Content-Type":              []string{"text/html; charset=UTF-8"},
						"Content-Transfer-Encoding": []string{"quoted-printable"},
						"To":                        []string{"oncall@example.com, backup@example.com"},
						"From":                      []string{"test@example.com"},
						"Subject":                   []string{"message"},
					},
					Body: "details\n",
				}}
				msgs := ts.SentMessages()
				if got, exp := len(msgs), len(expMail); got != exp {
					return fmt.Errorf("unexpected number of messages sent: got %d exp %d", got, exp)
				}
				for i, exp := range expMail {
					got := msgs[i]
					if err := exp.Compare(got); err != nil {
						return fmt.Errorf("unexpected message %d: %v", i, err)
					}
				}
				return nil
			},
		},
		{
			handler: client.TopicHandler{
				Kind: "snmptrap",
				Options: map[string]interface{}{
					"trap-oid": "1.1.2",
					"data-list": []map[string]string{
						{
							"oid":   "1.1.2.1",
							"type":  "s",
							"value": "{{.Message}}",
						},
						{
							"oid":   "1.1.2.2",
							"type":  "s",
							"value": "{{.Level}}",
						},
					},
				},
			},
			setup: func(c *server.Config, ha *client.TopicHandler) (context.Context, error) {
				ts, err := snmptraptest.NewServer()
				if err != nil {
					return nil, err
				}
				ctxt := context.WithValue(context.Background(), "server", ts)

				c.SNMPTrap.Enabled = true
				c.SNMPTrap.Addr = ts.Addr
				c.SNMPTrap.Community = ts.Community
				c.SNMPTrap.Retries = 3
				return ctxt, nil
			},
			result: func(ctxt context.Context) error {
				ts := ctxt.Value("server").(*snmptraptest.Server)
				ts.Close()
				got := ts.Traps()
				exp := []snmptraptest.Trap{{
					Pdu: snmptraptest.Pdu{
						Type:        snmpgo.SNMPTrapV2,
						ErrorStatus: snmpgo.NoError,
						VarBinds: snmptraptest.VarBinds{
							{
								Oid:   "1.3.6.1.2.1.1.3.0",
								Value: "1000",
								Type:  "TimeTicks",
							},
							{
								Oid:   "1.3.6.1.6.3.1.1.4.1.0",
								Value: "1.1.2",
								Type:  "Oid",
							},
							{
								Oid:   "1.1.2.1",
								Value: "message",
								Type:  "OctetString",
							},
							{
								Oid:   "1.1.2.2",
								Value: "CRITICAL",
								Type:  "OctetString",
							},
						},
					},
				}}
				if !reflect.DeepEqual(exp, got) {
					return fmt.Errorf("unexpected snmptrap request:\nexp\n%+v\ngot\n%+v\n", exp, got)
				}
				return nil
			},
		},
		{
			handler: client.TopicHandler{
				Kind: "talk",
			},
			setup: func(c *server.Config, ha *client.TopicHandler) (context.Context, error) {
				ts := talktest.NewServer()
				ctxt := context.WithValue(context.Background(), "server", ts)

				c.Talk.Enabled = true
				c.Talk.URL = ts.URL
				c.Talk.AuthorName = "Kapacitor"
				return ctxt, nil
			},
			result: func(ctxt context.Context) error {
				ts := ctxt.Value("server").(*talktest.Server)
				ts.Close()
				got := ts.Requests()
				exp := []talktest.Request{{
					URL: "/",
					PostData: talktest.PostData{
						AuthorName: "Kapacitor",
						Text:       "message",
						Title:      "id",
					},
				}}
				if !reflect.DeepEqual(exp, got) {
					return fmt.Errorf("unexpected talk request:\nexp\n%+v\ngot\n%+v\n", exp, got)
				}
				return nil
			},
		},
		{
			handler: client.TopicHandler{
				Kind: "tcp",
			},
			setup: func(c *server.Config, ha *client.TopicHandler) (context.Context, error) {
				ts, err := alerttest.NewTCPServer()
				if err != nil {
					return nil, err
				}

				ha.Options = map[string]interface{}{"address": ts.Addr}

				ctxt := context.WithValue(context.Background(), "server", ts)
				return ctxt, nil
			},
			result: func(ctxt context.Context) error {
				ts := ctxt.Value("server").(*alerttest.TCPServer)
				ts.Close()
				exp := []alert.Data{alertData}
				got := ts.Data()
				if !reflect.DeepEqual(exp, got) {
					return fmt.Errorf("unexpected tcp request:\nexp\n%+v\ngot\n%+v\n", exp, got)
				}
				return nil
			},
		},
		{
			handler: client.TopicHandler{
				Kind: "teams",
			},
			setup: func(c *server.Config, ha *client.TopicHandler) (context.Context, error) {
				ts := teamstest.NewServer()
				ctxt := context.WithValue(context.Background(), "server", ts)

				c.Teams.Enabled = true
				c.Teams.ChannelURL = ts.URL
				return ctxt, nil
			},
			result: func(ctxt context.Context) error {
				ts := ctxt.Value("server").(*teamstest.Server)
				ts.Close()
				got := ts.Requests()
				exp := []teamstest.Request{{
					URL: "/",
					Card: teams.Card{
						CardType:   "MessageCard",
						Context:    "http://schema.org/extensions",
						Title:      "CRITICAL: [id]",
						Text:       "message",
						Summary:    "CRITICAL: [id] - message...",
						ThemeColor: "CC4A31",
					},
				}}
				if !reflect.DeepEqual(exp, got) {
					return fmt.Errorf("unexpected teams request:\nexp\n%+v\ngot\n%+v\n", exp, got)
				}
				return nil
			},
		},
		{
			handler: client.TopicHandler{
				Kind: "telegram",
				Options: map[string]interface{}{
					"chat-id":                  "chat id",
					"disable-web-page-preview": true,
				},
			},
			setup: func(c *server.Config, ha *client.TopicHandler) (context.Context, error) {
				ts := telegramtest.NewServer()
				ctxt := context.WithValue(context.Background(), "server", ts)

				c.Telegram.Enabled = true
				c.Telegram.URL = ts.URL + "/bot"
				c.Telegram.Token = "TOKEN:AUTH"
				return ctxt, nil
			},
			result: func(ctxt context.Context) error {
				ts := ctxt.Value("server").(*telegramtest.Server)
				ts.Close()
				got := ts.Requests()
				exp := []telegramtest.Request{{
					URL: "/botTOKEN:AUTH/sendMessage",
					PostData: telegramtest.PostData{
						ChatId:                "chat id",
						Text:                  "message",
						ParseMode:             "",
						DisableWebPagePreview: true,
						DisableNotification:   false,
					},
				}}
				if !reflect.DeepEqual(exp, got) {
					return fmt.Errorf("unexpected telegram request:\nexp\n%+v\ngot\n%+v\n", exp, got)
				}
				return nil
			},
		},
		{
			handler: client.TopicHandler{
				Kind: "victorops",
				Options: map[string]interface{}{
					"routing-key": "key",
				},
			},
			setup: func(c *server.Config, ha *client.TopicHandler) (context.Context, error) {
				ts := victoropstest.NewServer()
				ctxt := context.WithValue(context.Background(), "server", ts)

				c.VictorOps.Enabled = true
				c.VictorOps.URL = ts.URL
				c.VictorOps.APIKey = "api_key"
				return ctxt, nil
			},
			result: func(ctxt context.Context) error {
				ts := ctxt.Value("server").(*victoropstest.Server)
				ts.Close()
				got := ts.Requests()
				exp := []victoropstest.Request{{
					URL: "/api_key/key",
					PostData: victoropstest.PostData{
						MessageType:    "CRITICAL",
						EntityID:       "id",
						StateMessage:   "message",
						Timestamp:      0,
						MonitoringTool: "kapacitor",
						Data:           resultJSON,
					},
				}}
				if !reflect.DeepEqual(exp, got) {
					return fmt.Errorf("unexpected victorops request:\nexp\n%+v\ngot\n%+v\n", exp, got)
				}
				return nil
			},
		},
		{
			handler: client.TopicHandler{
				Kind: "zenoss",
				Options: map[string]interface{}{
					"action": "EventsRouter",
					"method": "add_event",
					"type":   "rpc",
					"TID":    1,
				},
			},
			setup: func(c *server.Config, ha *client.TopicHandler) (context.Context, error) {
				ts := zenosstest.NewServer()
				ctxt := context.WithValue(context.Background(), "server", ts)

				c.Zenoss.Enabled = true
				c.Zenoss.URL = ts.URL + "/zport/dmd/evconsole_router"
				c.Zenoss.Collector = ""
				return ctxt, nil
			},
			result: func(ctxt context.Context) error {
				ts := ctxt.Value("server").(*zenosstest.Server)
				ts.Close()
				exp := []zenosstest.Request{{
					URL: "/zport/dmd/evconsole_router",
					Event: zenoss.Event{
						Action: "EventsRouter",
						Method: "add_event",
						Data: []map[string]interface{}{
							{
								"component":  "",
								"device":     "",
								"evclass":    "",
								"evclasskey": "",
								"severity":   "Critical",
								"summary":    "message",
							},
						},
						Type: "rpc",
						TID:  1,
					},
				}}
				got := ts.Requests()
				if !reflect.DeepEqual(exp, got) {
					return fmt.Errorf("unexpected zenoss request:\nexp\n%+v\ngot\n%+v\n", exp, got)
				}
				return nil
			},
		},
	}
	for i, tc := range testCases {
		t.Run(fmt.Sprintf("%s-%d", tc.handler.Kind, i), func(t *testing.T) {
			kind := tc.handler.Kind

			// Create default config
			c := NewConfig(t)
			var ctxt context.Context
			if tc.setup != nil {
				var err error
				ctxt, err = tc.setup(c, &tc.handler)
				if err != nil {
					t.Fatal(err)
				}
			}
			s := OpenServer(c)
			cli := Client(s)
			closed := false
			defer func() {
				if !closed {
					s.Close()
				}
			}()
			ctxt = context.WithValue(ctxt, "kapacitorURL", s.URL())

			if _, err := cli.CreateTopicHandler(cli.TopicHandlersLink("test"), client.TopicHandlerOptions{
				ID:      "testAlertHandlers",
				Kind:    tc.handler.Kind,
				Options: tc.handler.Options,
			}); err != nil {
				t.Fatalf("%s: %v", kind, err)
			}

			tick := `
stream
	|from()
		.measurement('alert')
	|alert()
		.topic('test')
		.id('id')
		.message('message')
		.details('details')
		.crit(lambda: TRUE)
`

			task, err := cli.CreateTask(client.CreateTaskOptions{
				ID:   "testAlertHandlers",
				Type: client.StreamTask,
				DBRPs: []client.DBRP{{
					Database:        "mydb",
					RetentionPolicy: "myrp",
				}},
				TICKscript: tick,
				Status:     client.Enabled,
			})
			if err != nil {
				t.Fatalf("%s: %v", kind, err)
			}

			point := "alert value=1 0000000000"
			v := url.Values{}
			v.Add("precision", "s")
			s.MustWrite("mydb", "myrp", point, v)

			time.Sleep(5 * time.Second)

			if err := cli.DeleteTask(task.Link); err != nil {
				t.Fatalf(" Error deleting task: %s: %v", kind, err)
			}
			// Close the entire server to ensure all data is processed
			s.Close()
			closed = true
			if err := tc.result(ctxt); err != nil {
				t.Errorf("%s: %v", kind, err)
			}
		})
	}
}

func TestServer_Alert_Duration(t *testing.T) {
	// Setup test TCP server
	ts, err := alerttest.NewTCPServer()
	if err != nil {
		t.Fatal(err)
	}
	defer ts.Close()

	// Create default config
	c := NewConfig(t)
	s := OpenServer(c)
	cli := Client(s)
	defer s.Close()

	tick := `
stream
	|from()
		.measurement('alert')
	|alert()
		.id('id')
		.message('message')
		.details('details')
		.crit(lambda: "value" > 1.0)
		.tcp('` + ts.Addr + `')
`

	if _, err := cli.CreateTask(client.CreateTaskOptions{
		ID:   "testAlertHandlers",
		Type: client.StreamTask,
		DBRPs: []client.DBRP{{
			Database:        "mydb",
			RetentionPolicy: "myrp",
		}},
		TICKscript: tick,
		Status:     client.Enabled,
	}); err != nil {
		t.Fatal(err)
	}

	// Write point
	point := "alert value=2 0000000000"
	v := url.Values{}
	v.Add("precision", "s")
	s.MustWrite("mydb", "myrp", point, v)

	// Restart the server
	s.Restart()

	topic := "main:testAlertHandlers:alert2"
	l := cli.TopicEventsLink(topic)
	expTopicEvents := client.TopicEvents{
		Link:  l,
		Topic: topic,
		Events: []client.TopicEvent{{
			Link: client.Link{Relation: client.Self, Href: fmt.Sprintf("/kapacitor/v1/alerts/topics/%s/events/id", topic)},
			ID:   "id",
			State: client.EventState{
				Message:  "message",
				Details:  "details",
				Time:     time.Date(1970, 1, 1, 0, 0, 0, 0, time.UTC),
				Duration: 0,
				Level:    "CRITICAL",
			},
		}},
	}

	te, err := cli.ListTopicEvents(l, nil)
	if err != nil {
		t.Fatal(err)
	}
	if !reflect.DeepEqual(te, expTopicEvents) {
		t.Errorf("unexpected topic events for anonymous topic:\ngot\n%+v\nexp\n%+v\n", te, expTopicEvents)
	}
	event, err := cli.TopicEvent(expTopicEvents.Events[0].Link)
	if err != nil {
		t.Fatal(err)
	}
	if !reflect.DeepEqual(event, expTopicEvents.Events[0]) {
		t.Errorf("unexpected topic event for anonymous topic:\ngot\n%+v\nexp\n%+v\n", event, expTopicEvents.Events[0])
	}

	// Write point
	point = "alert value=3 0000000001"
	v = url.Values{}
	v.Add("precision", "s")
	s.MustWrite("mydb", "myrp", point, v)

	// Restart the server
	s.Restart()

	expTopicEvents = client.TopicEvents{
		Link:  l,
		Topic: topic,
		Events: []client.TopicEvent{{
			Link: client.Link{Relation: client.Self, Href: fmt.Sprintf("/kapacitor/v1/alerts/topics/%s/events/id", topic)},
			ID:   "id",
			State: client.EventState{
				Message:  "message",
				Details:  "details",
				Time:     time.Date(1970, 1, 1, 0, 0, 1, 0, time.UTC),
				Duration: client.Duration(time.Second),
				Level:    "CRITICAL",
			},
		}},
	}

	te, err = cli.ListTopicEvents(l, nil)
	if err != nil {
		t.Fatal(err)
	}
	if !reflect.DeepEqual(te, expTopicEvents) {
		t.Errorf("unexpected topic events for anonymous topic after second point:\ngot\n%+v\nexp\n%+v\n", te, expTopicEvents)
	}
}

func TestServer_Alert_Aggregate(t *testing.T) {
	// Setup test TCP server
	ts, err := alerttest.NewTCPServer()
	if err != nil {
		t.Fatal(err)
	}
	defer ts.Close()

	// Create default config
	c := NewConfig(t)
	s := OpenServer(c)
	cli := Client(s)
	defer s.Close()

	aggTopic := "agg"

	// Create task for alert
	tick := `
stream
	|from()
		.measurement('alert')
	|alert()
		.id('id')
		.message('message')
		.details('details')
		.crit(lambda: "value" > 1.0)
		.topic('` + aggTopic + `')
`

	if _, err := cli.CreateTask(client.CreateTaskOptions{
		ID:   "agg_task",
		Type: client.StreamTask,
		DBRPs: []client.DBRP{{
			Database:        "mydb",
			RetentionPolicy: "myrp",
		}},
		TICKscript: tick,
		Status:     client.Enabled,
	}); err != nil {
		t.Fatal(err)
	}

	// Create tpc handler on tcp topic
	tcpTopic := "tcp"
	if _, err := cli.CreateTopicHandler(cli.TopicHandlersLink(tcpTopic), client.TopicHandlerOptions{
		ID:   "tcp_handler",
		Kind: "tcp",
		Options: map[string]interface{}{
			"address": ts.Addr,
		},
	}); err != nil {
		t.Fatal(err)
	}

	// Create aggregate handler on agg topic
	if _, err := cli.CreateTopicHandler(cli.TopicHandlersLink(aggTopic), client.TopicHandlerOptions{
		ID:   "aggregate_handler",
		Kind: "aggregate",
		Options: map[string]interface{}{
			"id":       "id-agg",
			"interval": 100 * time.Millisecond,
			"topic":    "tcp",
		},
	}); err != nil {
		t.Fatal(err)
	}

	// Write points
	point := `alert value=3 0000000000000
alert value=4 0000000000001
alert value=2 0000000000002
`
	v := url.Values{}
	v.Add("precision", "ms")
	s.MustWrite("mydb", "myrp", point, v)

	time.Sleep(110 * time.Millisecond)

	// Check TCP handler got event
	alertData := alert.Data{
		ID:          "id-agg",
		Message:     "Received 3 events in the last 100ms.",
		Details:     "message\nmessage\nmessage",
		Time:        time.Date(1970, 1, 1, 0, 0, 0, 2000000, time.UTC),
		Level:       alert.Critical,
		Duration:    2 * time.Millisecond,
		Recoverable: false,
		Data: models.Result{
			Series: models.Rows{
				{
					Name:    "alert",
					Columns: []string{"time", "value"},
					Values: [][]interface{}{[]interface{}{
						time.Date(1970, 1, 1, 0, 0, 0, 0, time.UTC),
						3.0,
					}},
				},
				{
					Name:    "alert",
					Columns: []string{"time", "value"},
					Values: [][]interface{}{[]interface{}{
						time.Date(1970, 1, 1, 0, 0, 0, 1000000, time.UTC),
						4.0,
					}},
				},
				{
					Name:    "alert",
					Columns: []string{"time", "value"},
					Values: [][]interface{}{[]interface{}{
						time.Date(1970, 1, 1, 0, 0, 0, 2000000, time.UTC),
						2.0,
					}},
				},
			},
		},
	}
	ts.Close()
	exp := []alert.Data{alertData}
	got := ts.Data()
	if !reflect.DeepEqual(exp, got) {
		t.Errorf("unexpected tcp request:\nexp\n%+v\ngot\n%+v\n", exp, got)
	}

	// Check event on topic
	l := cli.TopicEventsLink(tcpTopic)
	expTopicEvents := client.TopicEvents{
		Link:  l,
		Topic: tcpTopic,
		Events: []client.TopicEvent{{
			Link: client.Link{Relation: client.Self, Href: fmt.Sprintf("/kapacitor/v1/alerts/topics/%s/events/id-agg", tcpTopic)},
			ID:   "id-agg",
			State: client.EventState{
				Message:  "Received 3 events in the last 100ms.",
				Details:  "message\nmessage\nmessage",
				Time:     time.Date(1970, 1, 1, 0, 0, 0, 2000000, time.UTC),
				Duration: client.Duration(2 * time.Millisecond),
				Level:    "CRITICAL",
			},
		}},
	}

	te, err := cli.ListTopicEvents(l, nil)
	if err != nil {
		t.Fatal(err)
	}
	if !reflect.DeepEqual(te, expTopicEvents) {
		t.Errorf("unexpected topic events for aggregate topic:\ngot\n%+v\nexp\n%+v\n", te, expTopicEvents)
	}
}

func TestServer_Alert_Publish(t *testing.T) {
	// Setup test TCP server
	ts, err := alerttest.NewTCPServer()
	if err != nil {
		t.Fatal(err)
	}
	defer ts.Close()

	// Create default config
	c := NewConfig(t)
	s := OpenServer(c)
	cli := Client(s)
	defer s.Close()

	publishTopic := "publish"

	// Create task for alert
	tick := `
stream
	|from()
		.measurement('alert')
	|alert()
		.id('id')
		.message('message')
		.details('details')
		.crit(lambda: "value" > 1.0)
		.topic('` + publishTopic + `')
`

	if _, err := cli.CreateTask(client.CreateTaskOptions{
		ID:   "publish_task",
		Type: client.StreamTask,
		DBRPs: []client.DBRP{{
			Database:        "mydb",
			RetentionPolicy: "myrp",
		}},
		TICKscript: tick,
		Status:     client.Enabled,
	}); err != nil {
		t.Fatal(err)
	}

	// Create tpc handler on tcp topic
	tcpTopic := "tcp"
	if _, err := cli.CreateTopicHandler(cli.TopicHandlersLink(tcpTopic), client.TopicHandlerOptions{
		ID:   "tcp_handler",
		Kind: "tcp",
		Options: map[string]interface{}{
			"address": ts.Addr,
		},
	}); err != nil {
		t.Fatal(err)
	}

	// Create publish handler on publish topic
	if _, err := cli.CreateTopicHandler(cli.TopicHandlersLink(publishTopic), client.TopicHandlerOptions{
		ID:   "publish_handler",
		Kind: "publish",
		Options: map[string]interface{}{
			// Publish to tcpTopic
			"topics": []string{tcpTopic},
		},
	}); err != nil {
		t.Fatal(err)
	}

	// Write points
	point := `alert value=2 0000000000`
	v := url.Values{}
	v.Add("precision", "s")
	s.MustWrite("mydb", "myrp", point, v)

	s.Restart()

	// Check TCP handler got event
	alertData := alert.Data{
		ID:          "id",
		Message:     "message",
		Details:     "details",
		Time:        time.Date(1970, 1, 1, 0, 0, 0, 0, time.UTC),
		Level:       alert.Critical,
		Recoverable: true,
		Data: models.Result{
			Series: models.Rows{
				{
					Name:    "alert",
					Columns: []string{"time", "value"},
					Values: [][]interface{}{[]interface{}{
						time.Date(1970, 1, 1, 0, 0, 0, 0, time.UTC),
						2.0,
					}},
				},
			},
		},
	}
	ts.Close()
	exp := []alert.Data{alertData}
	got := ts.Data()
	if !reflect.DeepEqual(exp, got) {
		t.Errorf("unexpected tcp request:\nexp\n%+v\ngot\n%+v\n", exp, got)
	}

	// Check event on topic
	l := cli.TopicEventsLink(tcpTopic)
	expTopicEvents := client.TopicEvents{
		Link:  l,
		Topic: tcpTopic,
		Events: []client.TopicEvent{{
			Link: client.Link{Relation: client.Self, Href: fmt.Sprintf("/kapacitor/v1/alerts/topics/%s/events/id", tcpTopic)},
			ID:   "id",
			State: client.EventState{
				Message:  "message",
				Details:  "details",
				Time:     time.Date(1970, 1, 1, 0, 0, 0, 0, time.UTC),
				Duration: 0,
				Level:    "CRITICAL",
			},
		}},
	}

	te, err := cli.ListTopicEvents(l, nil)
	if err != nil {
		t.Fatal(err)
	}
	if !reflect.DeepEqual(te, expTopicEvents) {
		t.Errorf("unexpected topic events for publish topic:\ngot\n%+v\nexp\n%+v\n", te, expTopicEvents)
	}
}

func TestServer_Alert_Match(t *testing.T) {
	// Setup test TCP server
	ts, err := alerttest.NewTCPServer()
	if err != nil {
		t.Fatal(err)
	}
	defer ts.Close()

	// Create default config
	c := NewConfig(t)
	s := OpenServer(c)
	cli := Client(s)
	defer s.Close()

	topic := "test"

	// Create task for alert
	tick := `
stream
	|from()
		.measurement('alert')
	|alert()
		.id('id')
		.message('message')
		.details('details')
		.crit(lambda: "value" > 1.0)
		.topic('` + topic + `')
`

	if _, err := cli.CreateTask(client.CreateTaskOptions{
		ID:   "alert_task",
		Type: client.StreamTask,
		DBRPs: []client.DBRP{{
			Database:        "mydb",
			RetentionPolicy: "myrp",
		}},
		TICKscript: tick,
		Status:     client.Enabled,
	}); err != nil {
		t.Fatal(err)
	}

	// Create tpc handler with match condition
	if _, err := cli.CreateTopicHandler(cli.TopicHandlersLink(topic), client.TopicHandlerOptions{
		ID:   "tcp_handler",
		Kind: "tcp",
		Options: map[string]interface{}{
			"address": ts.Addr,
		},
		Match: `"host" == 'serverA' AND level() == CRITICAL`,
	}); err != nil {
		t.Fatal(err)
	}

	// Write points
	point := `alert,host=serverA value=0 0000000000
alert,host=serverB value=2 0000000001
alert,host=serverB value=0 0000000002
alert,host=serverA value=2 0000000003
alert,host=serverB value=0 0000000004
`
	v := url.Values{}
	v.Add("precision", "s")
	s.MustWrite("mydb", "myrp", point, v)

	s.Restart()

	alertData := alert.Data{
		ID:          "id",
		Message:     "message",
		Details:     "details",
		Time:        time.Date(1970, 1, 1, 0, 0, 3, 0, time.UTC),
		Level:       alert.Critical,
		Recoverable: true,
		Data: models.Result{
			Series: models.Rows{
				{
					Name:    "alert",
					Tags:    map[string]string{"host": "serverA"},
					Columns: []string{"time", "value"},
					Values: [][]interface{}{[]interface{}{
						time.Date(1970, 1, 1, 0, 0, 3, 0, time.UTC),
						2.0,
					}},
				},
			},
		},
	}
	ts.Close()
	exp := []alert.Data{alertData}
	got := ts.Data()
	if !reflect.DeepEqual(exp, got) {
		t.Errorf("unexpected tcp request:\nexp\n%+v\ngot\n%+v\n", exp, got)
	}

	// Topic should have must recent event
	l := cli.TopicEventsLink(topic)
	expTopicEvents := client.TopicEvents{
		Link:  l,
		Topic: topic,
		Events: []client.TopicEvent{{
			Link: client.Link{Relation: client.Self, Href: fmt.Sprintf("/kapacitor/v1/alerts/topics/%s/events/id", topic)},
			ID:   "id",
			State: client.EventState{
				Message:  "message",
				Details:  "details",
				Time:     time.Date(1970, 1, 1, 0, 0, 4, 0, time.UTC),
				Duration: client.Duration(time.Second),
				Level:    "OK",
			},
		}},
	}

	te, err := cli.ListTopicEvents(l, nil)
	if err != nil {
		t.Fatal(err)
	}
	if !reflect.DeepEqual(te, expTopicEvents) {
		t.Errorf("unexpected topic events for publish topic:\ngot\n%+v\nexp\n%+v\n", te, expTopicEvents)
	}
}

func TestServer_AlertAnonTopic(t *testing.T) {
	// Setup test TCP server
	ts, err := alerttest.NewTCPServer()
	if err != nil {
		t.Fatal(err)
	}
	defer ts.Close()

	// Create default config
	c := NewConfig(t)
	s := OpenServer(c)
	cli := Client(s)
	defer s.Close()

	tick := `
stream
	|from()
		.measurement('alert')
	|alert()
		.id('id')
		.message('message')
		.details('details')
		.warn(lambda: "value" <= 1.0)
		.crit(lambda: "value" > 1.0)
		.tcp('` + ts.Addr + `')
`

	task, err := cli.CreateTask(client.CreateTaskOptions{
		ID:   "testAlertHandlers",
		Type: client.StreamTask,
		DBRPs: []client.DBRP{{
			Database:        "mydb",
			RetentionPolicy: "myrp",
		}},
		TICKscript: tick,
		Status:     client.Enabled,
	})
	if err != nil {
		t.Fatal(err)
	}

	// Write warning point
	point := "alert value=1 0000000000"
	v := url.Values{}
	v.Add("precision", "s")
	s.MustWrite("mydb", "myrp", point, v)

	// Restart the server
	s.Restart()

	topic := "main:testAlertHandlers:alert2"
	l := cli.TopicEventsLink(topic)
	expTopicEvents := client.TopicEvents{
		Link:  l,
		Topic: topic,
		Events: []client.TopicEvent{{
			Link: client.Link{Relation: client.Self, Href: fmt.Sprintf("/kapacitor/v1/alerts/topics/%s/events/id", topic)},
			ID:   "id",
			State: client.EventState{
				Message:  "message",
				Details:  "details",
				Time:     time.Date(1970, 1, 1, 0, 0, 0, 0, time.UTC),
				Duration: 0,
				Level:    "WARNING",
			},
		}},
	}

	te, err := cli.ListTopicEvents(l, nil)
	if err != nil {
		t.Fatal(err)
	}
	if !reflect.DeepEqual(te, expTopicEvents) {
		t.Errorf("unexpected topic events for anonymous topic:\ngot\n%+v\nexp\n%+v\n", te, expTopicEvents)
	}
	event, err := cli.TopicEvent(expTopicEvents.Events[0].Link)
	if err != nil {
		t.Fatal(err)
	}
	if !reflect.DeepEqual(event, expTopicEvents.Events[0]) {
		t.Errorf("unexpected topic event for anonymous topic:\ngot\n%+v\nexp\n%+v\n", event, expTopicEvents.Events[0])
	}

	// Disable task
	task, err = cli.UpdateTask(task.Link, client.UpdateTaskOptions{
		Status: client.Disabled,
	})
	if err != nil {
		t.Fatal(err)
	}

	if _, err := cli.ListTopicEvents(l, nil); err == nil {
		t.Fatal("expected error listing anonymous topic for disabled task")
	} else if got, exp := err.Error(), fmt.Sprintf("failed to get topic events: unknown topic %q", topic); got != exp {
		t.Errorf("unexpected error message for nonexistent anonymous topic: got %q exp %q", got, exp)
	}

	// Enable task
	task, err = cli.UpdateTask(task.Link, client.UpdateTaskOptions{
		Status: client.Enabled,
	})
	if err != nil {
		t.Fatal(err)
	}
	te, err = cli.ListTopicEvents(l, nil)
	if err != nil {
		t.Fatal(err)
	}
	if !reflect.DeepEqual(te, expTopicEvents) {
		t.Errorf("unexpected topic events for anonymous topic after re-enable:\ngot\n%+v\nexp\n%+v\n", te, expTopicEvents)
	}

	// Restart the server, again and ensure that the anonymous topic state is restored
	s.Restart()
	te, err = cli.ListTopicEvents(l, nil)
	if err != nil {
		t.Fatal(err)
	}
	if !reflect.DeepEqual(te, expTopicEvents) {
		t.Errorf("unexpected topic events for anonymous topic after re-enable and restart:\ngot\n%+v\nexp\n%+v\n", te, expTopicEvents)
	}

	// Delete task
	if err := cli.DeleteTask(task.Link); err != nil {
		t.Fatal(err)
	}

	if _, err := cli.ListTopicEvents(l, nil); err == nil {
		t.Fatal("expected error listing anonymous topic for deleted task")
	} else if got, exp := err.Error(), fmt.Sprintf("failed to get topic events: unknown topic %q", topic); got != exp {
		t.Errorf("unexpected error message for nonexistent anonymous topic: got %q exp %q", got, exp)
	}
}

func TestServer_AlertTopic_PersistedState(t *testing.T) {
	// Setup test TCP server
	ts, err := alerttest.NewTCPServer()
	if err != nil {
		t.Fatal(err)
	}
	defer ts.Close()

	tmpDir := t.TempDir()
	tmpPath := filepath.Join(tmpDir, "alert.log")

	// Create default config
	c := NewConfig(t)
	s := OpenServer(c)
	cli := Client(s)
	defer s.Close()

	if _, err := cli.CreateTopicHandler(cli.TopicHandlersLink("test"), client.TopicHandlerOptions{
		ID:      "testAlertHandler",
		Kind:    "tcp",
		Options: map[string]interface{}{"address": ts.Addr},
	}); err != nil {
		t.Fatal(err)
	}

	tick := `
stream
	|from()
		.measurement('alert')
	|alert()
		.topic('test')
		.id('id')
		.message('message')
		.details('details')
		.warn(lambda: TRUE)
		.log('` + tmpPath + `')
`

	if _, err := cli.CreateTask(client.CreateTaskOptions{
		ID:   "testAlertHandlers",
		Type: client.StreamTask,
		DBRPs: []client.DBRP{{
			Database:        "mydb",
			RetentionPolicy: "myrp",
		}},
		TICKscript: tick,
		Status:     client.Enabled,
	}); err != nil {
		t.Fatal(err)
	}

	point := "alert value=1 0000000000"
	v := url.Values{}
	v.Add("precision", "s")
	s.MustWrite("mydb", "myrp", point, v)

	// Restart the server
	s.Restart()

	topics := []string{
		"test",
		"main:testAlertHandlers:alert2",
	}
	for _, topic := range topics {
		l := cli.TopicEventsLink(topic)
		expTopicEvents := client.TopicEvents{
			Link:  l,
			Topic: topic,
			Events: []client.TopicEvent{{
				Link: client.Link{Relation: client.Self, Href: fmt.Sprintf("/kapacitor/v1/alerts/topics/%s/events/id", topic)},
				ID:   "id",
				State: client.EventState{
					Message:  "message",
					Details:  "details",
					Time:     time.Date(1970, 1, 1, 0, 0, 0, 0, time.UTC),
					Duration: 0,
					Level:    "WARNING",
				},
			}},
		}

		te, err := cli.ListTopicEvents(l, nil)
		if err != nil {
			t.Fatal(err)
		}
		if !reflect.DeepEqual(te, expTopicEvents) {
			t.Errorf("unexpected topic events for topic %q:\ngot\n%+v\nexp\n%+v\n", topic, te, expTopicEvents)
		}
		event, err := cli.TopicEvent(expTopicEvents.Events[0].Link)
		if err != nil {
			t.Fatal(err)
		}
		if !reflect.DeepEqual(event, expTopicEvents.Events[0]) {
			t.Errorf("unexpected topic event for topic %q:\ngot\n%+v\nexp\n%+v\n", topic, event, expTopicEvents.Events[0])
		}

		te, err = cli.ListTopicEvents(l, &client.ListTopicEventsOptions{
			MinLevel: "CRITICAL",
		})
		if err != nil {
			t.Fatal(err)
		}
		expTopicEvents.Events = expTopicEvents.Events[0:0]
		if !reflect.DeepEqual(te, expTopicEvents) {
			t.Errorf("unexpected topic events with minLevel for topic %q:\ngot\n%+v\nexp\n%+v\n", topic, te, expTopicEvents)
		}

		l = cli.TopicLink(topic)
		if err := cli.DeleteTopic(l); err != nil {
			t.Fatal(err)
		}
		te, err = cli.ListTopicEvents(l, nil)
		if err == nil {
			t.Fatalf("expected error for deleted topic %q", topic)
		}
	}
}
func TestServer_Alert_Inhibition(t *testing.T) {
	// Test Overview
	// Create several alerts:
	//  * cpu - alert on host cpu usage by region,host,cpu
	//  * mem - alert on host mem usage by region,host
	//  * host - alert on host up/down by region,host
	//  * region - alert on region up/down by region
	//
	// The host alert will inhibit the cpu and mem alerts by host
	// The region alert will inhibit the cpu mem and host alerts by region
	//

	// Create default config
	c := NewConfig(t)
	s := OpenServer(c)
	cli := Client(s)
	closed := false
	defer func() {
		if !closed {
			s.Close()
		}
	}()

	// Setup test TCP server
	ts, err := alerttest.NewTCPServer()
	if err != nil {
		t.Fatal(err)
	}
	defer ts.Close()

	if _, err := cli.CreateTopicHandler(cli.TopicHandlersLink("inhibition"), client.TopicHandlerOptions{
		ID:      "tcpHandler",
		Kind:    "tcp",
		Options: map[string]interface{}{"address": ts.Addr},
	}); err != nil {
		t.Fatal(err)
	}

	memAlert := `
stream
	|from()
		.measurement('mem')
		.groupBy(*)
	|alert()
		.category('system')
		.topic('inhibition')
		.message('mem')
		.details('')
		.crit(lambda: "v")
`
	cpuAlert := `
stream
	|from()
		.measurement('cpu')
		.groupBy(*)
	|alert()
		.category('system')
		.topic('inhibition')
		.message('cpu')
		.details('')
		.crit(lambda: "v")
`
	hostAlert := `
stream
	|from()
		.measurement('host')
		.groupBy(*)
	|alert()
		.category('host_alert')
		.topic('inhibition')
		.message('host')
		.details('')
		.crit(lambda: "v")
		.inhibit('system', 'region', 'host')
`
	regionAlert := `
stream
	|from()
		.measurement('region')
		.groupBy(*)
	|alert()
		.category('region_alert')
		.topic('inhibition')
		.message('region')
		.details('')
		.crit(lambda: "v")
		.inhibit('host_alert', 'region')
		.inhibit('system', 'region')
`

	tasks := map[string]string{
		"cpu":    cpuAlert,
		"mem":    memAlert,
		"host":   hostAlert,
		"region": regionAlert,
	}
	for id, tick := range tasks {
		if _, err := cli.CreateTask(client.CreateTaskOptions{
			ID:   id,
			Type: client.StreamTask,
			DBRPs: []client.DBRP{{
				Database:        "mydb",
				RetentionPolicy: "myrp",
			}},
			TICKscript: tick,
			Status:     client.Enabled,
		}); err != nil {
			t.Fatal(err)
		}
	}

	batches := []string{
		//#0 Send initial batch with all alerts in the green state
		`cpu,region=west,host=A,cpu=0 v=false 0
cpu,region=west,host=A,cpu=1 v=false 0
cpu,region=west,host=B,cpu=0 v=false 0
cpu,region=west,host=B,cpu=1 v=false 0
cpu,region=east,host=A,cpu=0 v=false 0
cpu,region=east,host=A,cpu=1 v=false 0
cpu,region=east,host=B,cpu=0 v=false 0
cpu,region=east,host=B,cpu=1 v=false 0
mem,region=west,host=A v=false 0
mem,region=west,host=B v=false 0
mem,region=east,host=A v=false 0
mem,region=east,host=B v=false 0
host,region=west,host=A v=false 0
host,region=west,host=B v=false 0
host,region=east,host=A v=false 0
host,region=east,host=B v=false 0
region,region=west v=false 0
region,region=east v=false 0
`,
		//#1 Send batch where some mem and cpu alerts fire
		`cpu,region=west,host=B,cpu=0 v=true 1
cpu,region=east,host=A,cpu=1 v=true 1
mem,region=west,host=B v=true 1
mem,region=east,host=A v=true 1
`,
		//#2 Send batch where some host alerts fire
		`host,region=west,host=B v=true 2
host,region=east,host=B v=true 2
`,
		//#3 Send batch where some mem and cpu alerts fire
		`cpu,region=west,host=B,cpu=0 v=true 3
cpu,region=east,host=A,cpu=1 v=true 3
mem,region=west,host=B v=true 3
mem,region=east,host=A v=true 3
`,
		//#4 Send batch were hosts alerts recover
		`host,region=west,host=B v=false 4
host,region=east,host=B v=false 4
`,
		//#5 Send batch where some mem and cpu alerts fire
		`cpu,region=west,host=B,cpu=0 v=true 5
cpu,region=east,host=A,cpu=1 v=true 5
mem,region=west,host=B v=true 5
mem,region=east,host=A v=true 5
`,
		//#6 Send batch where region alert fires
		`region,region=east v=true 6`,

		//#7 Send batch where some mem, cpu and host alerts fire
		`cpu,region=west,host=B,cpu=0 v=true 7
cpu,region=east,host=A,cpu=1 v=true 7
mem,region=west,host=B v=true 7
mem,region=east,host=A v=true 7
host,region=west,host=A v=true 7
host,region=east,host=B v=true 7
`,
		//#8 Send batch where region alert recovers
		`region,region=east v=false 8`,

		//#9 Send batch where some mem, cpu and host alerts fire
		`cpu,region=west,host=B,cpu=0 v=true 9
cpu,region=east,host=A,cpu=1 v=true 9
mem,region=west,host=B v=true 9
mem,region=east,host=A v=true 9
host,region=west,host=A v=true 9
host,region=east,host=B v=true 9
`,
	}

	v := url.Values{}
	v.Add("precision", "s")
	for _, p := range batches {
		s.MustWrite("mydb", "myrp", p, v)
		time.Sleep(50 * time.Millisecond)
	}

	// Close the entire server to ensure all data is processed
	s.Close()
	closed = true

	want := []alert.Data{
		// #1

		{
			ID:            "cpu:cpu=0,host=B,region=west",
			Message:       "cpu",
			Time:          time.Date(1970, 1, 1, 0, 0, 1, 0, time.UTC),
			Level:         alert.Critical,
			PreviousLevel: alert.OK,
			Duration:      0,
			Recoverable:   true,
		},
		{
			ID:            "cpu:cpu=1,host=A,region=east",
			Message:       "cpu",
			Time:          time.Date(1970, 1, 1, 0, 0, 1, 0, time.UTC),
			Level:         alert.Critical,
			PreviousLevel: alert.OK,
			Duration:      0,
			Recoverable:   true,
		},
		{
			ID:            "mem:host=A,region=east",
			Message:       "mem",
			Time:          time.Date(1970, 1, 1, 0, 0, 1, 0, time.UTC),
			Level:         alert.Critical,
			PreviousLevel: alert.OK,
			Duration:      0,
			Recoverable:   true,
		},
		{
			ID:            "mem:host=B,region=west",
			Message:       "mem",
			Time:          time.Date(1970, 1, 1, 0, 0, 1, 0, time.UTC),
			Level:         alert.Critical,
			PreviousLevel: alert.OK,
			Duration:      0,
			Recoverable:   true,
		},

		// #2

		{
			ID:            "host:host=B,region=east",
			Message:       "host",
			Time:          time.Date(1970, 1, 1, 0, 0, 2, 0, time.UTC),
			Level:         alert.Critical,
			PreviousLevel: alert.OK,
			Duration:      0,
			Recoverable:   true,
		},
		{
			ID:            "host:host=B,region=west",
			Message:       "host",
			Time:          time.Date(1970, 1, 1, 0, 0, 2, 0, time.UTC),
			Level:         alert.Critical,
			PreviousLevel: alert.OK,
			Duration:      0,
			Recoverable:   true,
		},

		// #3

		{
			ID:            "cpu:cpu=1,host=A,region=east",
			Message:       "cpu",
			Time:          time.Date(1970, 1, 1, 0, 0, 3, 0, time.UTC),
			Level:         alert.Critical,
			PreviousLevel: alert.Critical,
			Duration:      2 * time.Second,
			Recoverable:   true,
		},
		{
			ID:            "mem:host=A,region=east",
			Message:       "mem",
			Time:          time.Date(1970, 1, 1, 0, 0, 3, 0, time.UTC),
			Level:         alert.Critical,
			PreviousLevel: alert.Critical,
			Duration:      2 * time.Second,
			Recoverable:   true,
		},

		// #4

		{
			ID:            "host:host=B,region=east",
			Message:       "host",
			Time:          time.Date(1970, 1, 1, 0, 0, 4, 0, time.UTC),
			Level:         alert.OK,
			PreviousLevel: alert.Critical,
			Duration:      2 * time.Second,
			Recoverable:   true,
		},
		{
			ID:            "host:host=B,region=west",
			Message:       "host",
			Time:          time.Date(1970, 1, 1, 0, 0, 4, 0, time.UTC),
			Level:         alert.OK,
			PreviousLevel: alert.Critical,
			Duration:      2 * time.Second,
			Recoverable:   true,
		},

		// #5

		{
			ID:            "cpu:cpu=0,host=B,region=west",
			Message:       "cpu",
			Time:          time.Date(1970, 1, 1, 0, 0, 5, 0, time.UTC),
			Level:         alert.Critical,
			PreviousLevel: alert.Critical,
			Duration:      4 * time.Second,
			Recoverable:   true,
		},
		{
			ID:            "cpu:cpu=1,host=A,region=east",
			Message:       "cpu",
			Time:          time.Date(1970, 1, 1, 0, 0, 5, 0, time.UTC),
			Level:         alert.Critical,
			PreviousLevel: alert.Critical,
			Duration:      4 * time.Second,
			Recoverable:   true,
		},
		{
			ID:            "mem:host=A,region=east",
			Message:       "mem",
			Time:          time.Date(1970, 1, 1, 0, 0, 5, 0, time.UTC),
			Level:         alert.Critical,
			PreviousLevel: alert.Critical,
			Duration:      4 * time.Second,
			Recoverable:   true,
		},
		{
			ID:            "mem:host=B,region=west",
			Message:       "mem",
			Time:          time.Date(1970, 1, 1, 0, 0, 5, 0, time.UTC),
			Level:         alert.Critical,
			PreviousLevel: alert.Critical,
			Duration:      4 * time.Second,
			Recoverable:   true,
		},

		// #6

		{
			ID:            "region:region=east",
			Message:       "region",
			Time:          time.Date(1970, 1, 1, 0, 0, 6, 0, time.UTC),
			Level:         alert.Critical,
			PreviousLevel: alert.OK,
			Duration:      0,
			Recoverable:   true,
		},

		// #7
		{
			ID:            "cpu:cpu=0,host=B,region=west",
			Message:       "cpu",
			Time:          time.Date(1970, 1, 1, 0, 0, 7, 0, time.UTC),
			Level:         alert.Critical,
			PreviousLevel: alert.Critical,
			Duration:      6 * time.Second,
			Recoverable:   true,
		},
		{
			ID:            "host:host=A,region=west",
			Message:       "host",
			Time:          time.Date(1970, 1, 1, 0, 0, 7, 0, time.UTC),
			Level:         alert.Critical,
			PreviousLevel: alert.OK,
			Duration:      0,
			Recoverable:   true,
		},
		{
			ID:            "mem:host=B,region=west",
			Message:       "mem",
			Time:          time.Date(1970, 1, 1, 0, 0, 7, 0, time.UTC),
			Level:         alert.Critical,
			PreviousLevel: alert.Critical,
			Duration:      6 * time.Second,
			Recoverable:   true,
		},

		// #8

		{
			ID:            "region:region=east",
			Message:       "region",
			Time:          time.Date(1970, 1, 1, 0, 0, 8, 0, time.UTC),
			Level:         alert.OK,
			PreviousLevel: alert.Critical,
			Duration:      2 * time.Second,
			Recoverable:   true,
		},

		// #9

		{
			ID:            "cpu:cpu=0,host=B,region=west",
			Message:       "cpu",
			Time:          time.Date(1970, 1, 1, 0, 0, 9, 0, time.UTC),
			Level:         alert.Critical,
			PreviousLevel: alert.Critical,
			Duration:      8 * time.Second,
			Recoverable:   true,
		},
		{
			ID:            "cpu:cpu=1,host=A,region=east",
			Message:       "cpu",
			Time:          time.Date(1970, 1, 1, 0, 0, 9, 0, time.UTC),
			Level:         alert.Critical,
			PreviousLevel: alert.Critical,
			Duration:      8 * time.Second,
			Recoverable:   true,
		},
		{
			ID:            "host:host=A,region=west",
			Message:       "host",
			Time:          time.Date(1970, 1, 1, 0, 0, 9, 0, time.UTC),
			Level:         alert.Critical,
			PreviousLevel: alert.Critical,
			Duration:      2 * time.Second,
			Recoverable:   true,
		},
		{
			ID:            "host:host=B,region=east",
			Message:       "host",
			Time:          time.Date(1970, 1, 1, 0, 0, 9, 0, time.UTC),
			Level:         alert.Critical,
			PreviousLevel: alert.OK,
			Duration:      2 * time.Second,
			Recoverable:   true,
		},
		{
			ID:            "mem:host=A,region=east",
			Message:       "mem",
			Time:          time.Date(1970, 1, 1, 0, 0, 9, 0, time.UTC),
			Level:         alert.Critical,
			PreviousLevel: alert.Critical,
			Duration:      8 * time.Second,
			Recoverable:   true,
		},
		{
			ID:            "mem:host=B,region=west",
			Message:       "mem",
			Time:          time.Date(1970, 1, 1, 0, 0, 9, 0, time.UTC),
			Level:         alert.Critical,
			PreviousLevel: alert.Critical,
			Duration:      8 * time.Second,
			Recoverable:   true,
		},
	}
	ts.Close()
	got := ts.Data()
	// Remove the .Data result from the alerts
	for i := range got {
		got[i].Data = models.Result{}
	}
	// Sort results since order doesn't matter
	sort.Slice(want, func(i, j int) bool {
		if want[i].Time.Equal(want[j].Time) {
			return want[i].ID < want[j].ID
		}
		return want[i].Time.Before(want[j].Time)
	})
	sort.Slice(got, func(i, j int) bool {
		if got[i].Time.Equal(got[j].Time) {
			return got[i].ID < got[j].ID
		}
		return got[i].Time.Before(got[j].Time)
	})
	t.Logf("want: %d got: %d", len(want), len(got))
	if !cmp.Equal(got, want) {
		t.Errorf("unexpected alert during inhibited run -want/+got\n%s", cmp.Diff(want, got))
	}
	for i := range want {
		if !cmp.Equal(got[i], want[i]) {
			t.Errorf("unexpected alert during inhibited run -want/+got\n%s", cmp.Diff(want[i], got[i]))
		}
	}
}

func TestServer_AlertListHandlers(t *testing.T) {
	// Setup test TCP server
	ts, err := alerttest.NewTCPServer()
	if err != nil {
		t.Fatal(err)
	}
	defer ts.Close()

	// Create default config
	c := NewConfig(t)
	s := OpenServer(c)
	cli := Client(s)
	defer s.Close()

	thl := cli.TopicHandlersLink("test")

	// Number of handlers to create
	n := 3
	for i := 0; i < n; i++ {
		id := fmt.Sprintf("handler%d", i)
		if _, err := cli.CreateTopicHandler(thl, client.TopicHandlerOptions{
			ID:      id,
			Kind:    "tcp",
			Options: map[string]interface{}{"address": ts.Addr},
		}); err != nil {
			t.Fatal(err)
		}
	}

	expHandlers := client.TopicHandlers{
		Link:  client.Link{Relation: client.Self, Href: "/kapacitor/v1/alerts/topics/test/handlers?pattern="},
		Topic: "test",
		Handlers: []client.TopicHandler{
			{
				Link:    client.Link{Relation: client.Self, Href: "/kapacitor/v1/alerts/topics/test/handlers/handler0"},
				ID:      "handler0",
				Kind:    "tcp",
				Options: map[string]interface{}{"address": ts.Addr},
			},
			{
				Link:    client.Link{Relation: client.Self, Href: "/kapacitor/v1/alerts/topics/test/handlers/handler1"},
				ID:      "handler1",
				Kind:    "tcp",
				Options: map[string]interface{}{"address": ts.Addr},
			},
			{
				Link:    client.Link{Relation: client.Self, Href: "/kapacitor/v1/alerts/topics/test/handlers/handler2"},
				ID:      "handler2",
				Kind:    "tcp",
				Options: map[string]interface{}{"address": ts.Addr},
			},
		},
	}

	handlers, err := cli.ListTopicHandlers(thl, nil)
	if err != nil {
		t.Fatal(err)
	}
	if !reflect.DeepEqual(handlers, expHandlers) {
		t.Errorf("unexpected handlers:\ngot\n%+v\nexp\n%+v\n", handlers, expHandlers)
	}

	// Restart the server
	s.Restart()

	// Check again
	handlers, err = cli.ListTopicHandlers(thl, nil)
	if err != nil {
		t.Fatal(err)
	}
	if !reflect.DeepEqual(handlers, expHandlers) {
		t.Errorf("unexpected handlers after restart:\ngot\n%+v\nexp\n%+v\n", handlers, expHandlers)
	}

	var exp client.TopicHandlers

	// Pattern = *
	handlers, err = cli.ListTopicHandlers(thl, &client.ListTopicHandlersOptions{
		Pattern: "*",
	})
	if err != nil {
		t.Fatal(err)
	}
	exp = expHandlers
	exp.Link.Href = "/kapacitor/v1/alerts/topics/test/handlers?pattern=%2A"
	if !reflect.DeepEqual(handlers, exp) {
		t.Errorf("unexpected handlers with pattern \"*\":\ngot\n%+v\nexp\n%+v\n", handlers, exp)
	}

	// Pattern = handler*
	handlers, err = cli.ListTopicHandlers(thl, &client.ListTopicHandlersOptions{
		Pattern: "handler*",
	})
	if err != nil {
		t.Fatal(err)
	}
	exp = expHandlers
	exp.Link.Href = "/kapacitor/v1/alerts/topics/test/handlers?pattern=handler%2A"
	if !reflect.DeepEqual(handlers, exp) {
		t.Errorf("unexpected handlers with pattern \"handler*\":\ngot\n%+v\nexp\n%+v\n", handlers, exp)
	}

	// Pattern = handler0
	handlers, err = cli.ListTopicHandlers(thl, &client.ListTopicHandlersOptions{
		Pattern: "handler0",
	})
	if err != nil {
		t.Fatal(err)
	}
	exp = expHandlers
	exp.Link.Href = "/kapacitor/v1/alerts/topics/test/handlers?pattern=handler0"
	exp.Handlers = expHandlers.Handlers[0:1]
	if !reflect.DeepEqual(handlers, exp) {
		t.Errorf("unexpected handlers with pattern \"handler0\":\ngot\n%+v\nexp\n%+v\n", handlers, exp)
	}
}

func TestServer_AlertTopic(t *testing.T) {
	// Create default config
	c := NewConfig(t)
	s := OpenServer(c)
	cli := Client(s)
	defer s.Close()

	if _, err := cli.CreateTopicHandler(cli.TopicHandlersLink("misc"), client.TopicHandlerOptions{
		ID:      "testAlertHandler",
		Kind:    "tcp",
		Options: map[string]interface{}{"address": "localhost:4657"},
	}); err != nil {
		t.Fatal(err)
	}

	expTopic := client.Topic{
		Link:         client.Link{Relation: client.Self, Href: "/kapacitor/v1/alerts/topics/misc"},
		ID:           "misc",
		Level:        "OK",
		Collected:    0,
		EventsLink:   client.Link{Relation: "events", Href: "/kapacitor/v1/alerts/topics/misc/events"},
		HandlersLink: client.Link{Relation: "handlers", Href: "/kapacitor/v1/alerts/topics/misc/handlers"},
	}
	topic, err := cli.Topic(cli.TopicLink("misc"))
	if err != nil {
		t.Fatal(err)
	}
	if !reflect.DeepEqual(topic, expTopic) {
		t.Errorf("unexpected topic:\ngot\n%+v\nexp\n%+v\n", topic, expTopic)
	}
}

func TestServer_AlertListTopics(t *testing.T) {
	// Setup test TCP server
	ts, err := alerttest.NewTCPServer()
	if err != nil {
		t.Fatal(err)
	}
	defer ts.Close()

	// Create default config
	c := NewConfig(t)
	s := OpenServer(c)
	cli := Client(s)
	defer s.Close()

	for _, topic := range []string{"system", "misc", "test"} {
		if _, err := cli.CreateTopicHandler(cli.TopicHandlersLink(topic), client.TopicHandlerOptions{
			ID:      "testAlertHandler",
			Kind:    "tcp",
			Options: map[string]interface{}{"address": ts.Addr},
		}); err != nil {
			t.Fatal(err)
		}
	}

	expTopics := client.Topics{
		Link: client.Link{Relation: client.Self, Href: "/kapacitor/v1/alerts/topics?min-level=OK&pattern="},
		Topics: []client.Topic{
			{
				Link:         client.Link{Relation: client.Self, Href: "/kapacitor/v1/alerts/topics/misc"},
				ID:           "misc",
				Level:        "OK",
				EventsLink:   client.Link{Relation: "events", Href: "/kapacitor/v1/alerts/topics/misc/events"},
				HandlersLink: client.Link{Relation: "handlers", Href: "/kapacitor/v1/alerts/topics/misc/handlers"},
			},
			{
				Link:         client.Link{Relation: client.Self, Href: "/kapacitor/v1/alerts/topics/system"},
				ID:           "system",
				Level:        "OK",
				EventsLink:   client.Link{Relation: "events", Href: "/kapacitor/v1/alerts/topics/system/events"},
				HandlersLink: client.Link{Relation: "handlers", Href: "/kapacitor/v1/alerts/topics/system/handlers"},
			},
			{
				Link:         client.Link{Relation: client.Self, Href: "/kapacitor/v1/alerts/topics/test"},
				ID:           "test",
				Level:        "OK",
				EventsLink:   client.Link{Relation: "events", Href: "/kapacitor/v1/alerts/topics/test/events"},
				HandlersLink: client.Link{Relation: "handlers", Href: "/kapacitor/v1/alerts/topics/test/handlers"},
			},
		},
	}
	topics, err := cli.ListTopics(nil)
	if err != nil {
		t.Fatal(err)
	}
	if !reflect.DeepEqual(topics, expTopics) {
		t.Errorf("unexpected topics:\ngot\n%+v\nexp\n%+v\n", topics, expTopics)
	}

	tick := `
stream
	|from()
		.measurement('alert')
	|alert()
		.topic('test')
		.id('id')
		.message('message')
		.details('details')
		.crit(lambda: TRUE)
`

	if _, err := cli.CreateTask(client.CreateTaskOptions{
		ID:   "testAlertHandlers",
		Type: client.StreamTask,
		DBRPs: []client.DBRP{{
			Database:        "mydb",
			RetentionPolicy: "myrp",
		}},
		TICKscript: tick,
		Status:     client.Enabled,
	}); err != nil {
		t.Fatal(err)
	}

	point := "alert value=1 0000000000"
	v := url.Values{}
	v.Add("precision", "s")
	s.MustWrite("mydb", "myrp", point, v)

	// Restart the server
	s.Restart()

	// Update expected topics since we triggered an event.
	expTopics.Topics[2].Level = "CRITICAL"

	// Check again
	topics, err = cli.ListTopics(nil)
	if err != nil {
		t.Fatal(err)
	}
	if !reflect.DeepEqual(topics, expTopics) {
		t.Errorf("unexpected topics after restart:\ngot\n%+v\nexp\n%+v\n", topics, expTopics)
	}

	var exp client.Topics

	// Pattern = *
	topics, err = cli.ListTopics(&client.ListTopicsOptions{
		Pattern: "*",
	})
	if err != nil {
		t.Fatal(err)
	}
	exp = expTopics
	exp.Link.Href = "/kapacitor/v1/alerts/topics?min-level=OK&pattern=%2A"
	if !reflect.DeepEqual(topics, exp) {
		t.Errorf("unexpected topics with pattern \"*\":\ngot\n%+v\nexp\n%+v\n", topics, exp)
	}

	// Pattern = test
	topics, err = cli.ListTopics(&client.ListTopicsOptions{
		Pattern: "test",
	})
	if err != nil {
		t.Fatal(err)
	}
	exp = expTopics
	exp.Link.Href = "/kapacitor/v1/alerts/topics?min-level=OK&pattern=test"
	exp.Topics = expTopics.Topics[2:]
	if !reflect.DeepEqual(topics, exp) {
		t.Errorf("unexpected topics with pattern \"test\":\ngot\n%+v\nexp\n%+v\n", topics, exp)
	}

	// MinLevel = INFO
	topics, err = cli.ListTopics(&client.ListTopicsOptions{
		MinLevel: "INFO",
	})
	if err != nil {
		t.Fatal(err)
	}
	exp = expTopics
	exp.Link.Href = "/kapacitor/v1/alerts/topics?min-level=INFO&pattern="
	exp.Topics = expTopics.Topics[2:]
	if !reflect.DeepEqual(topics, exp) {
		t.Errorf("unexpected topics min level \"info\":\ngot\n%+v\nexp\n%+v\n", topics, exp)
	}
}

func TestServer_AlertHandler_MultipleHandlers(t *testing.T) {
	resultJSON := `{"series":[{"name":"alert","columns":["time","value"],"values":[["1970-01-01T00:00:00Z",1]]}]}`

	// Create default config
	c := NewConfig(t)

	// Configure slack
	slack := slacktest.NewServer()
	c.Slack[0].Enabled = true
	c.Slack[0].URL = slack.URL + "/test/slack/url"

	// Configure victorops
	vo := victoropstest.NewServer()
	c.VictorOps.Enabled = true
	c.VictorOps.URL = vo.URL
	c.VictorOps.APIKey = "api_key"

	s := OpenServer(c)
	cli := Client(s)
	closed := false
	defer func() {
		if !closed {
			s.Close()
		}
	}()

	if _, err := cli.CreateTopicHandler(cli.TopicHandlersLink("test"), client.TopicHandlerOptions{
		ID:   "testAlertHandlers-VO",
		Kind: "victorops",
		Options: map[string]interface{}{
			"routing-key": "key",
		},
	}); err != nil {
		t.Fatal(err)
	}
	if _, err := cli.CreateTopicHandler(cli.TopicHandlersLink("test"), client.TopicHandlerOptions{
		ID:   "testAlertHandlers-Slack",
		Kind: "slack",
		Options: map[string]interface{}{
			"channel": "#test",
		},
	}); err != nil {
		t.Fatal(err)
	}

	tick := `
stream
	|from()
		.measurement('alert')
	|alert()
		.topic('test')
		.id('id')
		.message('message')
		.details('details')
		.crit(lambda: TRUE)
`

	if _, err := cli.CreateTask(client.CreateTaskOptions{
		ID:   "testAlertHandlers",
		Type: client.StreamTask,
		DBRPs: []client.DBRP{{
			Database:        "mydb",
			RetentionPolicy: "myrp",
		}},
		TICKscript: tick,
		Status:     client.Enabled,
	}); err != nil {
		t.Fatal(err)
	}

	point := "alert value=1 0000000000"
	v := url.Values{}
	v.Add("precision", "s")
	s.MustWrite("mydb", "myrp", point, v)

	// Close the entire server to ensure all data is processed
	s.Close()
	closed = true

	// Validate slack
	{
		slack.Close()
		got := slack.Requests()
		exp := []slacktest.Request{{
			URL: "/test/slack/url",
			PostData: slacktest.PostData{
				Channel:  "#test",
				Username: "kapacitor",
				Text:     "",
				Attachments: []slacktest.Attachment{
					{
						Fallback:  "message",
						Color:     "danger",
						Text:      "message",
						Mrkdwn_in: []string{"text"},
					},
				},
			},
		}}
		if !reflect.DeepEqual(exp, got) {
			t.Errorf("unexpected slack request:\nexp\n%+v\ngot\n%+v\n", exp, got)
		}
	}
	// Validate victorops
	{
		vo.Close()
		got := vo.Requests()
		exp := []victoropstest.Request{{
			URL: "/api_key/key",
			PostData: victoropstest.PostData{
				MessageType:    "CRITICAL",
				EntityID:       "id",
				StateMessage:   "message",
				Timestamp:      0,
				MonitoringTool: "kapacitor",
				Data:           resultJSON,
			},
		}}
		if !reflect.DeepEqual(exp, got) {
			t.Errorf("unexpected victorops request:\nexp\n%+v\ngot\n%+v\n", exp, got)
		}
	}
}

func TestStorage_Rebuild(t *testing.T) {
	s, cli := OpenDefaultServer(t)
	defer s.Close()

	storages, err := cli.ListStorage()
	if err != nil {
		t.Fatal(err)
	}

	for _, storage := range storages.Storage {
		t.Log(storage.Link)
		err := cli.DoStorageAction(storage.Link, client.StorageActionOptions{
			Action: client.StorageRebuild,
		})
		if err != nil {
			t.Errorf("error rebuilding storage %q: %v", storage.Name, err)
		}
	}
}

func TestStorage_Backup(t *testing.T) {
	s, cli := OpenDefaultServer(t)
	defer s.Close()

	// Create a task
	id := "testTaskID"
	ttype := client.StreamTask
	dbrps := []client.DBRP{
		{
			Database:        "mydb",
			RetentionPolicy: "myrp",
		},
		{
			Database:        "otherdb",
			RetentionPolicy: "default",
		},
	}
	tick := `stream
    |from()
        .measurement('test')
`
	task, err := cli.CreateTask(client.CreateTaskOptions{
		ID:         id,
		Type:       ttype,
		DBRPs:      dbrps,
		TICKscript: tick,
		Status:     client.Disabled,
	})
	if err != nil {
		t.Fatal(err)
	}

	// Perform backup
	size, r, err := cli.Backup()
	if err != nil {
		t.Fatal(err)
	}
	defer r.Close()
	backup, err := ioutil.ReadAll(r)
	if err != nil {
		t.Fatal(err)
	}
	if got, exp := int64(len(backup)), size; got != exp {
		t.Fatalf("unexpected backup size got %d exp %d", got, exp)
	}

	// Stop the server
	s.Stop()

	// Restore from backup
	if err := ioutil.WriteFile(s.Config.Storage.BoltDBPath, backup, 0644); err != nil {
		t.Fatal(err)
	}

	// Start the server again
	s.Start()

	// Check that the task was restored
	ti, err := cli.Task(task.Link, nil)
	if err != nil {
		t.Fatal(err)
	}

	if ti.Error != "" {
		t.Fatal(ti.Error)
	}
	if ti.ID != id {
		t.Fatalf("unexpected id got %s exp %s", ti.ID, id)
	}
	if ti.Type != client.StreamTask {
		t.Fatalf("unexpected type got %v exp %v", ti.Type, client.StreamTask)
	}
	if ti.Status != client.Disabled {
		t.Fatalf("unexpected status got %v exp %v", ti.Status, client.Disabled)
	}
	if !reflect.DeepEqual(ti.DBRPs, dbrps) {
		t.Fatalf("unexpected dbrps got %s exp %s", ti.DBRPs, dbrps)
	}
	if ti.TICKscript != tick {
		t.Fatalf("unexpected TICKscript got %s exp %s", ti.TICKscript, tick)
	}
	dot := "digraph testTaskID {\nstream0 -> from1;\n}"
	if ti.Dot != dot {
		t.Fatalf("unexpected dot\ngot\n%s\nexp\n%s\n", ti.Dot, dot)
	}
}

func TestLoadService(t *testing.T) {
	s, c, cli := OpenLoadServer(t)

	// If the list of test fixtures changes update this list
	tasks := []string{"base", "cpu_alert", "implicit", "join", "other"}
	ts, err := cli.ListTasks(nil)
	if err != nil {
		t.Fatalf("enountered error listing tasks: %v", err)
	}
	for i, task := range ts {
		if exp, got := tasks[i], task.ID; exp != got {
			t.Fatalf("expected task ID to be %v, got %v\n", exp, got)
		}
	}

	// If the list of test fixtures changes update this list
	templates := []string{"base_template", "implicit_template"}
	tmps, err := cli.ListTemplates(nil)
	if err != nil {
		t.Fatalf("enountered error listing tasks: %v", err)
	}
	for i, template := range tmps {
		if exp, got := templates[i], template.ID; exp != got {
			t.Fatalf("expected template ID to be %v, got %v\n", exp, got)
		}
	}

	// If the list of test fixtures changes update this list
	topicHandlers := []string{"example", "other"}
	link := cli.TopicHandlersLink("cpu")
	ths, err := cli.ListTopicHandlers(link, nil)
	if err != nil {
		t.Fatalf("enountered error listing tasks: %v", err)
	}
	for i, th := range ths.Handlers {
		if exp, got := topicHandlers[i], th.ID; exp != got {
			t.Fatalf("expected topic-handler ID to be %v, got %v\n", exp, got)
		}
	}

	// delete task file
	err = os.Rename(
		path.Join(c.Load.Dir, "tasks", "join.tick"),
		path.Join(c.Load.Dir, "tasks", "z.tick"),
	)
	if err != nil {
		t.Fatalf("failed to rename tickscript: %v", err)
	}

	// reload
	s.Reload()

	// If the list of test fixtures changes update this list
	tasks = []string{"base", "cpu_alert", "implicit", "other", "z"}
	ts, err = cli.ListTasks(nil)
	if err != nil {
		t.Fatalf("enountered error listing tasks: %v", err)
	}
	for i, task := range ts {
		if exp, got := tasks[i], task.ID; exp != got {
			t.Fatalf("expected task ID to be %v, got %v\n", exp, got)
		}
	}

	// rename template file
	err = os.Rename(
		path.Join(c.Load.Dir, "templates", "base_template.tick"),
		path.Join(c.Load.Dir, "templates", "new.tick"),
	)
	if err != nil {
		t.Fatalf("failed to rename tickscript: %v", err)
	}

	// reload
	s.Reload()

	// If the list of test fixtures changes update this list
	templates = []string{"implicit_template", "new"}
	tmps, err = cli.ListTemplates(nil)
	if err != nil {
		t.Fatalf("enountered error listing templates: %v", err)
	}
	for i, template := range tmps {
		if exp, got := templates[i], template.ID; exp != got {
			t.Fatalf("expected template ID to be %v, got %v\n", exp, got)
		}
	}
	// move template file back
	err = os.Rename(
		path.Join(c.Load.Dir, "templates", "new.tick"),
		path.Join(c.Load.Dir, "templates", "base_template.tick"),
	)

	// add a new handler
	f, err := os.Create(path.Join(c.Load.Dir, "handlers", "new.tick"))
	if err != nil {
		t.Fatalf("failed to create new handler file: %v", err)
	}

	script := `topic: cpu
id: new
kind: slack
match: changed() == TRUE
options:
  channel: '#alerts'
`

	if _, err := f.Write([]byte(script)); err != nil {
		t.Fatalf("failed to write handler: %v", err)
	}
	f.Close()

	// remove handler file back
	if err := os.Remove(path.Join(c.Load.Dir, "handlers", "other.yaml")); err != nil {
		t.Fatalf("failed to remove handler file: %v", err)
	}

	// reload
	s.Reload()

	// If the list of test fixtures changes update this list
	topicHandlers = []string{"example", "new"}
	link = cli.TopicHandlersLink("cpu")
	ths, err = cli.ListTopicHandlers(link, nil)
	if err != nil {
		t.Fatalf("enountered error listing topic-handlers: %v", err)
	}
	for i, th := range ths.Handlers {
		if exp, got := topicHandlers[i], th.ID; exp != got {
			t.Fatalf("expected topic-handler ID to be %v, got %v\n", exp, got)
		}
	}

}

func TestSideloadService(t *testing.T) {
	dir := t.TempDir()

	if err := copyFiles("testdata/sideload", dir); err != nil {
		t.Fatal(err)
	}
	s, cli := OpenDefaultServer(t)
	defer s.Close()

	id := "testSideloadTask"
	ttype := client.StreamTask
	dbrps := []client.DBRP{{
		Database:        "mydb",
		RetentionPolicy: "myrp",
	}}
	tick := fmt.Sprintf(`stream
	|from()
		.measurement('test')
	|sideload()
		.source('file://%s')
		.order('host/{{.host}}.yml', 'service/{{.service}}.yml', 'region/{{.region}}.yml')
		.field('cpu_usage_idle_warn', 30.0)
		.field('cpu_usage_idle_crit', 15.0)
	|httpOut('sideload')
`, dir)

	_, err := cli.CreateTask(client.CreateTaskOptions{
		ID:         id,
		Type:       ttype,
		DBRPs:      dbrps,
		TICKscript: tick,
		Status:     client.Enabled,
	})
	if err != nil {
		t.Fatal(err)
	}

	endpoint := fmt.Sprintf("%s/tasks/%s/sideload", s.URL(), id)

	// Request data before any writes and expect null responses
	nullResponse := `{"series":null}`
	err = s.HTTPGetRetry(endpoint, nullResponse, 100, time.Millisecond*5)
	if err != nil {
		t.Error(err)
	}

	points := `test,host=host002,service=cart,region=us-east-1 value=1 0000000000`
	v := url.Values{}
	v.Add("precision", "s")
	s.MustWrite("mydb", "myrp", points, v)

	exp := `{"series":[{"name":"test","tags":{"host":"host002","region":"us-east-1","service":"cart"},"columns":["time","cpu_usage_idle_crit","cpu_usage_idle_warn","value"],"values":[["1970-01-01T00:00:00Z",4,10,1]]}]}`
	err = s.HTTPGetRetry(endpoint, exp, 100, time.Millisecond*5)
	if err != nil {
		t.Error(err)
	}

	// Update source file
	host002Override := `
---
cpu_usage_idle_warn: 8
`
	f, err := os.Create(filepath.Join(dir, "host/host002.yml"))
	if err != nil {
		t.Fatal(err)
	}
	_, err = io.Copy(f, strings.NewReader(host002Override))
	if err != nil {
		t.Fatal(err)
	}
	f.Close()

	// reload
	s.Reload()

	// Write new points
	points = `test,host=host002,service=cart,region=us-east-1 value=2 0000000001`
	s.MustWrite("mydb", "myrp", points, v)

	exp = `{"series":[{"name":"test","tags":{"host":"host002","region":"us-east-1","service":"cart"},"columns":["time","cpu_usage_idle_crit","cpu_usage_idle_warn","value"],"values":[["1970-01-01T00:00:01Z",5,8,2]]}]}`
	err = s.HTTPGetRetry(endpoint, exp, 100, time.Millisecond*5)
	if err != nil {
		t.Error(err)
	}
}

func TestLogSessions_HeaderJSON(t *testing.T) {
	s, cli := OpenDefaultServer(t)
	defer s.Close()

	u := cli.BaseURL()
	u.Path = "/logs"
	req, err := http.NewRequest("GET", u.String(), nil)
	if err != nil {
		t.Fatal(err)
		return
	}

	req.Header.Add("Content-Type", "application/json")

	resp, err := http.DefaultClient.Do(req)
	if err != nil {
		t.Fatal(err)
		return
	}
	defer resp.Body.Close()

	if exp, got := "application/json; charset=utf-8", resp.Header.Get("Content-Type"); exp != got {
		t.Fatalf("expected: %v, got: %v\n", exp, got)
		return
	}

}

func TestLogSessions_HeaderGzip(t *testing.T) {
	s, cli := OpenDefaultServer(t)
	defer s.Close()

	u := cli.BaseURL()
	u.Path = "/logs"
	req, err := http.NewRequest("GET", u.String(), nil)
	if err != nil {
		t.Fatal(err)
		return
	}

	resp, err := http.DefaultClient.Do(req)
	if err != nil {
		t.Fatal(err)
		return
	}
	defer resp.Body.Close()

	if exp, got := "", resp.Header.Get("Content-Encoding"); exp != got {
		t.Fatalf("expected: %v, got: %v\n", exp, got)
		return
	}
}

func TestFluxTasks_Basic(t *testing.T) {
	conf := NewConfig(t)
	conf.FluxTask.Enabled = true
	conf.FluxTask.TaskRunInfluxDB = "none"
	s := OpenServer(conf)
	cli := Client(s)
	defer s.Close()

	// Check we can query empty tasks
	u := cli.BaseURL()
	basePath := "kapacitor/v1/api/v2/tasks"
	query := func(method string, path string, body string) string {
		u.Path = path
		t.Log("Querying: ", method, u.String())
		req, err := http.NewRequest(method, u.String(), bytes.NewBufferString(body))
		require.NoError(t, err)
		resp, err := http.DefaultClient.Do(req)
		require.NoError(t, err)
		defer resp.Body.Close()
		buf := bytes.Buffer{}
		_, err = io.Copy(&buf, resp.Body)
		require.NoError(t, err)
		return strings.Trim(buf.String(), "\n")
	}

	assert.Equal(t, `{"links":{"self":"/kapacitor/v1/api/v2/tasks?limit=100"},"tasks":[]}`, query("GET", basePath, ""))

	// Start a simple server. It listens on port and closes requestDone when finished.
	// This lets us create a task that uses the flux-native http.Post and assert that
	// flux is configured properly
	listener, err := net.Listen("tcp", "localhost:0")
	require.NoError(t, err)
	port := listener.Addr().(*net.TCPAddr).Port
	server := &http.Server{}
	requestStarted := make(chan struct{})
	requestStopped := make(chan struct{})
	go func() {
		server.Handler = http.HandlerFunc(func(w http.ResponseWriter, req *http.Request) {
			<-requestStarted
			<-requestStopped
		})
		server.Serve(listener)
	}()
	defer server.Close()

	// create a task, assert on the important parts of it
	fluxScript := fmt.Sprintf(`import "http"
option task = {concurrency: 1, name:"poster", every:1s}
http.post(url: "http://localhost:%d")
`, port)
	task := fmt.Sprintf(`{"status": "active", "description": "simple post", "flux": %q}`, fluxScript)
	createResp := make(map[string]interface{})
	require.NoError(t, json.Unmarshal([]byte(query("POST", basePath, task)), &createResp))
	id := createResp["id"].(string)
	assert.Equal(t, 16, len(id))
	assert.Contains(t, createResp, "orgID")
	assert.Equal(t, "", createResp["orgID"])
	assert.Equal(t, "poster", createResp["name"])
	logPath := fmt.Sprintf("/kapacitor/v1/api/v2/tasks/%s/logs", id)
	runPath := fmt.Sprintf("/kapacitor/v1/api/v2/tasks/%s/runs", id)
	selfPath := fmt.Sprintf("/kapacitor/v1/api/v2/tasks/%s", id)
	assert.Equal(t, map[string]interface{}{
		"logs": logPath,
		"runs": runPath,
		"self": selfPath,
	}, createResp["links"])

	t.Log("waiting for request")
	requestStarted <- struct{}{}

	// Request is now started (it hit our test server with a post) but can't finish - time to assert that we have runs and logs
	logResp := make(map[string]interface{})
	require.NoError(t, json.Unmarshal([]byte(query("GET", logPath, task)), &logResp))
	expectMessage := "Started task from script:"
	assert.Equal(t, expectMessage, logResp["events"].([]interface{})[0].(map[string]interface{})["message"].(string)[:len(expectMessage)])

	runResp := make(map[string]interface{})
	require.NoError(t, json.Unmarshal([]byte(query("GET", runPath, task)), &runResp))
	assert.Equal(t, map[string]interface{}{
		"task": selfPath,
		"self": runPath,
	}, runResp["links"])

	// stop blocking the server
	close(requestStarted)
	close(requestStopped)

	// Assert that we can really update a task
	query("PATCH", selfPath, `{"every": "10m"}`)
	getResp := make(map[string]interface{})
	require.NoError(t, json.Unmarshal([]byte(query("GET", selfPath, task)), &getResp))
	assert.Equal(t, getResp["every"], "10m")

	// Assert that when we delete a task it goes away
	query("DELETE", selfPath, "")
	assert.Equal(t, `{"links":{"self":"/kapacitor/v1/api/v2/tasks?limit=100"},"tasks":[]}`, query("GET", basePath, ""))

}

func compareListIgnoreOrder(got, exp []interface{}, cmpF func(got, exp interface{}) bool) error {
	if len(got) != len(exp) {
		return fmt.Errorf("unequal lists ignoring order:\ngot\n%s\nexp\n%s\n", spew.Sdump(got), spew.Sdump(exp))
	}

	if cmpF == nil {
		cmpF = func(got, exp interface{}) bool {
			if !reflect.DeepEqual(got, exp) {
				return false
			}
			return true
		}
	}

	for _, e := range exp {
		found := false
		for _, g := range got {
			if cmpF(g, e) {
				found = true
				break
			}
		}
		if !found {
			return fmt.Errorf("unequal lists ignoring order:\ngot\n%s\nexp\n%s\n", spew.Sdump(got), spew.Sdump(exp))
		}
	}
	return nil
}

func TestServer_Authenticate_Fail_Enterprise(t *testing.T) {
	t.Parallel()
	conf := NewConfig(t)
	conf.Auth = auth.NewEnabledConfig()
	conf.HTTP.AuthEnabled = true
	s := OpenServer(conf)
	defer s.Close()
	cli, err := client.New(client.Config{
		URL: s.URL(),
	})
	if err != nil {
		t.Fatal(err)
	}
	_, _, err = cli.Ping()
	if err == nil {
		t.Error("expected authentication error")
	} else if exp, got := "unable to parse authentication credentials", err.Error(); got != exp {
		t.Errorf("unexpected error message: got %q exp %q", got, exp)
	}
}

func TestServer_Authenticate_User_Enterprise(t *testing.T) {
	t.Parallel()
	conf := NewConfig(t)
	conf.Auth = auth.NewEnabledConfig()
	conf.HTTP.AuthEnabled = true
	s := OpenServer(conf)
	defer s.Close()
	s.AuthService.(*auth.Service).CreateUser("root", "kapacitor", true, nil)
	cli, err := client.New(client.Config{
		URL: s.URL(),
		Credentials: &client.Credentials{
			Method:   client.UserAuthentication,
			Username: "root",
			Password: "kapacitor",
		},
	})
	if err != nil {
		t.Fatal(err)
	}

	if _, err := cli.CreateUser(client.CreateUserOptions{
		Name:     "bob",
		Password: "secret",
		Type:     client.AdminUser,
	}); err != nil {
		t.Fatal(err)
	}
	if err := s.PingAsUser("bob", "secret"); err != nil {
		t.Fatal(err)
	}
}

func TestServer_Authenticate_Bearer_Fail_Enterprise(t *testing.T) {
	t.Parallel()
	secret := "secret"
	// Create a new token object, specifying signing method and the claims
	// you would like it to contain.
	token := jwt.NewWithClaims(jwt.SigningMethodHS512, jwt.MapClaims{
		"username": "bob",
		"exp":      time.Now().Add(10 * time.Second).Unix(),
	})

	// Sign and get the complete encoded token as a string using the secret
	tokenString, err := token.SignedString([]byte(secret))
	if err != nil {
		t.Fatal(err)
	}

	conf := NewConfig(t)
	conf.Auth = auth.NewEnabledConfig()
	conf.HTTP.AuthEnabled = true
	// Use a different secret so the token is invalid
	conf.HTTP.SharedSecret = secret + "extra secret"
	s := OpenServer(conf)
	defer s.Close()
	cli, err := client.New(client.Config{
		URL: s.URL(),
		Credentials: &client.Credentials{
			Method: client.BearerAuthentication,
			Token:  tokenString,
		},
	})
	if err != nil {
		t.Fatal(err)
	}
	_, _, err = cli.Ping()
	if err == nil {
		t.Error("expected authentication error")
	} else if exp, got := "invalid token: signature is invalid", err.Error(); got != exp {
		t.Errorf("unexpected error message: got %q exp %q", got, exp)
	}
}

func TestServer_Authenticate_Bearer_Expired_Enteprise(t *testing.T) {
	t.Parallel()
	secret := "secret"
	// Create a new token object, specifying signing method and the claims
	// you would like it to contain.
	token := jwt.NewWithClaims(jwt.SigningMethodHS512, jwt.MapClaims{
		"username": "bob",
		"exp":      time.Now().Add(-10 * time.Second).Unix(),
	})

	// Sign and get the complete encoded token as a string using the secret
	tokenString, err := token.SignedString([]byte(secret))
	if err != nil {
		t.Fatal(err)
	}

	conf := NewConfig(t)
	conf.HTTP.AuthEnabled = true
	conf.HTTP.SharedSecret = secret
	s := OpenServer(conf)
	defer s.Close()
	cli, err := client.New(client.Config{
		URL: s.URL(),
		Credentials: &client.Credentials{
			Method: client.BearerAuthentication,
			Token:  tokenString,
		},
	})
	if err != nil {
		t.Fatal(err)
	}
	_, _, err = cli.Ping()
	if err == nil {
		t.Error("expected authentication error")
	} else if exp, got := "invalid token: Token is expired", err.Error(); got != exp {
		t.Errorf("unexpected error message: got %q exp %q", got, exp)
	}
}

func TestServer_Authenticate_Bearer_Enterprise(t *testing.T) {
	t.Parallel()
	secret := "secret"
	// Create a new token object, specifying signing method and the claims
	// you would like it to contain.
	token := jwt.NewWithClaims(jwt.SigningMethodHS512, jwt.MapClaims{
		"username": "bob",
		"exp":      time.Now().Add(time.Minute).Unix(),
	})

	// Sign and get the complete encoded token as a string using the secret
	tokenString, err := token.SignedString([]byte(secret))
	if err != nil {
		t.Fatal(err)
	}

	conf := NewConfig(t)
	conf.Auth = auth.NewEnabledConfig()
	conf.HTTP.AuthEnabled = true
	conf.HTTP.SharedSecret = secret
	s := OpenServer(conf)
	defer s.Close()
	s.AuthService.(*auth.Service).CreateUser("root", "kapacitor", true, nil)
	cli, err := client.New(client.Config{
		URL: s.URL(),
		Credentials: &client.Credentials{
			Method:   client.UserAuthentication,
			Username: "root",
			Password: "kapacitor",
		},
	})
	if err != nil {
		t.Fatal(err)
	}

	if _, err := cli.CreateUser(client.CreateUserOptions{
		Name:     "bob",
		Password: "secret",
		Type:     client.AdminUser,
	}); err != nil {
		t.Fatal(err)
	}
	if err := s.PingWithToken(tokenString); err != nil {
		t.Fatal(err)
	}
}

func TestServer_Authenticate_Bearer_PermissionDenied(t *testing.T) {
	t.Parallel()
	secret := "secret"
	// Create a new token object, specifying signing method and the claims
	// you would like it to contain.
	token := jwt.NewWithClaims(jwt.SigningMethodHS512, jwt.MapClaims{
		"username": "bob",
		"exp":      time.Now().Add(time.Minute).Unix(),
	})

	// Sign and get the complete encoded token as a string using the secret
	tokenString, err := token.SignedString([]byte(secret))
	if err != nil {
		t.Fatal(err)
	}

	conf := NewConfig(t)
	conf.Auth = auth.NewEnabledConfig()
	conf.HTTP.AuthEnabled = true
	conf.HTTP.SharedSecret = secret
	s := OpenServer(conf)
	defer s.Close()
	s.AuthService.(*auth.Service).CreateUser("root", "kapacitor", true, nil)
	cli, err := client.New(client.Config{
		URL: s.URL(),
		Credentials: &client.Credentials{
			Method:   client.UserAuthentication,
			Username: "root",
			Password: "kapacitor",
		},
	})
	if err != nil {
		t.Fatal(err)
	}

	if _, err := cli.CreateUser(client.CreateUserOptions{
		Name:     "bob",
		Password: "secret",
		Type:     client.NormalUser,
		Permissions: []client.Permission{
			client.WritePointsPermission,
		},
	}); err != nil {
		t.Fatal(err)
	}
	if bobsCLI, err := client.New(client.Config{
		URL: s.URL(),
		Credentials: &client.Credentials{
			Method: client.BearerAuthentication,
			Token:  tokenString,
		},
	}); err != nil {
		t.Fatal(err)
	} else {
		// Ping is allowed
		if _, version, err := bobsCLI.Ping(); err != nil {
			t.Fatal(err)
		} else if version != "testServer" {
			t.Fatal("unexpected version", version)
		}
		// Delete user is not allowed
		if err := bobsCLI.DeleteUser(bobsCLI.UserLink("root")); err == nil {
			t.Fatal("expected permission denied error")
		} else if got, exp := err.Error(), `user bob does not have "delete" privilege for API endpoint "/kapacitor/v1/users/root"`; got != exp {
			t.Errorf("unexpected error message: got %s exp %s", got, exp)
		}
	}
}

func TestServer_Authenticate_User_PermissionDenied(t *testing.T) {
	t.Parallel()
	conf := NewConfig(t)
	conf.Auth = auth.NewEnabledConfig()
	conf.HTTP.AuthEnabled = true
	s := OpenServer(conf)
	defer s.Close()
	s.AuthService.(*auth.Service).CreateUser("root", "kapacitor", true, nil)
	cli, err := client.New(client.Config{
		URL: s.URL(),
		Credentials: &client.Credentials{
			Method:   client.UserAuthentication,
			Username: "root",
			Password: "kapacitor",
		},
	})
	if err != nil {
		t.Fatal(err)
	}

	if _, err := cli.CreateUser(client.CreateUserOptions{
		Name:     "bob",
		Password: "secret",
		Type:     client.NormalUser,
		Permissions: []client.Permission{
			client.WritePointsPermission,
		},
	}); err != nil {
		t.Fatal(err)
	}
	if bobsCLI, err := client.New(client.Config{
		URL: s.URL(),
		Credentials: &client.Credentials{
			Method:   client.UserAuthentication,
			Username: "bob",
			Password: "secret",
		},
	}); err != nil {
		t.Fatal(err)
	} else {
		// Ping is allowed
		if _, version, err := bobsCLI.Ping(); err != nil {
			t.Fatal(err)
		} else if version != "testServer" {
			t.Fatal("unexpected version", version)
		}
		// Delete user is not allowed
		if err := bobsCLI.DeleteUser(bobsCLI.UserLink("root")); err == nil {
			t.Fatal("expected permission denied error")
		} else if got, exp := err.Error(), `user bob does not have "delete" privilege for API endpoint "/kapacitor/v1/users/root"`; got != exp {
			t.Errorf("unexpected error message: got %s exp %s", got, exp)
		}
	}
}

func TestServer_Authenticate_User_Multiple(t *testing.T) {
	t.Parallel()
	conf := NewConfig(t)
	conf.Auth = auth.NewEnabledConfig()
	conf.HTTP.AuthEnabled = true
	s := OpenServer(conf)
	defer s.Close()
	s.AuthService.(*auth.Service).CreateUser("root", "kapacitor", true, nil)
	cli, err := client.New(client.Config{
		URL: s.URL(),
		Credentials: &client.Credentials{
			Method:   client.UserAuthentication,
			Username: "root",
			Password: "kapacitor",
		},
	})
	if err != nil {
		t.Fatal(err)
	}

	if _, err := cli.CreateUser(client.CreateUserOptions{
		Name:     "bob",
		Password: "secret",
		Type:     client.NormalUser,
		Permissions: []client.Permission{
			client.WritePointsPermission,
		},
	}); err != nil {
		t.Fatal(err)
	}
	if bobsCLI, err := client.New(client.Config{
		URL: s.URL(),
		Credentials: &client.Credentials{
			Method:   client.UserAuthentication,
			Username: "bob",
			Password: "secret",
		},
	}); err != nil {
		t.Fatal(err)
	} else {
		count := 10
		for i := 0; i < count; i++ {
			// Ping is allowed
			if _, version, err := bobsCLI.Ping(); err != nil {
				t.Fatal(err)
			} else if version != "testServer" {
				t.Fatal("unexpected version", version)
			}
			// Delete user is not allowed
			if err := bobsCLI.DeleteUser(bobsCLI.UserLink("root")); err == nil {
				t.Fatal("expected permission denied error")
			} else if got, exp := err.Error(), `user bob does not have "delete" privilege for API endpoint "/kapacitor/v1/users/root"`; got != exp {
				t.Errorf("unexpected error message: got %s exp %s", got, exp)
			}
		}
	}
}

func TestServer_UpdateUser_EmptyPermissions(t *testing.T) {
	t.Parallel()
	config := NewConfig(t)
	config.Auth = auth.NewEnabledConfig()
	s := OpenServer(config)
	cli := Client(s)
	defer s.Close()

	username := "bob"
	utype := client.NormalUser
	permissions := []client.Permission{
		client.APIPermission,
	}
	user, err := cli.CreateUser(client.CreateUserOptions{
		Name:        username,
		Password:    "hunter2",
		Type:        utype,
		Permissions: permissions,
	})
	if err != nil {
		t.Fatal(err)
	}
	if got, exp := user.Name, username; got != exp {
		t.Fatalf("unexpected username got %s exp %s", got, exp)
	}
	if got, exp := user.Link.Href, "/kapacitor/v1/users/bob"; got != exp {
		t.Fatalf("unexpected link got %s exp %s", got, exp)
	}
	if got, exp := user.Type, utype; got != exp {
		t.Fatalf("unexpected type got %v exp %v", got, exp)
	}
	if !reflect.DeepEqual(user.Permissions, permissions) {
		t.Fatalf("unexpected permissions got %s exp %s", user.Permissions, permissions)
	}

	user, err = cli.UpdateUser(user.Link, client.UpdateUserOptions{
		Permissions: []client.Permission{},
	})
	if err != nil {
		t.Fatal(err)
	}

	user, err = cli.User(user.Link)
	if err != nil {
		t.Fatal(err)
	}
	if got, exp := user.Name, username; got != exp {
		t.Fatalf("unexpected username got %s exp %s", got, exp)
	}
	if got, exp := user.Link.Href, "/kapacitor/v1/users/bob"; got != exp {
		t.Fatalf("unexpected link got %s exp %s", got, exp)
	}
	if got, exp := user.Type, utype; got != exp {
		t.Fatalf("unexpected type got %v exp %v", got, exp)
	}
	if got, exp := len(user.Permissions), 0; got != exp {
		t.Fatalf("unexpected permission count got %d exp %d", got, exp)
	}
}

func TestServer_UpdateUser_Password_IgnorePerms(t *testing.T) {
	t.Parallel()
	config := NewConfig(t)
	config.Auth = auth.NewEnabledConfig()
	s := OpenServer(config)
	cli := Client(s)
	defer s.Close()

	username := "bob"
	utype := client.NormalUser
	password := "hunter2"
	permissions := []client.Permission{client.WritePointsPermission}
	user, err := cli.CreateUser(client.CreateUserOptions{
		Name:        username,
		Password:    password,
		Type:        utype,
		Permissions: permissions,
	})
	if err != nil {
		t.Fatal(err)
	}
	if err := s.PingAsUser(username, password); err != nil {
		t.Fatal(err)
	}
	if got, exp := user.Name, username; got != exp {
		t.Fatalf("unexpected username got %s exp %s", got, exp)
	}
	if got, exp := user.Link.Href, "/kapacitor/v1/users/bob"; got != exp {
		t.Fatalf("unexpected link got %s exp %s", got, exp)
	}
	if got, exp := user.Type, utype; got != exp {
		t.Fatalf("unexpected type got %v exp %v", got, exp)
	}
	if !reflect.DeepEqual(user.Permissions, permissions) {
		t.Fatalf("unexpected permissions got %s exp %s", user.Permissions, permissions)
	}

	// Update password only, permissions should remain the same.
	password = "*******"
	user, err = cli.UpdateUser(user.Link, client.UpdateUserOptions{
		Password: password,
	})
	if err != nil {
		t.Fatal(err)
	}
	if err := s.PingAsUser(username, password); err != nil {
		t.Fatal(err)
	}

	user, err = cli.User(user.Link)
	if err != nil {
		t.Fatal(err)
	}
	if got, exp := user.Name, username; got != exp {
		t.Fatalf("unexpected username got %s exp %s", got, exp)
	}
	if got, exp := user.Link.Href, "/kapacitor/v1/users/bob"; got != exp {
		t.Fatalf("unexpected link got %s exp %s", got, exp)
	}
	if got, exp := user.Type, utype; got != exp {
		t.Fatalf("unexpected type got %v exp %v", got, exp)
	}
	if !reflect.DeepEqual(user.Permissions, permissions) {
		t.Fatalf("unexpected permissions got %s exp %s", user.Permissions, permissions)
	}
}

func TestServer_UpdateUser_Type(t *testing.T) {
	t.Parallel()
	config := NewConfig(t)
	config.Auth = auth.NewEnabledConfig()
	s := OpenServer(config)
	cli := Client(s)
	defer s.Close()

	username := "bob"
	utype := client.AdminUser
	user, err := cli.CreateUser(client.CreateUserOptions{
		Name:     username,
		Password: "hunter2",
		Type:     utype,
	})
	if err != nil {
		t.Fatal(err)
	}
	if got, exp := user.Name, username; got != exp {
		t.Fatalf("unexpected username got %s exp %s", got, exp)
	}
	if got, exp := user.Link.Href, "/kapacitor/v1/users/bob"; got != exp {
		t.Fatalf("unexpected link got %s exp %s", got, exp)
	}
	if got, exp := user.Type, utype; got != exp {
		t.Fatalf("unexpected type got %v exp %v", got, exp)
	}
	if got, exp := len(user.Permissions), 0; got != exp {
		t.Fatalf("unexpected permission count got %d exp %d", got, exp)
	}

	utype = client.NormalUser
	user, err = cli.UpdateUser(user.Link, client.UpdateUserOptions{
		Type: utype,
	})
	if err != nil {
		t.Fatal(err)
	}

	user, err = cli.User(user.Link)
	if err != nil {
		t.Fatal(err)
	}
	if got, exp := user.Name, username; got != exp {
		t.Fatalf("unexpected username got %s exp %s", got, exp)
	}
	if got, exp := user.Link.Href, "/kapacitor/v1/users/bob"; got != exp {
		t.Fatalf("unexpected link got %s exp %s", got, exp)
	}
	if got, exp := user.Type, utype; got != exp {
		t.Fatalf("unexpected type got %v exp %v", got, exp)
	}
	if got, exp := len(user.Permissions), 0; got != exp {
		t.Fatalf("unexpected permission count got %d exp %d", got, exp)
	}
}

func TestServer_DeleteUser(t *testing.T) {
	t.Parallel()
	config := NewConfig(t)
	config.Auth = auth.NewEnabledConfig()
	s := OpenServer(config)
	cli := Client(s)
	defer s.Close()

	username := "bob"
	utype := client.AdminUser
	user, err := cli.CreateUser(client.CreateUserOptions{
		Name:     username,
		Password: "hunter2",
		Type:     utype,
	})
	if err != nil {
		t.Fatal(err)
	}
	if got, exp := user.Name, username; got != exp {
		t.Fatalf("unexpected username got %s exp %s", got, exp)
	}
	if got, exp := user.Link.Href, "/kapacitor/v1/users/bob"; got != exp {
		t.Fatalf("unexpected link got %s exp %s", got, exp)
	}
	if got, exp := user.Type, utype; got != exp {
		t.Fatalf("unexpected type got %v exp %v", got, exp)
	}
	if got, exp := len(user.Permissions), 0; got != exp {
		t.Fatalf("unexpected permission count got %d exp %d", got, exp)
	}

	if err := cli.DeleteUser(user.Link); err != nil {
		t.Fatal(err)
	}

	if _, err := cli.User(user.Link); err == nil {
		t.Fatal("expected error for non existent user")
	}
}
func TestServer_ListUsers(t *testing.T) {
	t.Parallel()
	config := NewConfig(t)
	config.Auth = auth.NewEnabledConfig()
	s := OpenServer(config)
	cli := Client(s)
	defer s.Close()

	utype := client.NormalUser
	permissions := []client.Permission{
		client.APIPermission,
	}
	count := 20
	for i := 0; i < count; i++ {
		username := fmt.Sprintf("bob%02d", i)
		user, err := cli.CreateUser(client.CreateUserOptions{
			Name:        username,
			Password:    "hunter2",
			Type:        utype,
			Permissions: permissions,
		})
		if err != nil {
			t.Fatal(err)
		}
		if got, exp := user.Name, username; got != exp {
			t.Fatalf("unexpected username got %s exp %s", got, exp)
		}
		if got, exp := user.Link.Href, fmt.Sprintf("/kapacitor/v1/users/%s", username); got != exp {
			t.Fatalf("unexpected link got %s exp %s", got, exp)
		}
		if got, exp := user.Type, utype; got != exp {
			t.Fatalf("unexpected type got %v exp %v", got, exp)
		}
		if !reflect.DeepEqual(user.Permissions, permissions) {
			t.Fatalf("unexpected permissions got %s exp %s", user.Permissions, permissions)
		}
	}

	// List only bob* users, aka exclude the root user
	users, err := cli.ListUsers(&client.ListUsersOptions{
		Pattern: "bob*",
	})
	if err != nil {
		t.Fatal(err)
	}
	if got, exp := len(users), count; got != exp {
		t.Fatalf("unexpected user count got %d exp %d", got, exp)
	}
	for i, user := range users {
		username := fmt.Sprintf("bob%02d", i)
		if got, exp := user.Name, username; got != exp {
			t.Fatalf("unexpected username got %s exp %s", got, exp)
		}
		if got, exp := user.Link.Href, fmt.Sprintf("/kapacitor/v1/users/%s", username); got != exp {
			t.Fatalf("unexpected link got %s exp %s", got, exp)
		}
		if got, exp := user.Type, utype; got != exp {
			t.Fatalf("unexpected type got %v exp %v", got, exp)
		}
		if !reflect.DeepEqual(user.Permissions, permissions) {
			t.Fatalf("unexpected permissions got %s exp %s", user.Permissions, permissions)
		}
	}

	// List only bob1* users at +2 offset
	users, err = cli.ListUsers(&client.ListUsersOptions{
		Pattern: "bob1*",
		Fields:  []string{"type"},
		Offset:  2,
	})
	if err != nil {
		t.Fatal(err)
	}
	if got, exp := len(users), 8; got != exp {
		t.Fatalf("unexpected user count got %d exp %d", got, exp)
	}
	for i, user := range users {
		username := fmt.Sprintf("bob%02d", i+12)
		if got, exp := user.Name, username; got != exp {
			t.Fatalf("unexpected username got %s exp %s", got, exp)
		}
		if got, exp := user.Link.Href, fmt.Sprintf("/kapacitor/v1/users/%s", username); got != exp {
			t.Fatalf("unexpected link got %s exp %s", got, exp)
		}
		if got, exp := user.Type, utype; got != exp {
			t.Fatalf("unexpected type got %v exp %v", got, exp)
		}
	}
}<|MERGE_RESOLUTION|>--- conflicted
+++ resolved
@@ -43,14 +43,11 @@
 	"github.com/influxdata/kapacitor/server"
 	"github.com/influxdata/kapacitor/services/alert/alerttest"
 	"github.com/influxdata/kapacitor/services/alerta/alertatest"
-<<<<<<< HEAD
 	"github.com/influxdata/kapacitor/services/auth"
 	"github.com/influxdata/kapacitor/services/auth/meta"
 	"github.com/influxdata/kapacitor/services/bigpanda/bigpandatest"
 	"github.com/influxdata/kapacitor/services/discord/discordtest"
-=======
 	"github.com/influxdata/kapacitor/services/alertmanager/alertmanagertest"
->>>>>>> f28e4852
 	"github.com/influxdata/kapacitor/services/hipchat/hipchattest"
 	"github.com/influxdata/kapacitor/services/httppost"
 	"github.com/influxdata/kapacitor/services/httppost/httpposttest"
@@ -9729,11 +9726,15 @@
 			},
 		},
 		{
-<<<<<<< HEAD
+			service: "alertmanager",
+			options: client.ServiceTestOptions{},
+			exp: client.ServiceTestResult{
+				Success: false,
+				Message: "service is not enabled",
+			},
+		},
+		{
 			service: "bigpanda",
-=======
-			service: "alertmanager",
->>>>>>> f28e4852
 			options: client.ServiceTestOptions{},
 			exp: client.ServiceTestResult{
 				Success: false,
@@ -10566,7 +10567,6 @@
 		},
 		{
 			handler: client.TopicHandler{
-<<<<<<< HEAD
 				Kind: "bigpanda",
 				Options: map[string]interface{}{
 					"app-key": "my-app-key-123456",
@@ -10643,7 +10643,8 @@
 				}}
 				if !reflect.DeepEqual(exp, got) {
 					return fmt.Errorf("unexpected discord request:\nexp\n%+v\ngot\n%+v\n", exp, got)
-=======
+		{
+			handler: client.TopicHandler{
 				Kind: "alertmanager",
 				Options: map[string]interface{}{
 				},
@@ -10666,7 +10667,6 @@
 				}}
 				if !reflect.DeepEqual(exp, got) {
 					return fmt.Errorf("unexpected alertmanager request:\nexp\n%+v\ngot\n%+v\n", exp, got)
->>>>>>> f28e4852
 				}
 				return nil
 			},
