--- conflicted
+++ resolved
@@ -24,9 +24,6 @@
 /tickfmt
 /tickdoc
 
-<<<<<<< HEAD
 # Ignore go vendor directory
 /vendor
-=======
-.idea
->>>>>>> f28e4852
+.idea