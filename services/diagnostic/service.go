package diagnostic

import (
	"bytes"
	"errors"
	"io"
	"os"
	"path"
	"strings"
	"sync"
)

type nopCloser struct {
	f io.Writer
}

func (c *nopCloser) Write(b []byte) (int, error) { return c.f.Write(b) }
func (c *nopCloser) Close() error                { return nil }

type Service struct {
	c Config

	Logger Logger

	f      io.WriteCloser
	stdout io.Writer
	stderr io.Writer

	SessionService *SessionService

	levelMu sync.RWMutex
	level   string
}

func NewService(c Config, stdout, stderr io.Writer) *Service {
	return &Service{
		c:      c,
		stdout: stdout,
		stderr: stderr,
	}
}

func BootstrapMainHandler() *CmdHandler {
	s := NewService(NewConfig(), nil, os.Stderr)
	// Should never error
	_ = s.Open()

	return s.NewCmdHandler()
}

func (s *Service) SetLogLevelFromName(lvl string) error {
	s.levelMu.Lock()
	defer s.levelMu.Unlock()
	level := strings.ToUpper(lvl)
	switch level {
	case "INFO", "ERROR", "DEBUG":
		s.level = level
	default:
		return errors.New("invalid log level")
	}

	return nil
}

func logLevelFromName(lvl string) Level {
	var level Level
	switch lvl {
	case "INFO", "info":
		level = InfoLevel
	case "ERROR", "error":
		level = ErrorLevel
	case "DEBUG", "debug":
		level = DebugLevel
	}

	return level
}

func (s *Service) Open() error {
	s.levelMu.Lock()
	s.level = s.c.Level
	s.levelMu.Unlock()

	levelF := func(lvl Level) bool {
		s.levelMu.RLock()
		defer s.levelMu.RUnlock()
		return lvl >= logLevelFromName(s.level)
	}

	switch s.c.File {
	case "STDERR":
		s.f = &nopCloser{f: s.stderr}
	case "STDOUT":
		s.f = &nopCloser{f: s.stdout}
	default:
		dir := path.Dir(s.c.File)
		if _, err := os.Stat(dir); os.IsNotExist(err) {
			err := os.MkdirAll(dir, 0755)
			if err != nil {
				return err
			}
		}

		f, err := os.OpenFile(s.c.File, os.O_CREATE|os.O_WRONLY|os.O_APPEND, 0640)
		if err != nil {
			return err
		}
		s.f = f
	}

	l := NewServerLogger(s.f)
	l.SetLevelF(levelF)

	s.SessionService = NewSessionService()

	s.Logger = NewMultiLogger(
		l,
		s.SessionService.NewLogger(),
	)

	s.SessionService.SetDiagnostic(s.NewSessionHandler())

	return nil
}

func (s *Service) Close() error {
	if s.f != nil {
		return s.f.Close()
	}
	return nil
}

func (s *Service) NewSideloadHandler() *SideloadHandler {
	return &SideloadHandler{
		l: s.Logger.With(String("service", "sideload")),
	}
}

func (s *Service) NewVictorOpsHandler() *VictorOpsHandler {
	return &VictorOpsHandler{
		l: s.Logger.With(String("service", "victorops")),
	}
}

func (s *Service) NewSlackHandler() *SlackHandler {
	return &SlackHandler{
		l: s.Logger.With(String("service", "slack")),
	}
}

func (s *Service) NewTaskStoreHandler() *TaskStoreHandler {
	return &TaskStoreHandler{
		l: s.Logger.With(String("service", "task_store")),
	}
}

func (s *Service) NewReportingHandler() *ReportingHandler {
	return &ReportingHandler{
		l: s.Logger.With(String("service", "reporting")),
	}
}

func (s *Service) NewStorageHandler() *StorageHandler {
	return &StorageHandler{
		l: s.Logger.With(String("service", "storage")),
	}
}

func (s *Service) NewHTTPDHandler() *HTTPDHandler {
	return &HTTPDHandler{
		l: s.Logger.With(String("service", "http")),
	}
}

func (s *Service) NewAlertaHandler() *AlertaHandler {
	return &AlertaHandler{
		l: s.Logger.With(String("service", "alerta")),
	}
}

func (s *Service) NewKapacitorHandler() *KapacitorHandler {
	return &KapacitorHandler{
		l: s.Logger.With(String("service", "kapacitor")),
	}
}

func (s *Service) NewAlertServiceHandler() *AlertServiceHandler {
	return &AlertServiceHandler{
		L: s.Logger.With(String("service", "alert")),
	}
}

func (s *Service) NewHipChatHandler() *HipChatHandler {
	return &HipChatHandler{
		l: s.Logger.With(String("service", "hipchat")),
	}
}

func (s *Service) NewPagerDutyHandler() *PagerDutyHandler {
	return &PagerDutyHandler{
		l: s.Logger.With(String("service", "pagerduty")),
	}
}

func (s *Service) NewSMTPHandler() *SMTPHandler {
	return &SMTPHandler{
		l: s.Logger.With(String("service", "smtp")),
	}
}

func (s *Service) NewUDFServiceHandler() *UDFServiceHandler {
	return &UDFServiceHandler{
		l: s.Logger.With(String("service", "udf")),
	}
}

func (s *Service) NewOpsGenieHandler() *OpsGenieHandler {
	return &OpsGenieHandler{
		l: s.Logger.With(String("service", "opsgenie")),
	}
}

func (s *Service) NewPushoverHandler() *PushoverHandler {
	return &PushoverHandler{
		l: s.Logger.With(String("service", "pushover")),
	}
}

func (s *Service) NewHTTPPostHandler() *HTTPPostHandler {
	return &HTTPPostHandler{
		l: s.Logger.With(String("service", "httppost")),
	}
}

func (s *Service) NewSensuHandler() *SensuHandler {
	return &SensuHandler{
		l: s.Logger.With(String("service", "sensu")),
	}
}

func (s *Service) NewSNMPTrapHandler() *SNMPTrapHandler {
	return &SNMPTrapHandler{
		l: s.Logger.With(String("service", "snmp")),
	}
}

func (s *Service) NewTelegramHandler() *TelegramHandler {
	return &TelegramHandler{
		l: s.Logger.With(String("service", "telegram")),
	}
}

func (s *Service) NewMQTTHandler() *MQTTHandler {
	return &MQTTHandler{
		l: s.Logger.With(String("service", "mqtt")),
	}
}

func (s *Service) NewTalkHandler() *TalkHandler {
	return &TalkHandler{
		l: s.Logger.With(String("service", "talk")),
	}
}

func (s *Service) NewConfigOverrideHandler() *ConfigOverrideHandler {
	return &ConfigOverrideHandler{
		l: s.Logger.With(String("service", "config-override")),
	}
}

func (s *Service) NewServerHandler() *ServerHandler {
	return &ServerHandler{
		l: s.Logger.With(String("source", "srv")),
	}
}

func (s *Service) NewReplayHandler() *ReplayHandler {
	return &ReplayHandler{
		l: s.Logger.With(String("service", "replay")),
	}
}

func (s *Service) NewK8sHandler() *K8sHandler {
	return &K8sHandler{
		l: s.Logger.With(String("service", "kubernetes")),
	}
}

func (s *Service) NewSwarmHandler() *SwarmHandler {
	return &SwarmHandler{
		l: s.Logger.With(String("service", "swarm")),
	}
}

func (s *Service) NewEC2Handler() *EC2Handler {
	return &EC2Handler{
		l: s.logger.With(String("service", "ec2")),
	}
}

func (s *Service) NewDeadmanHandler() *DeadmanHandler {
	return &DeadmanHandler{
		l: s.Logger.With(String("service", "deadman")),
	}
}

func (s *Service) NewNoAuthHandler() *NoAuthHandler {
	return &NoAuthHandler{
		l: s.Logger.With(String("service", "noauth")),
	}
}

func (s *Service) NewStatsHandler() *StatsHandler {
	return &StatsHandler{
		l: s.Logger.With(String("service", "stats")),
	}
}

func (s *Service) NewUDPHandler() *UDPHandler {
	return &UDPHandler{
		l: s.Logger.With(String("service", "udp")),
	}
}

func (s *Service) NewInfluxDBHandler() *InfluxDBHandler {
	return &InfluxDBHandler{
		l: s.Logger.With(String("service", "influxdb")),
	}
}

func (s *Service) NewScraperHandler() *ScraperHandler {
	return &ScraperHandler{
		l:   s.Logger.With(String("service", "scraper")),
		buf: bytes.NewBuffer(nil),
	}
}

func (s *Service) NewAzureHandler() *ScraperHandler {
	return &ScraperHandler{
		l:   s.Logger.With(String("service", "azure")),
		buf: bytes.NewBuffer(nil),
	}
}

func (s *Service) NewConsulHandler() *ScraperHandler {
	return &ScraperHandler{
		l:   s.Logger.With(String("service", "consul")),
		buf: bytes.NewBuffer(nil),
	}
}

func (s *Service) NewDNSHandler() *ScraperHandler {
	return &ScraperHandler{
		l:   s.Logger.With(String("service", "dns")),
		buf: bytes.NewBuffer(nil),
	}
}

<<<<<<< HEAD
func (s *Service) NewEC2Handler() *ScraperHandler {
	return &ScraperHandler{
		l:   s.Logger.With(String("service", "ec2")),
		buf: bytes.NewBuffer(nil),
	}
}

=======
>>>>>>> 7bc1ac1e
func (s *Service) NewFileDiscoveryHandler() *ScraperHandler {
	return &ScraperHandler{
		l:   s.Logger.With(String("service", "file-discovery")),
		buf: bytes.NewBuffer(nil),
	}
}

func (s *Service) NewGCEHandler() *ScraperHandler {
	return &ScraperHandler{
		l:   s.Logger.With(String("service", "gce")),
		buf: bytes.NewBuffer(nil),
	}
}

func (s *Service) NewMarathonHandler() *ScraperHandler {
	return &ScraperHandler{
		l:   s.Logger.With(String("service", "marathon")),
		buf: bytes.NewBuffer(nil),
	}
}

func (s *Service) NewNerveHandler() *ScraperHandler {
	return &ScraperHandler{
		l:   s.Logger.With(String("service", "nerve")),
		buf: bytes.NewBuffer(nil),
	}
}

func (s *Service) NewServersetHandler() *ScraperHandler {
	return &ScraperHandler{
		l:   s.Logger.With(String("service", "serverset")),
		buf: bytes.NewBuffer(nil),
	}
}

func (s *Service) NewStaticDiscoveryHandler() *ScraperHandler {
	return &ScraperHandler{
		l:   s.Logger.With(String("service", "static-discovery")),
		buf: bytes.NewBuffer(nil),
	}
}

func (s *Service) NewTritonHandler() *ScraperHandler {
	return &ScraperHandler{
		l:   s.Logger.With(String("service", "triton")),
		buf: bytes.NewBuffer(nil),
	}
}

func (s *Service) NewStaticLevelHandler(level string, service string) (*StaticLevelHandler, error) {
	var ll logLevel

	switch level {
	case "debug":
		ll = llDebug
	case "error":
		ll = llError
	case "info":
		ll = llInfo
	default:
		ll = llInvalid
	}

	if ll == llInvalid {
		return nil, errors.New("invalid log level")
	}

	return &StaticLevelHandler{
		l:     s.Logger.With(String("service", service)),
		level: ll,
	}, nil
}

func (s *Service) NewCmdHandler() *CmdHandler {
	return &CmdHandler{
		l: s.Logger.With(String("service", "run")),
	}
}

func (s *Service) NewSessionHandler() *SessionHandler {
	return &SessionHandler{
		l: s.Logger.With(String("service", "sessions")),
	}
}

func (s *Service) NewLoadHandler() *LoadHandler {
	return &LoadHandler{
		l: s.Logger.With(String("service", "load")),
	}
}<|MERGE_RESOLUTION|>--- conflicted
+++ resolved
@@ -294,7 +294,10 @@
 
 func (s *Service) NewEC2Handler() *EC2Handler {
 	return &EC2Handler{
-		l: s.logger.With(String("service", "ec2")),
+		ScraperHandler: &ScraperHandler{
+			l:   s.Logger.With(String("service", "ec2")),
+			buf: bytes.NewBuffer(nil),
+		},
 	}
 }
 
@@ -356,16 +359,6 @@
 	}
 }
 
-<<<<<<< HEAD
-func (s *Service) NewEC2Handler() *ScraperHandler {
-	return &ScraperHandler{
-		l:   s.Logger.With(String("service", "ec2")),
-		buf: bytes.NewBuffer(nil),
-	}
-}
-
-=======
->>>>>>> 7bc1ac1e
 func (s *Service) NewFileDiscoveryHandler() *ScraperHandler {
 	return &ScraperHandler{
 		l:   s.Logger.With(String("service", "file-discovery")),
