--- conflicted
+++ resolved
@@ -90,18 +90,15 @@
 		DefaultHandlerConfig() alerta.HandlerConfig
 		Handler(alerta.HandlerConfig, ...keyvalue.T) (alert.Handler, error)
 	}
-<<<<<<< HEAD
 	BigPandaService interface {
 		Handler(bigpanda.HandlerConfig, ...keyvalue.T) (alert.Handler, error)
 	}
-=======
 
 	AlertManagerService interface {
 		DefaultHandlerConfig() alertmanager.HandlerConfig
 		Handler(alertmanager.HandlerConfig, ...keyvalue.T) (alert.Handler, error)
 	}
 
->>>>>>> f28e4852
 	HipChatService interface {
 		Handler(hipchat.HandlerConfig, ...keyvalue.T) alert.Handler
 	}
@@ -816,33 +813,31 @@
 			return handler{}, err
 		}
 		h = newExternalHandler(h)
-<<<<<<< HEAD
 	case "bigpanda":
 		c := bigpanda.HandlerConfig{}
-=======
+		err = decodeOptions(spec.Options, &c)
+		if err != nil {
+			return handler{}, err
+		}
+		h, err = s.BigPandaService.Handler(c, ctx...)
+		if err != nil {
+			return handler{}, err
+		}
+		h = newExternalHandler(h)
+	case "discord":
+		c := discord.HandlerConfig{}
+		err = decodeOptions(spec.Options, &c)
+		if err != nil {
+			return handler{}, err
+		}
+		h, err = s.DiscordService.Handler(c, ctx...)
+		if err != nil {
+			return handler{}, err
+		}
+		h = newExternalHandler(h)
 	case "alertmanager":
 		c := s.AlertManagerService.DefaultHandlerConfig()
->>>>>>> f28e4852
-		err = decodeOptions(spec.Options, &c)
-		if err != nil {
-			return handler{}, err
-		}
-<<<<<<< HEAD
-		h, err = s.BigPandaService.Handler(c, ctx...)
-		if err != nil {
-			return handler{}, err
-		}
-		h = newExternalHandler(h)
-	case "discord":
-		c := discord.HandlerConfig{}
-		err = decodeOptions(spec.Options, &c)
-		if err != nil {
-			return handler{}, err
-		}
-		h, err = s.DiscordService.Handler(c, ctx...)
-=======
 		h, err  := s.AlertManagerService.Handler(c, ctx...)
->>>>>>> f28e4852
 		if err != nil {
 			return handler{}, err
 		}
