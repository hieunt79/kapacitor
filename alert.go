--- conflicted
+++ resolved
@@ -475,8 +475,6 @@
 		}
 		an.handlers = append(an.handlers, h)
 	}
-<<<<<<< HEAD
-
 	for _, t := range n.TeamsHandlers {
 		c := teams.HandlerConfig{
 			ChannelURL: t.ChannelURL,
@@ -493,8 +491,8 @@
 	if et.tm.TeamsService != nil &&
 		et.tm.TeamsService.Global() &&
 		et.tm.TeamsService.StateChangesOnly() {
-=======
-	if len(n.DiscordHandlers) == 0 && (et.tm.DiscordService != nil && et.tm.DiscordService.Global()) {
+
+  if len(n.DiscordHandlers) == 0 && (et.tm.DiscordService != nil && et.tm.DiscordService.Global()) {
 		h, err := et.tm.DiscordService.Handler(discord.HandlerConfig{}, ctx...)
 		if err != nil {
 			return nil, errors.Wrap(err, "failed to create Discord handler")
@@ -505,7 +503,6 @@
 	if et.tm.DiscordService != nil &&
 		et.tm.DiscordService.Global() &&
 		et.tm.DiscordService.StateChangesOnly() {
->>>>>>> cea05e8e
 		n.IsStateChangesOnly = true
 	}
 
